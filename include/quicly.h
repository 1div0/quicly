/*
 * Copyright (c) 2017 Fastly, Kazuho Oku
 *
 * Permission is hereby granted, free of charge, to any person obtaining a copy
 * of this software and associated documentation files (the "Software"), to
 * deal in the Software without restriction, including without limitation the
 * rights to use, copy, modify, merge, publish, distribute, sublicense, and/or
 * sell copies of the Software, and to permit persons to whom the Software is
 * furnished to do so, subject to the following conditions:
 *
 * The above copyright notice and this permission notice shall be included in
 * all copies or substantial portions of the Software.
 *
 * THE SOFTWARE IS PROVIDED "AS IS", WITHOUT WARRANTY OF ANY KIND, EXPRESS OR
 * IMPLIED, INCLUDING BUT NOT LIMITED TO THE WARRANTIES OF MERCHANTABILITY,
 * FITNESS FOR A PARTICULAR PURPOSE AND NONINFRINGEMENT. IN NO EVENT SHALL THE
 * AUTHORS OR COPYRIGHT HOLDERS BE LIABLE FOR ANY CLAIM, DAMAGES OR OTHER
 * LIABILITY, WHETHER IN AN ACTION OF CONTRACT, TORT OR OTHERWISE, ARISING
 * FROM, OUT OF OR IN CONNECTION WITH THE SOFTWARE OR THE USE OR OTHER DEALINGS
 * IN THE SOFTWARE.
 */
#ifndef quicly_h
#define quicly_h

#ifdef __cplusplus
extern "C" {
#endif

#include <netinet/in.h>
#include <stdint.h>
#include <stdio.h>
#include <string.h>
#include <sys/socket.h>
#include <sys/types.h>
#include "picotls.h"
#include "quicly/constants.h"
#include "quicly/frame.h"
#include "quicly/linklist.h"
#include "quicly/loss.h"
#include "quicly/cc.h"
#include "quicly/recvstate.h"
#include "quicly/sendstate.h"
#include "quicly/maxsender.h"

#ifndef QUICLY_DEBUG
#define QUICLY_DEBUG 0
#endif

/* invariants! */
#define QUICLY_LONG_HEADER_BIT 0x80
#define QUICLY_QUIC_BIT 0x40
#define QUICLY_KEY_PHASE_BIT 0x4
#define QUICLY_LONG_HEADER_RESERVED_BITS 0xc
#define QUICLY_SHORT_HEADER_RESERVED_BITS 0x18

#define QUICLY_PACKET_TYPE_INITIAL (QUICLY_LONG_HEADER_BIT | QUICLY_QUIC_BIT | 0)
#define QUICLY_PACKET_TYPE_0RTT (QUICLY_LONG_HEADER_BIT | QUICLY_QUIC_BIT | 0x10)
#define QUICLY_PACKET_TYPE_HANDSHAKE (QUICLY_LONG_HEADER_BIT | QUICLY_QUIC_BIT | 0x20)
#define QUICLY_PACKET_TYPE_RETRY (QUICLY_LONG_HEADER_BIT | QUICLY_QUIC_BIT | 0x30)
#define QUICLY_PACKET_TYPE_BITMASK 0xf0

#define QUICLY_PACKET_IS_LONG_HEADER(first_byte) (((first_byte)&QUICLY_LONG_HEADER_BIT) != 0)

#define QUICLY_PROTOCOL_VERSION 0xff00001b

#define QUICLY_PACKET_IS_INITIAL(first_byte) (((first_byte)&0xf0) == 0xc0)

#define QUICLY_STATELESS_RESET_PACKET_MIN_LEN 39

#define QUICLY_MAX_PN_SIZE 4  /* maximum defined by the RFC used for calculating header protection sampling offset */
#define QUICLY_SEND_PN_SIZE 2 /* size of PN used for sending */

#define QUICLY_AEAD_BASE_LABEL "tls13 quic "

typedef union st_quicly_address_t {
    struct sockaddr sa;
    struct sockaddr_in sin;
    struct sockaddr_in6 sin6;
} quicly_address_t;

typedef struct st_quicly_datagram_t {
    ptls_iovec_t data;
    quicly_address_t dest, src;
} quicly_datagram_t;

typedef struct st_quicly_cid_t quicly_cid_t;
typedef struct st_quicly_cid_plaintext_t quicly_cid_plaintext_t;
typedef struct st_quicly_context_t quicly_context_t;
typedef struct st_quicly_stream_t quicly_stream_t;
typedef struct st_quicly_send_context_t quicly_send_context_t;
typedef struct st_quicly_address_token_plaintext_t quicly_address_token_plaintext_t;

#define QUICLY_CALLBACK_TYPE0(ret, name)                                                                                           \
    typedef struct st_quicly_##name##_t {                                                                                          \
        ret (*cb)(struct st_quicly_##name##_t * self);                                                                             \
    } quicly_##name##_t

#define QUICLY_CALLBACK_TYPE(ret, name, ...)                                                                                       \
    typedef struct st_quicly_##name##_t {                                                                                          \
        ret (*cb)(struct st_quicly_##name##_t * self, __VA_ARGS__);                                                                \
    } quicly_##name##_t

/**
 * allocates a packet buffer
 */
typedef struct st_quicly_packet_allocator_t {
    quicly_datagram_t *(*alloc_packet)(struct st_quicly_packet_allocator_t *self, size_t payloadsize);
    void (*free_packet)(struct st_quicly_packet_allocator_t *self, quicly_datagram_t *packet);
} quicly_packet_allocator_t;

/**
 * CID encryption
 */
typedef struct st_quicly_cid_encryptor_t {
    /**
     * encrypts CID and optionally generates a stateless reset token
     */
    void (*encrypt_cid)(struct st_quicly_cid_encryptor_t *self, quicly_cid_t *encrypted, void *stateless_reset_token,
                        const quicly_cid_plaintext_t *plaintext);
    /**
     * decrypts CID. plaintext->thread_id should contain a randomly distributed number when validation fails, so that the value can
     * be used for distributing load among the threads within the process.
     * @param len length of encrypted bytes if known, or 0 if unknown (short header packet)
     * @return length of the CID, or SIZE_MAX if decryption failed
     */
    size_t (*decrypt_cid)(struct st_quicly_cid_encryptor_t *self, quicly_cid_plaintext_t *plaintext, const void *encrypted,
                          size_t len);
    /**
     * generates a stateless reset token (returns if generated)
     */
    int (*generate_stateless_reset_token)(struct st_quicly_cid_encryptor_t *self, void *token, const void *cid);
} quicly_cid_encryptor_t;

/**
 * stream scheduler
 */
typedef struct st_quicly_stream_scheduler_t {
    /**
     * returns if there's any data to send.
     * @param conn_is_flow_capped if the connection-level flow control window is currently saturated
     */
    int (*can_send)(struct st_quicly_stream_scheduler_t *sched, quicly_conn_t *conn, int conn_is_saturated);
    /**
     * Called by quicly to emit stream data.  The scheduler should repeatedly choose a stream and call `quicly_send_stream` until
     * `quicly_can_send_stream` returns false.
     */
    int (*do_send)(struct st_quicly_stream_scheduler_t *sched, quicly_conn_t *conn, quicly_send_context_t *s);
    /**
     *
     */
    int (*update_state)(struct st_quicly_stream_scheduler_t *sched, quicly_stream_t *stream);
} quicly_stream_scheduler_t;

/**
 * called when stream is being open. Application is expected to create it's corresponding state and tie it to stream->data.
 */
QUICLY_CALLBACK_TYPE(int, stream_open, quicly_stream_t *stream);
/**
 * called when the connection is closed by peer
 */
QUICLY_CALLBACK_TYPE(void, closed_by_peer, quicly_conn_t *conn, int err, uint64_t frame_type, const char *reason,
                     size_t reason_len);
/**
 * returns current time in milliseconds
 */
QUICLY_CALLBACK_TYPE0(int64_t, now);
/**
 * called when a NEW_TOKEN token is received on a connection
 */
QUICLY_CALLBACK_TYPE(int, save_resumption_token, quicly_conn_t *conn, ptls_iovec_t token);
/**
 *
 */
QUICLY_CALLBACK_TYPE(int, generate_resumption_token, quicly_conn_t *conn, ptls_buffer_t *buf,
                     quicly_address_token_plaintext_t *token);
/**
 * crypto offload API
 */
typedef struct st_quicly_crypto_engine_t {
    /**
     * Callback used for setting up the header protection keys / packet protection keys. The callback MUST initialize or replace
     * `header_protect_ctx` and `packet_protect_ctx` as specified by QUIC-TLS. This callback might be called more than once for
     * 1-RTT epoch, when the key is updated. In such case, there is no need to update the header protection context, and therefore
     * `header_protect_ctx` will be NULL.
     *
     * @param header_protect_ctx  address of where the header protection context should be written. Might be NULL when called to
     *                            handle 1-RTT Key Update.
     * @param packet_protect_ctx  address of where the packet protection context should be written.
     * @param secret              the secret from which the protection keys is derived. The length of the secret is
                                  `hash->digest_size`.
     * @note At the moment, the callback is not invoked for Initial keys when running as server.
     */
    int (*setup_cipher)(struct st_quicly_crypto_engine_t *engine, quicly_conn_t *conn, size_t epoch, int is_enc,
                        ptls_cipher_context_t **header_protect_ctx, ptls_aead_context_t **packet_protect_ctx,
                        ptls_aead_algorithm_t *aead, ptls_hash_algorithm_t *hash, const void *secret);
    /**
     * Callback used for sealing the send packet. What "sealing" means depends on the packet_protection_ctx being returned by the
     * `setup_cipher` callback.
     * * If the packet protection context was a real cipher, the payload of the packet is already encrypted when this callback is
     *   invoked. The responsibility of this callback is to apply header protection.
     * * If the packet protection context was a fake (i.e. path-through) cipher, the responsibility of this callback is to
     *   AEAD-protect the packet and to apply header protection.
     * The protection can be delayed until after `quicly_datagram_t` is returned by the `quicly_send` function.
     */
    void (*finalize_send_packet)(struct st_quicly_crypto_engine_t *engine, quicly_conn_t *conn,
                                 ptls_cipher_context_t *header_protect_ctx, ptls_aead_context_t *packet_protect_ctx,
                                 quicly_datagram_t *packet, size_t first_byte_at, size_t payload_from, int coalesced);
} quicly_crypto_engine_t;

typedef struct st_quicly_max_stream_data_t {
    uint64_t bidi_local, bidi_remote, uni;
} quicly_max_stream_data_t;

/**
 * Transport Parameters; the struct contains "configuration parameters", ODCID is managed separately
 */
typedef struct st_quicly_transport_parameters_t {
    /**
     * in octets
     */
    quicly_max_stream_data_t max_stream_data;
    /**
     * in octets
     */
    uint64_t max_data;
    /**
     * in milliseconds
     */
    uint64_t max_idle_timeout;
    /**
     *
     */
    uint64_t max_streams_bidi;
    /**
     *
     */
    uint64_t max_streams_uni;
    /**
     *
     */
    uint16_t max_udp_payload_size;
    /**
     * in milliseconds; quicly ignores the value set for quicly_context_t::transport_parameters
     */
    uint16_t max_ack_delay;
    /**
<<<<<<< HEAD
     * quicly ignores the value set for quicly_context_t::transport_parameters
     */
    uint8_t ack_delay_exponent;
=======
     * quicly ignores the value set for quicly_context_t::transport_parameters. Set to UINT64_MAX when not specified by peer.
     */
    uint64_t min_ack_delay_usec;
>>>>>>> db0468fa
    /**
     *
     */
    uint8_t disable_active_migration : 1;
} quicly_transport_parameters_t;

struct st_quicly_cid_t {
    uint8_t cid[QUICLY_MAX_CID_LEN_V1];
    uint8_t len;
};

/**
 * Guard value. We would never send path_id of this value.
 */
#define QUICLY_MAX_PATH_ID UINT8_MAX

/**
 * The structure of CID issued by quicly.
 *
 * Authentication of the CID can be done by validating if server_id and thread_id contain correct values.
 */
struct st_quicly_cid_plaintext_t {
    /**
     * the internal "connection ID" unique to each connection (rather than QUIC's CID being unique to each path)
     */
    uint32_t master_id;
    /**
     * path ID of the connection; we issue up to 255 CIDs per connection (see QUICLY_MAX_PATH_ID)
     */
    uint32_t path_id : 8;
    /**
     * for intra-node routing
     */
    uint32_t thread_id : 24;
    /**
     * for inter-node routing; available only when using a 16-byte cipher to encrypt CIDs, otherwise set to zero. See
     * quicly_context_t::is_clustered.
     */
    uint64_t node_id;
};

struct st_quicly_context_t {
    /**
     * tls context to use
     */
    ptls_context_t *tls;
    /**
     * Maximum size of packets that we are willing to send when path-specific information is unavailable. As a path-specific
     * * optimization, quicly acting as a server expands this value to `min(host.tp.max_udp_payload_size,
     * * peer.tp.max_udp_payload_size, max_size_of_incoming_datagrams)` when it receives the Transport Parameters from the client.
     */
    uint16_t initial_egress_max_udp_payload_size;
    /**
     * loss detection parameters
     */
    quicly_loss_conf_t loss;
    /**
     * transport parameters
     */
    quicly_transport_parameters_t transport_params;
    /**
     * number of packets that can be sent without a key update
     */
    uint64_t max_packets_per_key;
    /**
     * maximum number of bytes that can be transmitted on a CRYPTO stream (per each epoch)
     */
    uint64_t max_crypto_bytes;
    /**
     * client-only
     */
    unsigned enforce_version_negotiation : 1;
    /**
     * if inter-node routing is used (by utilising quicly_cid_plaintext_t::node_id)
     */
    unsigned is_clustered : 1;
    /**
     * expand client hello so that it does not fit into one datagram
     */
    unsigned expand_client_hello : 1;
    /**
     * callback for allocating memory for raw packet
     */
    quicly_packet_allocator_t *packet_allocator;
    /**
     *
     */
    quicly_cid_encryptor_t *cid_encryptor;
    /**
     * callback called when a new stream is opened by peer
     */
    quicly_stream_open_t *stream_open;
    /**
     * callbacks for scheduling stream data
     */
    quicly_stream_scheduler_t *stream_scheduler;
    /**
     * callback called when a connection is closed by peer
     */
    quicly_closed_by_peer_t *closed_by_peer;
    /**
     * returns current time in milliseconds
     */
    quicly_now_t *now;
    /**
     * called wen a NEW_TOKEN token is being received
     */
    quicly_save_resumption_token_t *save_resumption_token;
    /**
     *
     */
    quicly_generate_resumption_token_t *generate_resumption_token;
    /**
     * crypto engine (offload API)
     */
    quicly_crypto_engine_t *crypto_engine;
};

/**
 * connection state
 */
typedef enum {
    /**
     * before observing the first message from peer
     */
    QUICLY_STATE_FIRSTFLIGHT,
    /**
     * while connected
     */
    QUICLY_STATE_CONNECTED,
    /**
     * sending close, but haven't seen the peer sending close
     */
    QUICLY_STATE_CLOSING,
    /**
     * we do not send CLOSE (at the moment), enter draining mode when receiving CLOSE
     */
    QUICLY_STATE_DRAINING
} quicly_state_t;

struct st_quicly_conn_streamgroup_state_t {
    uint32_t num_streams;
    quicly_stream_id_t next_stream_id;
};

/**
 * Values that do not need to be gathered upon the invocation of `quicly_get_stats`. We use typedef to define the same fields in
 * the same order for quicly_stats_t and `struct st_quicly_public_conn_t::stats`.
 */
#define QUICLY_STATS_PREBUILT_FIELDS                                                                                               \
    struct {                                                                                                                       \
        uint64_t received;                                                                                                         \
        uint64_t decryption_failed;                                                                                                \
        uint64_t sent;                                                                                                             \
        uint64_t lost;                                                                                                             \
        uint64_t ack_received;                                                                                                     \
        uint64_t late_acked;                                                                                                       \
    } num_packets;                                                                                                                 \
    struct {                                                                                                                       \
        uint64_t received;                                                                                                         \
        uint64_t sent;                                                                                                             \
    } num_bytes

typedef struct st_quicly_stats_t {
    /**
     * The pre-built fields. This MUST be the first member of `quicly_stats_t` so that we can use `memcpy`.
     */
    QUICLY_STATS_PREBUILT_FIELDS;
    /**
     * RTT
     */
    quicly_rtt_t rtt;
    /**
     * Congestion control (experimental; TODO cherry-pick what can be exposed as part of a stable API)
     */
    quicly_cc_t cc;
} quicly_stats_t;

/**
 * The state of the default stream scheduler.
 * `active` is a linked-list of streams for which STREAM frames can be emitted.  `blocked` is a linked-list of streams that have
 * something to be sent but are currently blocked by the connection-level flow control.
 * When the `can_send` callback of the default stream scheduler is invoked with the `conn_is_saturated` flag set, connections that
 * are blocked are eventually moved to the `blocked` list. When the callback is invoked without the flag being set, all the
 * connections in the `blocked` list is moved to the `active` list and the `in_saturated_mode` is cleared.
 */
struct st_quicly_default_scheduler_state_t {
    quicly_linklist_t active;
    quicly_linklist_t blocked;
};

struct _st_quicly_conn_public_t {
    quicly_context_t *ctx;
    quicly_state_t state;
    /**
     * identifier assigned by the application. `path_id` stores the next value to be issued
     */
    quicly_cid_plaintext_t master_id;
    struct {
        /**
         * the local address (may be AF_UNSPEC)
         */
        quicly_address_t address;
        /**
         * the SCID used in long header packets
         */
        quicly_cid_t src_cid;
        /**
         * stateless reset token announced by the host. We have only one token per connection. The token will cached in this
         * variable when the generate_stateless_reset_token is non-NULL.
         */
        uint8_t stateless_reset_token[QUICLY_STATELESS_RESET_TOKEN_LEN];
        /**
         * TODO clear this at some point (probably when the server releases all the keys below epoch=3)
         */
        quicly_cid_t offered_cid;
        struct st_quicly_conn_streamgroup_state_t bidi, uni;
    } host;
    struct {
        /**
         * the remote address (cannot be AF_UNSPEC)
         */
        quicly_address_t address;
        /**
         * CID used for emitting the packets
         */
        quicly_cid_t cid;
        /**
         * stateless reset token corresponding to the CID
         */
        struct {
            uint8_t *token;
            uint8_t _buf[QUICLY_STATELESS_RESET_TOKEN_LEN];
        } stateless_reset;
        struct st_quicly_conn_streamgroup_state_t bidi, uni;
        quicly_transport_parameters_t transport_params;
        struct {
            unsigned validated : 1;
            unsigned send_probe : 1;
        } address_validation;
    } peer;
    struct st_quicly_default_scheduler_state_t _default_scheduler;
    struct {
        QUICLY_STATS_PREBUILT_FIELDS;
    } stats;
    uint32_t version;
    void *data;
};

typedef enum {
    /**
     * initial state
     */
    QUICLY_SENDER_STATE_NONE,
    /**
     * to be sent. Changes to UNACKED when sent out by quicly_send
     */
    QUICLY_SENDER_STATE_SEND,
    /**
     * inflight. changes to SEND (when packet is deemed lost), or ACKED (when packet is ACKed)
     */
    QUICLY_SENDER_STATE_UNACKED,
    /**
     * the sent value acknowledged by peer
     */
    QUICLY_SENDER_STATE_ACKED,
} quicly_sender_state_t;

/**
 * API that allows applications to specify it's own send / receive buffer.  The callback should be assigned by the
 * `quicly_context_t::on_stream_open` callback.
 */
typedef struct st_quicly_stream_callbacks_t {
    /**
     * called when the stream is destroyed
     */
    void (*on_destroy)(quicly_stream_t *stream, int err);
    /**
     * called whenever data can be retired from the send buffer, specifying the amount that can be newly removed
     */
    void (*on_send_shift)(quicly_stream_t *stream, size_t delta);
    /**
     * asks the application to fill the frame payload.  `off` is the offset within the buffer (the beginning position of the buffer
     * changes as `on_send_shift` is invoked). `len` is an in/out argument that specifies the size of the buffer / amount of data
     * being written.  `wrote_all` is a boolean out parameter indicating if the application has written all the available data.
     * As this callback is triggered by calling quicly_stream_sync_sendbuf (stream, 1) when tx data is present, it assumes data
     * to be available - that is `len` return value should be non-zero.
     */
    void (*on_send_emit)(quicly_stream_t *stream, size_t off, void *dst, size_t *len, int *wrote_all);
    /**
     * called when a STOP_SENDING frame is received.  Do not call `quicly_reset_stream` in response.  The stream will be
     * automatically reset by quicly.
     */
    void (*on_send_stop)(quicly_stream_t *stream, int err);
    /**
     * called when data is newly received.  `off` is the offset within the buffer (the beginning position changes as the application
     * calls `quicly_stream_sync_recvbuf`.  Applications should consult `quicly_stream_t::recvstate` to see if it has contiguous
     * input.
     */
    void (*on_receive)(quicly_stream_t *stream, size_t off, const void *src, size_t len);
    /**
     * called when a RESET_STREAM frame is received
     */
    void (*on_receive_reset)(quicly_stream_t *stream, int err);
} quicly_stream_callbacks_t;

struct st_quicly_stream_t {
    /**
     *
     */
    quicly_conn_t *conn;
    /**
     * stream id
     */
    quicly_stream_id_t stream_id;
    /**
     *
     */
    const quicly_stream_callbacks_t *callbacks;
    /**
     * send buffer
     */
    quicly_sendstate_t sendstate;
    /**
     * receive buffer
     */
    quicly_recvstate_t recvstate;
    /**
     *
     */
    void *data;
    /**
     *
     */
    unsigned streams_blocked : 1;
    /**
     *
     */
    struct {
        /**
         * send window
         */
        uint64_t max_stream_data;
        /**
         *
         */
        struct {
            quicly_sender_state_t sender_state;
            uint16_t error_code;
        } stop_sending;
        /**
         * reset_stream
         */
        struct {
            /**
             * STATE_NONE until RST is generated
             */
            quicly_sender_state_t sender_state;
            uint16_t error_code;
        } reset_stream;
        /**
         * sends receive window updates to peer
         */
        quicly_maxsender_t max_stream_data_sender;
        /**
         * linklist of pending streams
         */
        struct {
            quicly_linklist_t control; /* links to conn_t::control (or to conn_t::streams_blocked if the blocked flag is set) */
            quicly_linklist_t default_scheduler;
        } pending_link;
    } _send_aux;
    /**
     *
     */
    struct {
        /**
         * size of the receive window
         */
        uint32_t window;
        /**
         * Maximum number of ranges (i.e. gaps + 1) permitted in `recvstate.ranges`.
         * As discussed in https://github.com/h2o/quicly/issues/278, this value should be propotional to the size of the receive
         * window, so that the receive window can be maintained even in the worst case, where every one of the two packets being
         * sent are received.
         */
        uint32_t max_ranges;
    } _recv_aux;
};

typedef struct st_quicly_decoded_packet_t {
    /**
     * octets of the entire packet
     */
    ptls_iovec_t octets;
    /**
     * Connection ID(s)
     */
    struct {
        /**
         * destination CID
         */
        struct {
            /**
             * CID visible on wire
             */
            ptls_iovec_t encrypted;
            /**
             * the decrypted CID; note that the value is not authenticated
             */
            quicly_cid_plaintext_t plaintext;
            /**
             *
             */
            unsigned might_be_client_generated : 1;
        } dest;
        /**
         * source CID; {NULL, 0} if is a short header packet
         */
        ptls_iovec_t src;
    } cid;
    /**
     * version; 0 if is a short header packet
     */
    uint32_t version;
    /**
     * token if available; otherwise {NULL, 0}
     */
    ptls_iovec_t token;
    /**
     * starting offset of data (i.e., version-dependent area of a long header packet (version numbers in case of VN), AEAD tag (in
     * case of retry), encrypted PN (if decrypted.pn is UINT64_MAX) or data (if decrypted_pn is not UINT64_MAX))
     */
    size_t encrypted_off;
    /**
     * size of the datagram
     */
    size_t datagram_size;
    /**
     * when decrypted.pn is not UINT64_MAX, indicates that the packet has been decrypted prior to being passed to `quicly_receive`.
     */
    struct {
        uint64_t pn;
        uint64_t key_phase;
    } decrypted;
    /**
     *
     */
    enum {
        QUICLY__DECODED_PACKET_CACHED_MAYBE_STATELESS_RESET = 0,
        QUICLY__DECODED_PACKET_CACHED_IS_STATELESS_RESET,
        QUICLY__DECODED_PACKET_CACHED_NOT_STATELESS_RESET
    } _is_stateless_reset_cached;
} quicly_decoded_packet_t;

struct st_quicly_address_token_plaintext_t {
    enum { QUICLY_ADDRESS_TOKEN_TYPE_RETRY, QUICLY_ADDRESS_TOKEN_TYPE_RESUMPTION } type;
    uint64_t issued_at;
    quicly_address_t local, remote;
    union {
        struct {
            quicly_cid_t odcid;
            uint64_t cidpair_hash;
        } retry;
        struct {
            uint8_t bytes[256];
            size_t len;
        } resumption;
    };
    struct {
        uint8_t bytes[256];
        size_t len;
    } appdata;
};

/**
 *
 */
size_t quicly_decode_packet(quicly_context_t *ctx, quicly_decoded_packet_t *packet, const uint8_t *src, size_t len);
/**
 *
 */
uint64_t quicly_determine_packet_number(uint32_t truncated, size_t num_bits, uint64_t expected);
/**
 *
 */
static int quicly_cid_is_equal(const quicly_cid_t *cid, ptls_iovec_t vec);
/**
 *
 */
static quicly_context_t *quicly_get_context(quicly_conn_t *conn);
/**
 *
 */
static const quicly_cid_plaintext_t *quicly_get_master_id(quicly_conn_t *conn);
/**
 *
 */
static const quicly_cid_t *quicly_get_offered_cid(quicly_conn_t *conn);
/**
 *
 */
static const quicly_cid_t *quicly_get_peer_cid(quicly_conn_t *conn);
/**
 *
 */
static const quicly_transport_parameters_t *quicly_get_peer_transport_parameters(quicly_conn_t *conn);
/**
 *
 */
static quicly_state_t quicly_get_state(quicly_conn_t *conn);
/**
 *
 */
int quicly_connection_is_ready(quicly_conn_t *conn);
/**
 *
 */
static uint32_t quicly_num_streams(quicly_conn_t *conn);
/**
 *
 */
static int quicly_is_client(quicly_conn_t *conn);
/**
 *
 */
static quicly_stream_id_t quicly_get_host_next_stream_id(quicly_conn_t *conn, int uni);
/**
 *
 */
static quicly_stream_id_t quicly_get_peer_next_stream_id(quicly_conn_t *conn, int uni);
/**
 * Returns the local address of the connection. This may be AF_UNSPEC, indicating that the operating system is choosing the address.
 */
static struct sockaddr *quicly_get_sockname(quicly_conn_t *conn);
/**
 * Returns the remote address of the connection. This would never be AF_UNSPEC.
 */
static struct sockaddr *quicly_get_peername(quicly_conn_t *conn);
/**
 *
 */
int quicly_get_stats(quicly_conn_t *conn, quicly_stats_t *stats);
/**
 *
 */
void quicly_get_max_data(quicly_conn_t *conn, uint64_t *send_permitted, uint64_t *sent, uint64_t *consumed);
/**
 *
 */
static void **quicly_get_data(quicly_conn_t *conn);
/**
 * destroys a connection object.
 */
void quicly_free(quicly_conn_t *conn);
/**
 * closes the connection.  `err` is the application error code using the coalesced scheme (see QUICLY_ERROR_* macros), or zero (no
 * error; indicating idle close).  An application should continue calling quicly_recieve and quicly_send, until they return
 * QUICLY_ERROR_FREE_CONNECTION.  At this point, it is should call quicly_free.
 */
int quicly_close(quicly_conn_t *conn, int err, const char *reason_phrase);
/**
 *
 */
int64_t quicly_get_first_timeout(quicly_conn_t *conn);
/**
 *
 */
uint64_t quicly_get_next_expected_packet_number(quicly_conn_t *conn);
/**
 * returns if the connection is currently capped by connection-level flow control.
 */
int quicly_is_flow_capped(quicly_conn_t *conn);
/**
 * checks if quicly_send_stream can be invoked
 * @return a boolean indicating if quicly_send_stream can be called immediately
 */
int quicly_can_send_stream_data(quicly_conn_t *conn, quicly_send_context_t *s);
/**
 * Sends data of given stream.  Called by stream scheduler.  Only streams that can send some data or EOS should be specified.  It is
 * the responsibilty of the stream scheduler to maintain a list of such streams.
 */
int quicly_send_stream(quicly_stream_t *stream, quicly_send_context_t *s);
/**
 *
 */
quicly_datagram_t *quicly_send_version_negotiation(quicly_context_t *ctx, struct sockaddr *dest_addr, ptls_iovec_t dest_cid,
                                                   struct sockaddr *src_addr, ptls_iovec_t src_cid);
/**
 *
 */
int quicly_retry_calc_cidpair_hash(ptls_hash_algorithm_t *sha256, ptls_iovec_t client_cid, ptls_iovec_t server_cid,
                                   uint64_t *value);
/**
 * @param retry_aead_cache pointer to `ptls_aead_context_t *` that the function can store a AEAD context for future reuse. The cache
 *                         cannot be shared between multiple threads. Can be set to NULL when caching is unnecessary.
 */
quicly_datagram_t *quicly_send_retry(quicly_context_t *ctx, ptls_aead_context_t *token_encrypt_ctx, struct sockaddr *dest_addr,
                                     ptls_iovec_t dest_cid, struct sockaddr *src_addr, ptls_iovec_t src_cid, ptls_iovec_t odcid,
                                     ptls_iovec_t token_prefix, ptls_iovec_t appdata, ptls_aead_context_t **retry_aead_cache);
/**
 *
 */
int quicly_send(quicly_conn_t *conn, quicly_datagram_t **packets, size_t *num_packets);
/**
 *
 */
quicly_datagram_t *quicly_send_close_invalid_token(quicly_context_t *ctx, struct sockaddr *dest_addr, ptls_iovec_t dest_cid,
                                                   struct sockaddr *src_addr, ptls_iovec_t src_cid, const char *err_desc);
/**
 *
 */
quicly_datagram_t *quicly_send_stateless_reset(quicly_context_t *ctx, struct sockaddr *dest_addr, struct sockaddr *src_addr,
                                               const void *src_cid);
/**
 *
 */
int quicly_send_resumption_token(quicly_conn_t *conn);
/**
 *
 */
int quicly_receive(quicly_conn_t *conn, struct sockaddr *dest_addr, struct sockaddr *src_addr, quicly_decoded_packet_t *packet);
/**
 * consults if the incoming packet identified by (dest_addr, src_addr, decoded) belongs to the given connection
 */
int quicly_is_destination(quicly_conn_t *conn, struct sockaddr *dest_addr, struct sockaddr *src_addr,
                          quicly_decoded_packet_t *decoded);
/**
 *
 */
int quicly_encode_transport_parameter_list(ptls_buffer_t *buf, int is_client, const quicly_transport_parameters_t *params,
                                           const quicly_cid_t *odcid, const void *stateless_reset_token, int expand);
/**
 *
 */
int quicly_decode_transport_parameter_list(quicly_transport_parameters_t *params, quicly_cid_t *odcid, void *stateless_reset_token,
                                           int is_client, const uint8_t *src, const uint8_t *end);
/**
 * Initiates a new connection.
 * @param new_cid the CID to be used for the connection. path_id is ignored.
 */
int quicly_connect(quicly_conn_t **conn, quicly_context_t *ctx, const char *server_name, struct sockaddr *dest_addr,
                   struct sockaddr *src_addr, const quicly_cid_plaintext_t *new_cid, ptls_iovec_t address_token,
                   ptls_handshake_properties_t *handshake_properties,
                   const quicly_transport_parameters_t *resumed_transport_params);
/**
 * accepts a new connection
 * @param new_cid        The CID to be used for the connection. When an error is being returned, the application can reuse the CID
 *                       provided to the function.
 * @param address_token  An validated address validation token, if any.  Applications MUST validate the address validation token
 *                       before calling this function, dropping the ones that failed to validate.  When a token is supplied,
 *                       `quicly_accept` will consult the values being supplied assuming that the peer's address has been validated.
 */
int quicly_accept(quicly_conn_t **conn, quicly_context_t *ctx, struct sockaddr *dest_addr, struct sockaddr *src_addr,
                  quicly_decoded_packet_t *packet, quicly_address_token_plaintext_t *address_token,
                  const quicly_cid_plaintext_t *new_cid, ptls_handshake_properties_t *handshake_properties);
/**
 *
 */
ptls_t *quicly_get_tls(quicly_conn_t *conn);
/**
 *
 */
quicly_stream_id_t quicly_get_ingress_max_streams(quicly_conn_t *conn, int uni);
/**
 *
 */
quicly_stream_t *quicly_get_stream(quicly_conn_t *conn, quicly_stream_id_t stream_id);
/**
 *
 */
int quicly_open_stream(quicly_conn_t *conn, quicly_stream_t **stream, int unidirectional);
/**
 *
 */
void quicly_reset_stream(quicly_stream_t *stream, int err);
/**
 *
 */
void quicly_request_stop(quicly_stream_t *stream, int err);
/**
 *
 */
static int quicly_stop_requested(quicly_stream_t *stream);
/**
 *
 */
int quicly_stream_sync_sendbuf(quicly_stream_t *stream, int activate);
/**
 *
 */
void quicly_stream_sync_recvbuf(quicly_stream_t *stream, size_t shift_amount);
/**
 *
 */
static int quicly_stream_is_client_initiated(quicly_stream_id_t stream_id);
/**
 *
 */
static int quicly_stream_is_unidirectional(quicly_stream_id_t stream_id);
/**
 *
 */
static int quicly_stream_has_send_side(int is_client, quicly_stream_id_t stream_id);
/**
 *
 */
static int quicly_stream_has_receive_side(int is_client, quicly_stream_id_t stream_id);
/**
 *
 */
static int quicly_stream_is_self_initiated(quicly_stream_t *stream);
/**
 *
 */
void quicly_amend_ptls_context(ptls_context_t *ptls);
/**
 * Encrypts an address token by serializing the plaintext structure and appending an authentication tag.  Bytes between `start_off`
 * and `buf->off` (at the moment of invocation) is considered part of a token covered by AAD.
 */
int quicly_encrypt_address_token(void (*random_bytes)(void *, size_t), ptls_aead_context_t *aead, ptls_buffer_t *buf,
                                 size_t start_off, const quicly_address_token_plaintext_t *plaintext);
/**
 * Decrypts an address token.
 * If decryption succeeds, returns zero. If the token is unusable due to decryption failure, returns PTLS_DECODE_ERROR. If the token
 * is unusable and the connection should be reset, returns QUICLY_ERROR_INVALID_TOKEN.
 */
int quicly_decrypt_address_token(ptls_aead_context_t *aead, quicly_address_token_plaintext_t *plaintext, const void *src,
                                 size_t len, size_t prefix_len, const char **err_desc);
/**
 *
 */
static void quicly_byte_to_hex(char *dst, uint8_t v);
/**
 *
 */
socklen_t quicly_get_socklen(struct sockaddr *sa);
/**
 * Builds a safe string. Supplied buffer MUST be 4x + 1 bytes bigger than the input.
 */
char *quicly_escape_unsafe_string(char *dst, const void *bytes, size_t len);
/**
 *
 */
char *quicly_hexdump(const uint8_t *bytes, size_t len, size_t indent);
/**
 *
 */
void quicly_stream_noop_on_destroy(quicly_stream_t *stream, int err);
/**
 *
 */
void quicly_stream_noop_on_send_shift(quicly_stream_t *stream, size_t delta);
/**
 *
 */
void quicly_stream_noop_on_send_emit(quicly_stream_t *stream, size_t off, void *dst, size_t *len, int *wrote_all);
/**
 *
 */
void quicly_stream_noop_on_send_stop(quicly_stream_t *stream, int err);
/**
 *
 */
void quicly_stream_noop_on_receive(quicly_stream_t *stream, size_t off, const void *src, size_t len);
/**
 *
 */
void quicly_stream_noop_on_receive_reset(quicly_stream_t *stream, int err);

extern const quicly_stream_callbacks_t quicly_stream_noop_callbacks;

/* inline definitions */

inline quicly_state_t quicly_get_state(quicly_conn_t *conn)
{
    struct _st_quicly_conn_public_t *c = (struct _st_quicly_conn_public_t *)conn;
    return c->state;
}

inline uint32_t quicly_num_streams(quicly_conn_t *conn)
{
    struct _st_quicly_conn_public_t *c = (struct _st_quicly_conn_public_t *)conn;
    return c->host.bidi.num_streams + c->host.uni.num_streams + c->peer.bidi.num_streams + c->peer.uni.num_streams;
}

inline int quicly_cid_is_equal(const quicly_cid_t *cid, ptls_iovec_t vec)
{
    return cid->len == vec.len && memcmp(cid->cid, vec.base, vec.len) == 0;
}

inline quicly_context_t *quicly_get_context(quicly_conn_t *conn)
{
    struct _st_quicly_conn_public_t *c = (struct _st_quicly_conn_public_t *)conn;
    return c->ctx;
}

inline const quicly_cid_plaintext_t *quicly_get_master_id(quicly_conn_t *conn)
{
    struct _st_quicly_conn_public_t *c = (struct _st_quicly_conn_public_t *)conn;
    return &c->master_id;
}

inline const quicly_cid_t *quicly_get_offered_cid(quicly_conn_t *conn)
{
    struct _st_quicly_conn_public_t *c = (struct _st_quicly_conn_public_t *)conn;
    return &c->host.offered_cid;
}

inline const quicly_cid_t *quicly_get_peer_cid(quicly_conn_t *conn)
{
    struct _st_quicly_conn_public_t *c = (struct _st_quicly_conn_public_t *)conn;
    return &c->peer.cid;
}

inline const quicly_transport_parameters_t *quicly_get_peer_transport_parameters(quicly_conn_t *conn)
{
    struct _st_quicly_conn_public_t *c = (struct _st_quicly_conn_public_t *)conn;
    return &c->peer.transport_params;
}

inline int quicly_is_client(quicly_conn_t *conn)
{
    struct _st_quicly_conn_public_t *c = (struct _st_quicly_conn_public_t *)conn;
    return (c->host.bidi.next_stream_id & 1) == 0;
}

inline quicly_stream_id_t quicly_get_host_next_stream_id(quicly_conn_t *conn, int uni)
{
    struct _st_quicly_conn_public_t *c = (struct _st_quicly_conn_public_t *)conn;
    return uni ? c->host.uni.next_stream_id : c->host.bidi.next_stream_id;
}

inline quicly_stream_id_t quicly_get_peer_next_stream_id(quicly_conn_t *conn, int uni)
{
    struct _st_quicly_conn_public_t *c = (struct _st_quicly_conn_public_t *)conn;
    return uni ? c->peer.uni.next_stream_id : c->peer.bidi.next_stream_id;
}

inline struct sockaddr *quicly_get_sockname(quicly_conn_t *conn)
{
    struct _st_quicly_conn_public_t *c = (struct _st_quicly_conn_public_t *)conn;
    return &c->host.address.sa;
}

inline struct sockaddr *quicly_get_peername(quicly_conn_t *conn)
{
    struct _st_quicly_conn_public_t *c = (struct _st_quicly_conn_public_t *)conn;
    return &c->peer.address.sa;
}

inline void **quicly_get_data(quicly_conn_t *conn)
{
    struct _st_quicly_conn_public_t *c = (struct _st_quicly_conn_public_t *)conn;
    return &c->data;
}

inline int quicly_stop_requested(quicly_stream_t *stream)
{
    return stream->_send_aux.stop_sending.sender_state != QUICLY_SENDER_STATE_NONE;
}

inline int quicly_stream_is_client_initiated(quicly_stream_id_t stream_id)
{
    if (stream_id < 0)
        return (stream_id & 1) != 0;
    return (stream_id & 1) == 0;
}

inline int quicly_stream_is_unidirectional(quicly_stream_id_t stream_id)
{
    if (stream_id < 0)
        return 0;
    return (stream_id & 2) != 0;
}

inline int quicly_stream_has_send_side(int is_client, quicly_stream_id_t stream_id)
{
    if (!quicly_stream_is_unidirectional(stream_id))
        return 1;
    return is_client == quicly_stream_is_client_initiated(stream_id);
}

inline int quicly_stream_has_receive_side(int is_client, quicly_stream_id_t stream_id)
{
    if (!quicly_stream_is_unidirectional(stream_id))
        return 1;
    return is_client != quicly_stream_is_client_initiated(stream_id);
}

inline int quicly_stream_is_self_initiated(quicly_stream_t *stream)
{
    return quicly_stream_is_client_initiated(stream->stream_id) == quicly_is_client(stream->conn);
}

inline void quicly_byte_to_hex(char *dst, uint8_t v)
{
    dst[0] = "0123456789abcdef"[v >> 4];
    dst[1] = "0123456789abcdef"[v & 0xf];
}

#ifdef __cplusplus
}
#endif

#endif<|MERGE_RESOLUTION|>--- conflicted
+++ resolved
@@ -240,19 +240,17 @@
      */
     uint16_t max_udp_payload_size;
     /**
+     * quicly ignores the value set for quicly_context_t::transport_parameters
+     */
+    uint8_t ack_delay_exponent;
+    /**
      * in milliseconds; quicly ignores the value set for quicly_context_t::transport_parameters
      */
     uint16_t max_ack_delay;
     /**
-<<<<<<< HEAD
-     * quicly ignores the value set for quicly_context_t::transport_parameters
-     */
-    uint8_t ack_delay_exponent;
-=======
      * quicly ignores the value set for quicly_context_t::transport_parameters. Set to UINT64_MAX when not specified by peer.
      */
     uint64_t min_ack_delay_usec;
->>>>>>> db0468fa
     /**
      *
      */
