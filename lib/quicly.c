/*
 * Copyright (c) 2017 Fastly, Kazuho Oku
 *
 * Permission is hereby granted, free of charge, to any person obtaining a copy
 * of this software and associated documentation files (the "Software"), to
 * deal in the Software without restriction, including without limitation the
 * rights to use, copy, modify, merge, publish, distribute, sublicense, and/or
 * sell copies of the Software, and to permit persons to whom the Software is
 * furnished to do so, subject to the following conditions:
 *
 * The above copyright notice and this permission notice shall be included in
 * all copies or substantial portions of the Software.
 *
 * THE SOFTWARE IS PROVIDED "AS IS", WITHOUT WARRANTY OF ANY KIND, EXPRESS OR
 * IMPLIED, INCLUDING BUT NOT LIMITED TO THE WARRANTIES OF MERCHANTABILITY,
 * FITNESS FOR A PARTICULAR PURPOSE AND NONINFRINGEMENT. IN NO EVENT SHALL THE
 * AUTHORS OR COPYRIGHT HOLDERS BE LIABLE FOR ANY CLAIM, DAMAGES OR OTHER
 * LIABILITY, WHETHER IN AN ACTION OF CONTRACT, TORT OR OTHERWISE, ARISING
 * FROM, OUT OF OR IN CONNECTION WITH THE SOFTWARE OR THE USE OR OTHER DEALINGS
 * IN THE SOFTWARE.
 */
#include <assert.h>
#include <inttypes.h>
#include <netinet/in.h>
#include <pthread.h>
#include <stdarg.h>
#include <stdio.h>
#include <stdlib.h>
#include <string.h>
#include <sys/socket.h>
#include <sys/time.h>
#include "khash.h"
#include "quicly.h"
#include "quicly/sentmap.h"
#include "quicly/frame.h"
#include "quicly/streambuf.h"
#include "quicly/cc.h"
#if QUICLY_USE_DTRACE
#include "quicly-probes.h"
#endif

#define QUICLY_QUIC_BIT 0x40
#define QUICLY_LONG_HEADER_RESERVED_BITS 0xc
#define QUICLY_SHORT_HEADER_RESERVED_BITS 0x18
#define QUICLY_KEY_PHASE_BIT 0x4

#define QUICLY_PACKET_TYPE_INITIAL (QUICLY_LONG_HEADER_BIT | QUICLY_QUIC_BIT | 0)
#define QUICLY_PACKET_TYPE_0RTT (QUICLY_LONG_HEADER_BIT | QUICLY_QUIC_BIT | 0x10)
#define QUICLY_PACKET_TYPE_HANDSHAKE (QUICLY_LONG_HEADER_BIT | QUICLY_QUIC_BIT | 0x20)
#define QUICLY_PACKET_TYPE_RETRY (QUICLY_LONG_HEADER_BIT | QUICLY_QUIC_BIT | 0x30)
#define QUICLY_PACKET_TYPE_BITMASK 0xf0

#define QUICLY_MAX_PN_SIZE 4  /* maximum defined by the RFC used for calculating header protection sampling offset */
#define QUICLY_SEND_PN_SIZE 2 /* size of PN used for sending */

#define QUICLY_TLS_EXTENSION_TYPE_TRANSPORT_PARAMETERS 0xffa5
#define QUICLY_TRANSPORT_PARAMETER_ID_ORIGINAL_CONNECTION_ID 0
#define QUICLY_TRANSPORT_PARAMETER_ID_IDLE_TIMEOUT 1
#define QUICLY_TRANSPORT_PARAMETER_ID_STATELESS_RESET_TOKEN 2
#define QUICLY_TRANSPORT_PARAMETER_ID_MAX_PACKET_SIZE 3
#define QUICLY_TRANSPORT_PARAMETER_ID_INITIAL_MAX_DATA 4
#define QUICLY_TRANSPORT_PARAMETER_ID_INITIAL_MAX_STREAM_DATA_BIDI_LOCAL 5
#define QUICLY_TRANSPORT_PARAMETER_ID_INITIAL_MAX_STREAM_DATA_BIDI_REMOTE 6
#define QUICLY_TRANSPORT_PARAMETER_ID_INITIAL_MAX_STREAM_DATA_UNI 7
#define QUICLY_TRANSPORT_PARAMETER_ID_INITIAL_MAX_STREAMS_BIDI 8
#define QUICLY_TRANSPORT_PARAMETER_ID_INITIAL_MAX_STREAMS_UNI 9
#define QUICLY_TRANSPORT_PARAMETER_ID_ACK_DELAY_EXPONENT 10
#define QUICLY_TRANSPORT_PARAMETER_ID_MAX_ACK_DELAY 11
#define QUICLY_TRANSPORT_PARAMETER_ID_DISABLE_MIGRATION 12
#define QUICLY_TRANSPORT_PARAMETER_ID_PREFERRED_ADDRESS 13

#define QUICLY_EPOCH_INITIAL 0
#define QUICLY_EPOCH_0RTT 1
#define QUICLY_EPOCH_HANDSHAKE 2
#define QUICLY_EPOCH_1RTT 3

#define QUICLY_MAX_TOKEN_LEN 512 /* maximum length of token that we would accept */

/**
 * do not try to send frames that require ACK if the send window is below this value
 */
#define MIN_SEND_WINDOW 64

#define AEAD_BASE_LABEL "tls13 quic "

KHASH_MAP_INIT_INT64(quicly_stream_t, quicly_stream_t *)

#if QUICLY_USE_DTRACE
#define QUICLY_PROBE(label, ...)                                                                                                   \
    do {                                                                                                                           \
        if (PTLS_UNLIKELY(QUICLY_##label##_ENABLED())) {                                                                           \
            QUICLY_##label(__VA_ARGS__);                                                                                           \
        }                                                                                                                          \
    } while (0)
#define QUICLY_PROBE_HEXDUMP(s, l)                                                                                                 \
    ({                                                                                                                             \
        size_t _l = (l);                                                                                                           \
        ptls_hexdump(alloca(_l * 2 + 1), (s), _l);                                                                                 \
    })
#define QUICLY_PROBE_ESCAPE_UNSAFE_STRING(s, l)                                                                                    \
    ({                                                                                                                             \
        size_t _l = (l);                                                                                                           \
        quicly_escape_unsafe_string(alloca(_l * 4 + 1), (s), _l);                                                                  \
    })
#else
#define QUICLY_PROBE(label, ...)
#define QUICLY_PROBE_HEXDUMP(s, l)
#define QUICLY_PROBE_ESCAPE_UNSAFE_STRING(s, l)
#endif

struct st_quicly_cipher_context_t {
    ptls_aead_context_t *aead;
    ptls_cipher_context_t *header_protection;
};

struct st_quicly_pending_path_challenge_t {
    struct st_quicly_pending_path_challenge_t *next;
    uint8_t is_response;
    uint8_t data[QUICLY_PATH_CHALLENGE_DATA_LEN];
};

struct st_quicly_pn_space_t {
    /**
     * acks to be sent to peer
     */
    quicly_ranges_t ack_queue;
    /**
     * time at when the largest pn in the ack_queue has been received (or INT64_MAX if none)
     */
    int64_t largest_pn_received_at;
    /**
     *
     */
    uint64_t next_expected_packet_number;
    /**
     * packet count before ack is sent
     */
    uint32_t unacked_count;
};

struct st_quicly_handshake_space_t {
    struct st_quicly_pn_space_t super;
    struct {
        struct st_quicly_cipher_context_t ingress;
        struct st_quicly_cipher_context_t egress;
    } cipher;
};

struct st_quicly_application_space_t {
    struct st_quicly_pn_space_t super;
    struct {
        struct {
            struct {
                ptls_cipher_context_t *zero_rtt, *one_rtt;
            } header_protection;
            ptls_aead_context_t *aead[2];
        } ingress;
        struct st_quicly_cipher_context_t egress;
    } cipher;
    int one_rtt_writable;
};

struct st_quicly_conn_t {
    struct _st_quicly_conn_public_t super;
    /**
     * the initial context
     */
    struct st_quicly_handshake_space_t *initial;
    /**
     * the handshake context
     */
    struct st_quicly_handshake_space_t *handshake;
    /**
     * 0-RTT and 1-RTT context
     */
    struct st_quicly_application_space_t *application;
    /**
     * hashtable of streams
     */
    khash_t(quicly_stream_t) * streams;
    /**
     *
     */
    struct {
        /**
         *
         */
        struct {
            uint64_t bytes_consumed;
            quicly_maxsender_t sender;
        } max_data;
        /**
         *
         */
        struct {
            quicly_maxsender_t *uni, *bidi;
        } max_streams;
    } ingress;
    /**
     *
     */
    struct {
        /**
         * contains actions that needs to be performed when an ack is being received
         */
        quicly_sentmap_t sentmap;
        /**
         * all packets where pn < max_lost_pn are deemed lost
         */
        uint64_t max_lost_pn;
        /**
         * loss recovery
         */
        quicly_loss_t loss;
        /**
         * next or the currently encoding packet number (TODO move to pnspace)
         */
        uint64_t packet_number;
        /**
         * valid if state is CLOSING
         */
        struct {
            uint16_t error_code;
            uint64_t frame_type; /* UINT64_MAX if application close */
            const char *reason_phrase;
        } connection_close;
        /**
         *
         */
        struct {
            uint64_t permitted;
            uint64_t sent;
        } max_data;
        /**
         *
         */
        struct {
            struct st_quicly_max_streams_t {
                uint64_t count;
                quicly_maxsender_t blocked_sender;
            } uni, bidi;
        } max_streams;
        /**
         *
         */
        struct {
            struct st_quicly_pending_path_challenge_t *head, **tail_ref;
        } path_challenge;
        /**
         *
         */
        int64_t last_retransmittable_sent_at;
        /**
         * when to send an ACK, or other frames used for managing the connection
         */
        int64_t send_ack_at;
        /**
         *
         */
        quicly_cc_t cc;
    } egress;
    /**
     * crypto data
     */
    struct {
        ptls_t *tls;
        ptls_handshake_properties_t handshake_properties;
        struct {
            ptls_raw_extension_t ext[2];
            ptls_buffer_t buf;
        } transport_params;
        /**
         * bit vector indicating if there's any pending crypto data
         */
        uint8_t pending_flows;
        /**
         * whether if the timer to discard the handshake contexts has been activated
         */
        uint8_t handshake_scheduled_for_discard;
    } crypto;
    /**
     *
     */
    struct {
        /**
         * contains list of blocked streams (sorted in ascending order of stream_ids)
         */
        struct {
            quicly_linklist_t uni;
            quicly_linklist_t bidi;
        } streams_blocked;
        quicly_linklist_t control;
    } pending_link;
    /**
     * retry token
     */
    ptls_iovec_t token;
    /**
     * len=0 if not used
     */
    quicly_cid_t retry_odcid;
    struct {
        /**
         * The moment when the idle timeout fires (including the additional 3 PTO). The value is set to INT64_MAX while the
         * handshake is in progress.
         */
        int64_t at;
        /**
         * idle timeout
         */
        uint8_t should_rearm_on_send : 1;
    } idle_timeout;
};

struct st_quicly_handle_payload_state_t {
    const uint8_t *src, *const end;
    size_t epoch;
    uint64_t frame_type;
};

static int crypto_stream_receive(quicly_stream_t *stream, size_t off, const void *src, size_t len);

static const quicly_stream_callbacks_t crypto_stream_callbacks = {quicly_streambuf_destroy, quicly_streambuf_egress_shift,
                                                                  quicly_streambuf_egress_emit, NULL, crypto_stream_receive};

static int update_traffic_key_cb(ptls_update_traffic_key_t *self, ptls_t *tls, int is_enc, size_t epoch, const void *secret);
static int discard_sentmap_by_epoch(quicly_conn_t *conn, unsigned ack_epochs);

static const quicly_transport_parameters_t default_transport_params = {
    {0, 0, 0}, 0, 0, 0, 0, QUICLY_DEFAULT_ACK_DELAY_EXPONENT, QUICLY_DEFAULT_MAX_ACK_DELAY};

static __thread int64_t now;

static void update_now(quicly_context_t *ctx)
{
    now = ctx->now->cb(ctx->now);
}

/**
 * USDT on cannot handle thread-local variables provided as arguments.  Hence this wrapper.
 */
static int64_t now_cb(void)
{
    return now;
}

static int64_t (*volatile probe_now)(void) = now_cb;

static inline uint8_t get_epoch(uint8_t first_byte)
{
    if (!QUICLY_PACKET_IS_LONG_HEADER(first_byte))
        return QUICLY_EPOCH_1RTT;

    switch (first_byte & QUICLY_PACKET_TYPE_BITMASK) {
    case QUICLY_PACKET_TYPE_INITIAL:
        return QUICLY_EPOCH_INITIAL;
    case QUICLY_PACKET_TYPE_HANDSHAKE:
        return QUICLY_EPOCH_HANDSHAKE;
    case QUICLY_PACKET_TYPE_0RTT:
        return QUICLY_EPOCH_0RTT;
    default:
        assert(!"FIXME");
    }
}

static void set_cid(quicly_cid_t *dest, ptls_iovec_t src)
{
    memcpy(dest->cid, src.base, src.len);
    dest->len = src.len;
}

static void dispose_cipher(struct st_quicly_cipher_context_t *ctx)
{
    ptls_aead_free(ctx->aead);
    ptls_cipher_free(ctx->header_protection);
}

size_t quicly_decode_packet(quicly_context_t *ctx, quicly_decoded_packet_t *packet, const uint8_t *src, size_t len)
{
    const uint8_t *src_end = src + len;

    if (len < 2)
        goto Error;

    packet->octets = ptls_iovec_init(src, len);
    packet->datagram_size = len;
    packet->token = ptls_iovec_init(NULL, 0);
    ++src;

    if (QUICLY_PACKET_IS_LONG_HEADER(packet->octets.base[0])) {
        /* long header */
        uint64_t rest_length;
        if (src_end - src < 5)
            goto Error;
        packet->version = quicly_decode32(&src);
        packet->cid.dest.encrypted.len = *src++;
        if (src_end - src < packet->cid.dest.encrypted.len + 1)
            goto Error;
        packet->cid.dest.encrypted.base = (uint8_t *)src;
        src += packet->cid.dest.encrypted.len;
        packet->cid.src.len = *src++;
        if (src_end - src < packet->cid.src.len)
            goto Error;
        packet->cid.src.base = (uint8_t *)src;
        src += packet->cid.src.len;
        if (ctx->cid_encryptor != NULL) {
            ctx->cid_encryptor->decrypt_cid(ctx->cid_encryptor, &packet->cid.dest.plaintext, packet->cid.dest.encrypted.base,
                                            packet->cid.dest.encrypted.len);
        } else {
            packet->cid.dest.plaintext = (quicly_cid_plaintext_t){0};
        }
        switch (packet->octets.base[0] & QUICLY_PACKET_TYPE_BITMASK) {
        case QUICLY_PACKET_TYPE_INITIAL:
        case QUICLY_PACKET_TYPE_0RTT:
            packet->cid.dest.might_be_client_generated = 1;
            break;
        default:
            packet->cid.dest.might_be_client_generated = 0;
            break;
        }
        if (!(packet->version == QUICLY_PROTOCOL_VERSION ||
              (packet->version & 0xffffff00) == 0xff000000 /* TODO remove this code that is used to test other draft versions */)) {
            /* version negotiation packet does not have the length field nor is ever coalesced */
            packet->encrypted_off = src - packet->octets.base;
        } else if ((packet->octets.base[0] & QUICLY_PACKET_TYPE_BITMASK) == QUICLY_PACKET_TYPE_RETRY) {
            /* retry */
            if (src_end - src < 1)
                goto Error;
            size_t odcid_len = *src++;
            if (odcid_len > QUICLY_MAX_CID_LEN_V1)
                goto Error;
            packet->encrypted_off = src - packet->octets.base;
            if (src_end - src < odcid_len)
                goto Error;
            src += odcid_len;
            packet->token = ptls_iovec_init(src, src_end - src);
        } else {
            /* coalescible long header packet */
            if ((packet->octets.base[0] & QUICLY_PACKET_TYPE_BITMASK) == QUICLY_PACKET_TYPE_INITIAL) {
                /* initial has a token */
                uint64_t token_len;
                if ((token_len = quicly_decodev(&src, src_end)) == UINT64_MAX)
                    goto Error;
                if (src_end - src < token_len)
                    goto Error;
                packet->token = ptls_iovec_init(src, token_len);
                src += token_len;
            }
            if ((rest_length = quicly_decodev(&src, src_end)) == UINT64_MAX)
                goto Error;
            if (rest_length < 1)
                goto Error;
            if (src_end - src < rest_length)
                goto Error;
            packet->encrypted_off = src - packet->octets.base;
            packet->octets.len = packet->encrypted_off + rest_length;
        }
        packet->_is_stateless_reset_cached = QUICLY__DECODED_PACKET_CACHED_NOT_STATELESS_RESET;
    } else {
        /* short header */
        if (ctx->cid_encryptor != NULL) {
            if (src_end - src < QUICLY_MAX_CID_LEN_V1)
                goto Error;
            size_t host_cidl = ctx->cid_encryptor->decrypt_cid(ctx->cid_encryptor, &packet->cid.dest.plaintext, src, 0);
            if (host_cidl == SIZE_MAX)
                goto Error;
            packet->cid.dest.encrypted = ptls_iovec_init(src, host_cidl);
            src += host_cidl;
        } else {
            packet->cid.dest.encrypted = ptls_iovec_init(NULL, 0);
            packet->cid.dest.plaintext = (quicly_cid_plaintext_t){0};
        }
        packet->cid.dest.might_be_client_generated = 0;
        packet->cid.src = ptls_iovec_init(NULL, 0);
        packet->version = 0;
        packet->encrypted_off = src - packet->octets.base;
        packet->_is_stateless_reset_cached = QUICLY__DECODED_PACKET_CACHED_MAYBE_STATELESS_RESET;
    }

    return packet->octets.len;

Error:
    return SIZE_MAX;
}

uint64_t quicly_determine_packet_number(uint32_t truncated, size_t num_bits, uint64_t expected)
{
    uint64_t win = (uint64_t)1 << num_bits, candidate = (expected & ~(win - 1)) | truncated;

    if (candidate + win / 2 <= expected)
        return candidate + win;
    if (candidate > expected + win / 2 && candidate > win)
        return candidate - win;
    return candidate;
}

static void assert_consistency(quicly_conn_t *conn, int timer_must_be_in_future)
{
    if (conn->egress.sentmap.bytes_in_flight != 0) {
        assert(conn->egress.loss.alarm_at != INT64_MAX);
    } else {
        assert(conn->egress.loss.loss_time == INT64_MAX);
    }
    /* Allow timers not in the future when the peer is not yet validated, since we may not be able to send packets even when timers
     * fire. */
    if (timer_must_be_in_future && conn->super.peer.address_validation.validated)
        assert(now < conn->egress.loss.alarm_at);
}

static void init_max_streams(struct st_quicly_max_streams_t *m)
{
    m->count = 0;
    quicly_maxsender_init(&m->blocked_sender, -1);
}

static int update_max_streams(struct st_quicly_max_streams_t *m, uint64_t count)
{
    if (count > (uint64_t)1 << 60)
        return QUICLY_TRANSPORT_ERROR_STREAM_LIMIT;

    if (m->count < count) {
        m->count = count;
        if (m->blocked_sender.max_acked < count)
            m->blocked_sender.max_acked = count;
    }

    return 0;
}

int quicly_connection_is_ready(quicly_conn_t *conn)
{
    return conn->application != NULL;
}

static int set_peeraddr(quicly_conn_t *conn, struct sockaddr *addr, socklen_t addrlen)
{
    int ret;

    if (conn->super.peer.salen != addrlen) {
        struct sockaddr *newsa;
        if ((newsa = malloc(addrlen)) == NULL) {
            ret = PTLS_ERROR_NO_MEMORY;
            goto Exit;
        }
        free(conn->super.peer.sa);
        conn->super.peer.sa = newsa;
        conn->super.peer.salen = addrlen;
    }

    memcpy(conn->super.peer.sa, addr, addrlen);
    ret = 0;

Exit:
    return ret;
}

static int stream_is_destroyable(quicly_stream_t *stream)
{
    if (!quicly_recvstate_transfer_complete(&stream->recvstate))
        return 0;
    if (!quicly_sendstate_transfer_complete(&stream->sendstate))
        return 0;
    switch (stream->_send_aux.rst.sender_state) {
    case QUICLY_SENDER_STATE_NONE:
    case QUICLY_SENDER_STATE_ACKED:
        break;
    default:
        return 0;
    }
    return 1;
}

static void sched_stream_control(quicly_stream_t *stream)
{
    assert(stream->stream_id >= 0);

    if (!quicly_linklist_is_linked(&stream->_send_aux.pending_link.control))
        quicly_linklist_insert(stream->conn->pending_link.control.prev, &stream->_send_aux.pending_link.control);
}

static void resched_stream_data(quicly_stream_t *stream)
{
    if (stream->stream_id < 0) {
        assert(-4 <= stream->stream_id);
        uint8_t mask = 1 << -(1 + stream->stream_id);
        if (stream->sendstate.pending.num_ranges != 0) {
            stream->conn->crypto.pending_flows |= mask;
        } else {
            stream->conn->crypto.pending_flows &= ~mask;
        }
        return;
    }

    /* do nothing if blocked */
    if (stream->streams_blocked)
        return;

    quicly_stream_scheduler_t *scheduler = stream->conn->super.ctx->stream_scheduler;
    scheduler->update_state(scheduler, stream);
}

static int should_send_max_data(quicly_conn_t *conn)
{
    return quicly_maxsender_should_send_max(&conn->ingress.max_data.sender, conn->ingress.max_data.bytes_consumed,
                                            (uint32_t)conn->super.ctx->transport_params.max_data, 512);
}

static int should_send_max_stream_data(quicly_stream_t *stream)
{
    if (stream->recvstate.eos != UINT64_MAX)
        return 0;
    return quicly_maxsender_should_send_max(&stream->_send_aux.max_stream_data_sender, stream->recvstate.data_off,
                                            stream->_recv_aux.window, 512);
}

int quicly_stream_sync_sendbuf(quicly_stream_t *stream, int activate)
{
    int ret;

    if (activate) {
        if ((ret = quicly_sendstate_activate(&stream->sendstate)) != 0)
            return ret;
    }

    resched_stream_data(stream);
    return 0;
}

void quicly_stream_sync_recvbuf(quicly_stream_t *stream, size_t shift_amount)
{
    stream->recvstate.data_off += shift_amount;
    if (stream->stream_id >= 0) {
        if (should_send_max_stream_data(stream))
            sched_stream_control(stream);
    }
}

static int schedule_path_challenge(quicly_conn_t *conn, int is_response, const uint8_t *data)
{
    struct st_quicly_pending_path_challenge_t *pending;

    if ((pending = malloc(sizeof(struct st_quicly_pending_path_challenge_t))) == NULL)
        return PTLS_ERROR_NO_MEMORY;

    pending->next = NULL;
    pending->is_response = is_response;
    memcpy(pending->data, data, QUICLY_PATH_CHALLENGE_DATA_LEN);

    *conn->egress.path_challenge.tail_ref = pending;
    conn->egress.path_challenge.tail_ref = &pending->next;
    return 0;
}

static int write_crypto_data(quicly_conn_t *conn, ptls_buffer_t *tlsbuf, size_t epoch_offsets[5])
{
    size_t epoch;
    int ret;

    if (tlsbuf->off == 0)
        return 0;

    for (epoch = 0; epoch < 4; ++epoch) {
        size_t len = epoch_offsets[epoch + 1] - epoch_offsets[epoch];
        if (len == 0)
            continue;
        quicly_stream_t *stream = quicly_get_stream(conn, -(quicly_stream_id_t)(1 + epoch));
        assert(stream != NULL);
        if ((ret = quicly_streambuf_egress_write(stream, tlsbuf->base + epoch_offsets[epoch], len)) != 0)
            return ret;
    }

    return 0;
}

int crypto_stream_receive(quicly_stream_t *stream, size_t off, const void *src, size_t len)
{
    quicly_conn_t *conn = stream->conn;
    size_t in_epoch = -(1 + stream->stream_id), epoch_offsets[5] = {0};
    ptls_iovec_t input;
    ptls_buffer_t output;
    int ret;

    if ((ret = quicly_streambuf_ingress_receive(stream, off, src, len)) != 0)
        return ret;

    ptls_buffer_init(&output, "", 0);

    /* send handshake messages to picotls, and let it fill in the response */
    while ((input = quicly_streambuf_ingress_get(stream)).len != 0) {
        ret = ptls_handle_message(conn->crypto.tls, &output, epoch_offsets, in_epoch, input.base, input.len,
                                  &conn->crypto.handshake_properties);
        quicly_streambuf_ingress_shift(stream, input.len);
        QUICLY_PROBE(CRYPTO_HANDSHAKE, conn, ret);
        switch (ret) {
        case 0:
            break;
        case PTLS_ERROR_IN_PROGRESS:
            ret = 0;
            break;
        default:
            goto Exit;
        }
        /* drop 0-RTT write key if 0-RTT is rejected by peer */
        if (conn->application != NULL && !conn->application->one_rtt_writable && conn->application->cipher.egress.aead != NULL) {
            assert(quicly_is_client(conn));
            if (conn->crypto.handshake_properties.client.early_data_acceptance == PTLS_EARLY_DATA_REJECTED) {
                dispose_cipher(&conn->application->cipher.egress);
                conn->application->cipher.egress = (struct st_quicly_cipher_context_t){NULL};
                discard_sentmap_by_epoch(
                    conn, 1u << QUICLY_EPOCH_1RTT); /* retire all packets with ack_epoch == 3; they are all 0-RTT packets */
            }
        }
    }
    write_crypto_data(conn, &output, epoch_offsets);

Exit:
    ptls_buffer_dispose(&output);
    return ret;
}

static void init_stream_properties(quicly_stream_t *stream, uint32_t initial_max_stream_data_local,
                                   uint64_t initial_max_stream_data_remote)
{
    int is_client = quicly_is_client(stream->conn);

    if (quicly_stream_has_send_side(is_client, stream->stream_id)) {
        quicly_sendstate_init(&stream->sendstate);
    } else {
        quicly_sendstate_init_closed(&stream->sendstate);
    }
    if (quicly_stream_has_receive_side(is_client, stream->stream_id)) {
        quicly_recvstate_init(&stream->recvstate);
    } else {
        quicly_recvstate_init_closed(&stream->recvstate);
    }
    stream->streams_blocked = 0;

    stream->_send_aux.max_stream_data = initial_max_stream_data_remote;
    stream->_send_aux.stop_sending.sender_state = QUICLY_SENDER_STATE_NONE;
    stream->_send_aux.stop_sending.error_code = 0;
    stream->_send_aux.rst.sender_state = QUICLY_SENDER_STATE_NONE;
    stream->_send_aux.rst.error_code = 0;
    quicly_maxsender_init(&stream->_send_aux.max_stream_data_sender, initial_max_stream_data_local);
    quicly_linklist_init(&stream->_send_aux.pending_link.control);
    quicly_linklist_init(&stream->_send_aux.pending_link.default_scheduler);

    stream->_recv_aux.window = initial_max_stream_data_local;
}

static void dispose_stream_properties(quicly_stream_t *stream)
{
    quicly_sendstate_dispose(&stream->sendstate);
    quicly_recvstate_dispose(&stream->recvstate);
    quicly_maxsender_dispose(&stream->_send_aux.max_stream_data_sender);
    quicly_linklist_unlink(&stream->_send_aux.pending_link.control);
    quicly_linklist_unlink(&stream->_send_aux.pending_link.default_scheduler);
}

static quicly_stream_t *open_stream(quicly_conn_t *conn, uint64_t stream_id, uint32_t initial_max_stream_data_local,
                                    uint64_t initial_max_stream_data_remote)
{
    quicly_stream_t *stream;

    if ((stream = malloc(sizeof(*stream))) == NULL)
        return NULL;
    stream->conn = conn;
    stream->stream_id = stream_id;
    stream->callbacks = NULL;
    stream->data = NULL;

    int r;
    khiter_t iter = kh_put(quicly_stream_t, conn->streams, stream_id, &r);
    assert(iter != kh_end(conn->streams));
    kh_val(conn->streams, iter) = stream;

    init_stream_properties(stream, initial_max_stream_data_local, initial_max_stream_data_remote);

    return stream;
}

static struct st_quicly_conn_streamgroup_state_t *get_streamgroup_state(quicly_conn_t *conn, quicly_stream_id_t stream_id)
{
    if (quicly_is_client(conn) == quicly_stream_is_client_initiated(stream_id)) {
        return quicly_stream_is_unidirectional(stream_id) ? &conn->super.host.uni : &conn->super.host.bidi;
    } else {
        return quicly_stream_is_unidirectional(stream_id) ? &conn->super.peer.uni : &conn->super.peer.bidi;
    }
}

static int should_send_max_streams(quicly_conn_t *conn, int uni)
{
    quicly_maxsender_t *maxsender;
    if ((maxsender = uni ? conn->ingress.max_streams.uni : conn->ingress.max_streams.bidi) == NULL)
        return 0;

    struct st_quicly_conn_streamgroup_state_t *group = uni ? &conn->super.peer.uni : &conn->super.peer.bidi;
    if (!quicly_maxsender_should_send_max(maxsender, group->next_stream_id / 4, group->num_streams, 768))
        return 0;

    return 1;
}

static void destroy_stream(quicly_stream_t *stream, int err)
{
    quicly_conn_t *conn = stream->conn;

    if (stream->callbacks != NULL)
        stream->callbacks->on_destroy(stream, err);

    khiter_t iter = kh_get(quicly_stream_t, conn->streams, stream->stream_id);
    assert(iter != kh_end(conn->streams));
    kh_del(quicly_stream_t, conn->streams, iter);

    if (stream->stream_id < 0) {
        size_t epoch = -(1 + stream->stream_id);
        stream->conn->crypto.pending_flows &= ~(uint8_t)(1 << epoch);
    } else {
        struct st_quicly_conn_streamgroup_state_t *group = get_streamgroup_state(conn, stream->stream_id);
        --group->num_streams;
    }

    dispose_stream_properties(stream);

    if (conn->application != NULL) {
        /* The function is normally invoked when receiving a packet, therefore just setting send_ack_at to zero is sufficient to
         * trigger the emission of the MAX_STREAMS frame. FWIW, the only case the function is invoked when not receiving a packet is
         * when the connection is being closed. In such case, the change will not have any bad side effects.
         */
        if (should_send_max_streams(conn, quicly_stream_is_unidirectional(stream->stream_id)))
            conn->egress.send_ack_at = 0;
    }

    free(stream);
}

static void destroy_all_streams(quicly_conn_t *conn, int err, int including_crypto_streams)
{
    quicly_stream_t *stream;
    kh_foreach_value(conn->streams, stream, {
        /* TODO do we need to send reset signals to open streams? */
        if (including_crypto_streams || stream->stream_id >= 0)
            destroy_stream(stream, err);
    });
}

quicly_stream_t *quicly_get_stream(quicly_conn_t *conn, quicly_stream_id_t stream_id)
{
    khiter_t iter = kh_get(quicly_stream_t, conn->streams, stream_id);
    if (iter != kh_end(conn->streams))
        return kh_val(conn->streams, iter);
    return NULL;
}

ptls_t *quicly_get_tls(quicly_conn_t *conn)
{
    return conn->crypto.tls;
}

int quicly_get_stats(quicly_conn_t *conn, quicly_stats_t *stats)
{
    /* copy the pre-built stats fields */
    memcpy(stats, &conn->super.stats, sizeof(conn->super.stats));

    /* set or generate the non-pre-built stats fields here */
    stats->rtt = conn->egress.loss.rtt;

    return 0;
}

quicly_stream_id_t quicly_get_ingress_max_streams(quicly_conn_t *conn, int uni)
{
    quicly_maxsender_t *maxsender = uni ? conn->ingress.max_streams.uni : conn->ingress.max_streams.bidi;
    return maxsender->max_committed;
}

void quicly_get_max_data(quicly_conn_t *conn, uint64_t *send_permitted, uint64_t *sent, uint64_t *consumed)
{
    if (send_permitted != NULL)
        *send_permitted = conn->egress.max_data.permitted;
    if (sent != NULL)
        *sent = conn->egress.max_data.sent;
    if (consumed != NULL)
        *consumed = conn->ingress.max_data.bytes_consumed;
}

static void update_idle_timeout(quicly_conn_t *conn, int is_in_receive)
{
    if (!is_in_receive && !conn->idle_timeout.should_rearm_on_send)
        return;

    int64_t idle_msec = INT64_MAX;
    /* TODO reconsider how to refer to peer's idle-timeout value after https://github.com/quicwg/base-drafts/issues/2602 gets
     * resolved */
    if (conn->initial == NULL && conn->handshake == NULL && conn->super.peer.transport_params.idle_timeout != 0)
        idle_msec = conn->super.peer.transport_params.idle_timeout;
    if (conn->super.ctx->transport_params.idle_timeout != 0 && conn->super.ctx->transport_params.idle_timeout < idle_msec)
        idle_msec = conn->super.ctx->transport_params.idle_timeout;

    if (idle_msec == INT64_MAX)
        return;

    uint32_t three_pto = 3 * quicly_rtt_get_pto(&conn->egress.loss.rtt, conn->super.ctx->transport_params.max_ack_delay,
                                                conn->egress.loss.conf->min_pto);
    conn->idle_timeout.at = now + (idle_msec > three_pto ? idle_msec : three_pto);
    conn->idle_timeout.should_rearm_on_send = is_in_receive;
}

static int scheduler_can_send(quicly_conn_t *conn)
{
    int conn_is_saturated = !(conn->egress.max_data.sent < conn->egress.max_data.permitted);
    return conn->super.ctx->stream_scheduler->can_send(conn->super.ctx->stream_scheduler, conn, conn_is_saturated);
}

static void update_loss_alarm(quicly_conn_t *conn)
{
    quicly_loss_update_alarm(&conn->egress.loss, now, conn->egress.last_retransmittable_sent_at,
                             conn->egress.sentmap.bytes_in_flight != 0 || conn->super.peer.address_validation.send_probe,
                             scheduler_can_send(conn), conn->egress.max_data.sent);
}

static int create_handshake_flow(quicly_conn_t *conn, size_t epoch)
{
    quicly_stream_t *stream;
    int ret;

    if ((stream = open_stream(conn, -(quicly_stream_id_t)(1 + epoch), 65536, 65536)) == NULL)
        return PTLS_ERROR_NO_MEMORY;
    if ((ret = quicly_streambuf_create(stream, sizeof(quicly_streambuf_t))) != 0) {
        destroy_stream(stream, ret);
        return ret;
    }
    stream->callbacks = &crypto_stream_callbacks;

    return 0;
}

static void destroy_handshake_flow(quicly_conn_t *conn, size_t epoch)
{
    quicly_stream_t *stream = quicly_get_stream(conn, -(quicly_stream_id_t)(1 + epoch));
    if (stream != NULL)
        destroy_stream(stream, 0);
}

static struct st_quicly_pn_space_t *alloc_pn_space(size_t sz)
{
    struct st_quicly_pn_space_t *space;

    if ((space = malloc(sz)) == NULL)
        return NULL;

    quicly_ranges_init(&space->ack_queue);
    space->largest_pn_received_at = INT64_MAX;
    space->next_expected_packet_number = 0;
    space->unacked_count = 0;
    if (sz != sizeof(*space))
        memset((uint8_t *)space + sizeof(*space), 0, sz - sizeof(*space));

    return space;
}

static void do_free_pn_space(struct st_quicly_pn_space_t *space)
{
    quicly_ranges_clear(&space->ack_queue);
    free(space);
}

static int record_receipt(quicly_conn_t *conn, struct st_quicly_pn_space_t *space, uint64_t pn, int is_ack_only, size_t epoch)
{
    int ret;

    if ((ret = quicly_ranges_add(&space->ack_queue, pn, pn + 1)) != 0)
        goto Exit;
    if (space->ack_queue.num_ranges >= QUICLY_ENCODE_ACK_MAX_BLOCKS) {
        assert(space->ack_queue.num_ranges == QUICLY_ENCODE_ACK_MAX_BLOCKS);
        quicly_ranges_shrink(&space->ack_queue, 0, 1);
    }
    if (space->ack_queue.ranges[space->ack_queue.num_ranges - 1].end == pn + 1) {
        /* FIXME implement deduplication at an earlier moment? */
        space->largest_pn_received_at = now;
    }
    /* TODO (jri): If not ack-only packet, then maintain count of such packets that are received.
     * Send ack immediately when this number exceeds the threshold.
     */
    if (!is_ack_only) {
        space->unacked_count++;
        /* Ack after QUICLY_NUM_PACKETS_BEFORE_ACK packets or after the delayed ack timeout */
        if (space->unacked_count >= QUICLY_NUM_PACKETS_BEFORE_ACK || epoch == QUICLY_EPOCH_INITIAL ||
            epoch == QUICLY_EPOCH_HANDSHAKE) {
            conn->egress.send_ack_at = now;
        } else if (conn->egress.send_ack_at == INT64_MAX) {
            /* FIXME use 1/4 minRTT */
            conn->egress.send_ack_at = now + QUICLY_DELAYED_ACK_TIMEOUT;
        }
    }

    ret = 0;
Exit:
    return ret;
}

static void free_handshake_space(struct st_quicly_handshake_space_t **space)
{
    if (*space != NULL) {
        if ((*space)->cipher.ingress.aead != NULL)
            dispose_cipher(&(*space)->cipher.ingress);
        if ((*space)->cipher.egress.aead != NULL)
            dispose_cipher(&(*space)->cipher.egress);
        do_free_pn_space(&(*space)->super);
        *space = NULL;
    }
}

static int setup_cipher(ptls_cipher_context_t **hp_ctx, ptls_aead_context_t **aead_ctx, ptls_aead_algorithm_t *aead,
                        ptls_hash_algorithm_t *hash, int is_enc, const void *secret)
{
    uint8_t hpkey[PTLS_MAX_SECRET_SIZE];
    int ret;

    *hp_ctx = NULL;
    *aead_ctx = NULL;

    if ((ret = ptls_hkdf_expand_label(hash, hpkey, aead->ctr_cipher->key_size, ptls_iovec_init(secret, hash->digest_size),
                                      "quic hp", ptls_iovec_init(NULL, 0), NULL)) != 0)
        goto Exit;
    if ((*hp_ctx = ptls_cipher_new(aead->ctr_cipher, is_enc, hpkey)) == NULL) {
        ret = PTLS_ERROR_NO_MEMORY;
        goto Exit;
    }
    if ((*aead_ctx = ptls_aead_new(aead, hash, is_enc, secret, AEAD_BASE_LABEL)) == NULL) {
        ret = PTLS_ERROR_NO_MEMORY;
        goto Exit;
    }
    if (QUICLY_DEBUG) {
        char *secret_hex = quicly_hexdump(secret, hash->digest_size, SIZE_MAX),
             *hpkey_hex = quicly_hexdump(hpkey, aead->ctr_cipher->key_size, SIZE_MAX);
        fprintf(stderr, "%s:\n  aead-secret: %s\n  hp-key: %s\n", __FUNCTION__, secret_hex, hpkey_hex);
        free(secret_hex);
        free(hpkey_hex);
    }

    ret = 0;
Exit:
    if (ret != 0) {
        if (*aead_ctx != NULL) {
            ptls_aead_free(*aead_ctx);
            *aead_ctx = NULL;
        }
        if (*hp_ctx != NULL) {
            ptls_cipher_free(*hp_ctx);
            *hp_ctx = NULL;
        }
    }
    ptls_clear_memory(hpkey, sizeof(hpkey));
    return ret;
}

static int setup_handshake_space_and_flow(quicly_conn_t *conn, size_t epoch)
{
    struct st_quicly_handshake_space_t **space = epoch == QUICLY_EPOCH_INITIAL ? &conn->initial : &conn->handshake;
    if ((*space = (void *)alloc_pn_space(sizeof(struct st_quicly_handshake_space_t))) == NULL)
        return PTLS_ERROR_NO_MEMORY;
    return create_handshake_flow(conn, epoch);
}

static void free_application_space(struct st_quicly_application_space_t **space)
{
    if (*space != NULL) {
#define DISPOSE_INGRESS(label, func)                                                                                               \
    if ((*space)->cipher.ingress.label != NULL)                                                                                    \
    func((*space)->cipher.ingress.label)
        DISPOSE_INGRESS(header_protection.zero_rtt, ptls_cipher_free);
        DISPOSE_INGRESS(header_protection.one_rtt, ptls_cipher_free);
        DISPOSE_INGRESS(aead[0], ptls_aead_free);
        DISPOSE_INGRESS(aead[1], ptls_aead_free);
#undef DISPOSE_INGRESS
        if ((*space)->cipher.egress.aead != NULL)
            dispose_cipher(&(*space)->cipher.egress);
        do_free_pn_space(&(*space)->super);
        *space = NULL;
    }
}

static int setup_application_space(quicly_conn_t *conn)
{
    if ((conn->application = (void *)alloc_pn_space(sizeof(struct st_quicly_application_space_t))) == NULL)
        return PTLS_ERROR_NO_MEMORY;
    return create_handshake_flow(conn, QUICLY_EPOCH_1RTT);
}

static int discard_initial_context(quicly_conn_t *conn)
{
    int ret;

    if ((ret = discard_sentmap_by_epoch(conn, 1u << QUICLY_EPOCH_INITIAL)) != 0)
        return ret;
    destroy_handshake_flow(conn, QUICLY_EPOCH_INITIAL);
    free_handshake_space(&conn->initial);

    return 0;
}

static int discard_handshake_context(quicly_conn_t *conn, const quicly_sent_packet_t *packet, quicly_sent_t *sent,
                                     quicly_sentmap_event_t event)
{
    switch (event) {
    case QUICLY_SENTMAP_EVENT_ACKED:
        return QUICLY_TRANSPORT_ERROR_PROTOCOL_VIOLATION;
    case QUICLY_SENTMAP_EVENT_LOST:
        break;
    case QUICLY_SENTMAP_EVENT_EXPIRED:
        /* discard Handshake */
        destroy_handshake_flow(conn, QUICLY_EPOCH_HANDSHAKE);
        free_handshake_space(&conn->handshake);
        /* discard 0-RTT receive context */
        if (!quicly_is_client(conn) && conn->application->cipher.ingress.header_protection.zero_rtt != NULL) {
            assert(conn->application->cipher.ingress.aead[0] != NULL);
            ptls_cipher_free(conn->application->cipher.ingress.header_protection.zero_rtt);
            conn->application->cipher.ingress.header_protection.zero_rtt = NULL;
            ptls_aead_free(conn->application->cipher.ingress.aead[0]);
            conn->application->cipher.ingress.aead[0] = NULL;
        }
        break;
    }
    return 0;
}

static int apply_peer_transport_params(quicly_conn_t *conn)
{
    int ret;

    conn->egress.max_data.permitted = conn->super.peer.transport_params.max_data;
    if ((ret = update_max_streams(&conn->egress.max_streams.uni, conn->super.peer.transport_params.max_streams_uni)) != 0)
        return ret;
    if ((ret = update_max_streams(&conn->egress.max_streams.bidi, conn->super.peer.transport_params.max_streams_bidi)) != 0)
        return ret;

    return 0;
}

void quicly_free(quicly_conn_t *conn)
{
    QUICLY_PROBE(FREE, conn, probe_now());

    destroy_all_streams(conn, 0, 1);

    quicly_maxsender_dispose(&conn->ingress.max_data.sender);
    if (conn->ingress.max_streams.uni != NULL)
        quicly_maxsender_dispose(conn->ingress.max_streams.uni);
    if (conn->ingress.max_streams.bidi != NULL)
        quicly_maxsender_dispose(conn->ingress.max_streams.bidi);
    while (conn->egress.path_challenge.head != NULL) {
        struct st_quicly_pending_path_challenge_t *pending = conn->egress.path_challenge.head;
        conn->egress.path_challenge.head = pending->next;
        free(pending);
    }
    quicly_sentmap_dispose(&conn->egress.sentmap);

    kh_destroy(quicly_stream_t, conn->streams);

    assert(!quicly_linklist_is_linked(&conn->pending_link.streams_blocked.uni));
    assert(!quicly_linklist_is_linked(&conn->pending_link.streams_blocked.bidi));
    assert(!quicly_linklist_is_linked(&conn->pending_link.control));
    assert(!quicly_linklist_is_linked(&conn->super._default_scheduler.active));
    assert(!quicly_linklist_is_linked(&conn->super._default_scheduler.blocked));

    free_handshake_space(&conn->initial);
    free_handshake_space(&conn->handshake);
    free_application_space(&conn->application);

    free(conn->token.base);
    free(conn->super.peer.sa);
    free(conn);
}

static int setup_initial_key(struct st_quicly_cipher_context_t *ctx, ptls_cipher_suite_t *cs, const void *master_secret,
                             const char *label, int is_enc)
{
    uint8_t aead_secret[PTLS_MAX_DIGEST_SIZE];
    int ret;

    if ((ret = ptls_hkdf_expand_label(cs->hash, aead_secret, cs->hash->digest_size,
                                      ptls_iovec_init(master_secret, cs->hash->digest_size), label, ptls_iovec_init(NULL, 0),
                                      NULL)) != 0)
        goto Exit;
    if ((ret = setup_cipher(&ctx->header_protection, &ctx->aead, cs->aead, cs->hash, is_enc, aead_secret)) != 0)
        goto Exit;

Exit:
    ptls_clear_memory(aead_secret, sizeof(aead_secret));
    return ret;
}

static int setup_initial_encryption(struct st_quicly_cipher_context_t *ingress, struct st_quicly_cipher_context_t *egress,
                                    ptls_cipher_suite_t **cipher_suites, ptls_iovec_t cid, int is_client)
{
    static const uint8_t salt[] = {0x7f, 0xbc, 0xdb, 0x0e, 0x7c, 0x66, 0xbb, 0xe9, 0x19, 0x3a,
                                   0x96, 0xcd, 0x21, 0x51, 0x9e, 0xbd, 0x7a, 0x02, 0x64, 0x4a};
    static const char *labels[2] = {"client in", "server in"};
    ptls_cipher_suite_t **cs;
    uint8_t secret[PTLS_MAX_DIGEST_SIZE];
    int ret;

    /* find aes128gcm cipher */
    for (cs = cipher_suites;; ++cs) {
        assert(cs != NULL);
        if ((*cs)->id == PTLS_CIPHER_SUITE_AES_128_GCM_SHA256)
            break;
    }

    /* extract master secret */
    if ((ret = ptls_hkdf_extract((*cs)->hash, secret, ptls_iovec_init(salt, sizeof(salt)), cid)) != 0)
        goto Exit;

    /* create aead contexts */
    if ((ret = setup_initial_key(ingress, *cs, secret, labels[is_client], 0)) != 0)
        goto Exit;
    if ((ret = setup_initial_key(egress, *cs, secret, labels[!is_client], 1)) != 0)
        goto Exit;

Exit:
    ptls_clear_memory(secret, sizeof(secret));
    return ret;
}

static int apply_stream_frame(quicly_stream_t *stream, quicly_stream_frame_t *frame)
{
    int ret;

    QUICLY_PROBE(STREAM_RECEIVE, stream->conn, probe_now(), stream, frame->offset, frame->data.len);

    if (quicly_recvstate_transfer_complete(&stream->recvstate))
        return 0;

    if (stream->stream_id >= 0) {
        /* flow control */
        uint64_t max_stream_data = frame->offset + frame->data.len;
        if ((int64_t)stream->_recv_aux.window < (int64_t)max_stream_data - (int64_t)stream->recvstate.data_off)
            return QUICLY_TRANSPORT_ERROR_FLOW_CONTROL;
        if (stream->recvstate.received.ranges[stream->recvstate.received.num_ranges - 1].end < max_stream_data) {
            uint64_t newly_received =
                max_stream_data - stream->recvstate.received.ranges[stream->recvstate.received.num_ranges - 1].end;
            if (stream->conn->ingress.max_data.bytes_consumed + newly_received >
                stream->conn->ingress.max_data.sender.max_committed)
                return QUICLY_TRANSPORT_ERROR_FLOW_CONTROL;
            stream->conn->ingress.max_data.bytes_consumed += newly_received;
            /* FIXME send MAX_DATA if necessary */
        }
    }

    /* update recvbuf */
    size_t apply_len = frame->data.len;
    if ((ret = quicly_recvstate_update(&stream->recvstate, frame->offset, &apply_len, frame->is_fin)) != 0)
        return ret;

    if (apply_len != 0 || quicly_recvstate_transfer_complete(&stream->recvstate)) {
        uint64_t buf_offset = frame->offset + frame->data.len - apply_len - stream->recvstate.data_off;
        if ((ret = stream->callbacks->on_receive(stream, (size_t)buf_offset, frame->data.base + frame->data.len - apply_len,
                                                 apply_len)) != 0)
            return ret;
    }

    if (should_send_max_stream_data(stream))
        sched_stream_control(stream);

    if (stream_is_destroyable(stream))
        destroy_stream(stream, 0);

    return 0;
}

#define PUSH_TRANSPORT_PARAMETER(buf, id, block)                                                                                   \
    do {                                                                                                                           \
        ptls_buffer_push16((buf), (id));                                                                                           \
        ptls_buffer_push_block((buf), 2, block);                                                                                   \
    } while (0)

int quicly_encode_transport_parameter_list(ptls_buffer_t *buf, int is_client, const quicly_transport_parameters_t *params,
                                           const quicly_cid_t *odcid, const void *stateless_reset_token)
{
    int ret;

#define pushv(buf, v)                                                                                                              \
    if ((ret = quicly_tls_push_varint((buf), (v))) != 0)                                                                           \
    goto Exit
    ptls_buffer_push_block(buf, 2, {
        if (params->max_stream_data.bidi_local != 0)
            PUSH_TRANSPORT_PARAMETER(buf, QUICLY_TRANSPORT_PARAMETER_ID_INITIAL_MAX_STREAM_DATA_BIDI_LOCAL,
                                     { pushv(buf, params->max_stream_data.bidi_local); });
        if (params->max_stream_data.bidi_remote != 0)
            PUSH_TRANSPORT_PARAMETER(buf, QUICLY_TRANSPORT_PARAMETER_ID_INITIAL_MAX_STREAM_DATA_BIDI_REMOTE,
                                     { pushv(buf, params->max_stream_data.bidi_remote); });
        if (params->max_stream_data.uni != 0)
            PUSH_TRANSPORT_PARAMETER(buf, QUICLY_TRANSPORT_PARAMETER_ID_INITIAL_MAX_STREAM_DATA_UNI,
                                     { pushv(buf, params->max_stream_data.uni); });
        if (params->max_data != 0)
            PUSH_TRANSPORT_PARAMETER(buf, QUICLY_TRANSPORT_PARAMETER_ID_INITIAL_MAX_DATA, { pushv(buf, params->max_data); });
        if (params->idle_timeout != 0)
            PUSH_TRANSPORT_PARAMETER(buf, QUICLY_TRANSPORT_PARAMETER_ID_IDLE_TIMEOUT, { pushv(buf, params->idle_timeout); });
        if (is_client) {
            assert(odcid == NULL && stateless_reset_token == NULL);
        } else {
            if (odcid != NULL)
                PUSH_TRANSPORT_PARAMETER(buf, QUICLY_TRANSPORT_PARAMETER_ID_ORIGINAL_CONNECTION_ID,
                                         { ptls_buffer_pushv(buf, odcid->cid, odcid->len); });
            if (stateless_reset_token != NULL)
                PUSH_TRANSPORT_PARAMETER(buf, QUICLY_TRANSPORT_PARAMETER_ID_STATELESS_RESET_TOKEN,
                                         { ptls_buffer_pushv(buf, stateless_reset_token, QUICLY_STATELESS_RESET_TOKEN_LEN); });
        }
        if (params->max_streams_bidi != 0)
            PUSH_TRANSPORT_PARAMETER(buf, QUICLY_TRANSPORT_PARAMETER_ID_INITIAL_MAX_STREAMS_BIDI,
                                     { pushv(buf, params->max_streams_bidi); });
        if (params->max_streams_uni != 0)
            PUSH_TRANSPORT_PARAMETER(buf, QUICLY_TRANSPORT_PARAMETER_ID_INITIAL_MAX_STREAMS_UNI,
                                     { pushv(buf, params->max_streams_uni); });
        if (QUICLY_LOCAL_ACK_DELAY_EXPONENT != QUICLY_DEFAULT_ACK_DELAY_EXPONENT)
            PUSH_TRANSPORT_PARAMETER(buf, QUICLY_TRANSPORT_PARAMETER_ID_ACK_DELAY_EXPONENT,
                                     { pushv(buf, QUICLY_LOCAL_ACK_DELAY_EXPONENT); });
        if (QUICLY_LOCAL_MAX_ACK_DELAY != QUICLY_DEFAULT_MAX_ACK_DELAY)
            PUSH_TRANSPORT_PARAMETER(buf, QUICLY_TRANSPORT_PARAMETER_ID_MAX_ACK_DELAY, { pushv(buf, QUICLY_LOCAL_MAX_ACK_DELAY); });
    });
#undef pushv

    ret = 0;
Exit:
    return ret;
}

int quicly_decode_transport_parameter_list(quicly_transport_parameters_t *params, quicly_cid_t *odcid, void *stateless_reset_token,
                                           int is_client, const uint8_t *src, const uint8_t *end)
{
#define ID_TO_BIT(id) ((uint64_t)1 << (id))

    uint64_t found_id_bits = 0;
    int ret;

    /* set parameters to their default values */
    *params = default_transport_params;
    if (odcid != NULL)
        odcid->len = 0;
    if (stateless_reset_token != NULL)
        memset(stateless_reset_token, 0, QUICLY_STATELESS_RESET_TOKEN_LEN);

    /* decode the parameters block */
    ptls_decode_block(src, end, 2, {
        while (src != end) {
            uint16_t id;
            if ((ret = ptls_decode16(&id, &src, end)) != 0)
                goto Exit;
            if (id < sizeof(found_id_bits) * 8) {
                if ((found_id_bits & ID_TO_BIT(id)) != 0) {
                    ret = QUICLY_TRANSPORT_ERROR_TRANSPORT_PARAMETER;
                    goto Exit;
                }
                found_id_bits |= ID_TO_BIT(id);
            }
            ptls_decode_open_block(src, end, 2, {
                switch (id) {
                case QUICLY_TRANSPORT_PARAMETER_ID_ORIGINAL_CONNECTION_ID: {
                    size_t cidlen = end - src;
                    if (!(is_client && 4 <= cidlen && cidlen <= 18)) {
                        ret = QUICLY_TRANSPORT_ERROR_TRANSPORT_PARAMETER;
                        goto Exit;
                    }
                    if (odcid != NULL)
                        set_cid(odcid, ptls_iovec_init(src, cidlen));
                    src = end;
                } break;
                case QUICLY_TRANSPORT_PARAMETER_ID_INITIAL_MAX_STREAM_DATA_BIDI_LOCAL:
                    if ((ret = quicly_tls_decode_varint(&params->max_stream_data.bidi_local, &src, end)) != 0)
                        goto Exit;
                    break;
                case QUICLY_TRANSPORT_PARAMETER_ID_INITIAL_MAX_STREAM_DATA_BIDI_REMOTE:
                    if ((ret = quicly_tls_decode_varint(&params->max_stream_data.bidi_remote, &src, end)) != 0)
                        goto Exit;
                    break;
                case QUICLY_TRANSPORT_PARAMETER_ID_INITIAL_MAX_STREAM_DATA_UNI:
                    if ((ret = quicly_tls_decode_varint(&params->max_stream_data.uni, &src, end)) != 0)
                        goto Exit;
                    break;
                case QUICLY_TRANSPORT_PARAMETER_ID_INITIAL_MAX_DATA:
                    if ((ret = quicly_tls_decode_varint(&params->max_data, &src, end)) != 0)
                        goto Exit;
                    break;
                case QUICLY_TRANSPORT_PARAMETER_ID_STATELESS_RESET_TOKEN:
                    if (!(is_client && end - src == QUICLY_STATELESS_RESET_TOKEN_LEN)) {
                        ret = QUICLY_TRANSPORT_ERROR_TRANSPORT_PARAMETER;
                        goto Exit;
                    }
                    memcpy(stateless_reset_token, src, QUICLY_STATELESS_RESET_TOKEN_LEN);
                    src = end;
                    break;
                case QUICLY_TRANSPORT_PARAMETER_ID_IDLE_TIMEOUT:
                    if ((ret = quicly_tls_decode_varint(&params->idle_timeout, &src, end)) != 0)
                        goto Exit;
                    break;
                case QUICLY_TRANSPORT_PARAMETER_ID_INITIAL_MAX_STREAMS_BIDI:
                    if ((ret = quicly_tls_decode_varint(&params->max_streams_bidi, &src, end)) != 0)
                        goto Exit;
                    break;
                case QUICLY_TRANSPORT_PARAMETER_ID_INITIAL_MAX_STREAMS_UNI:
                    if ((ret = quicly_tls_decode_varint(&params->max_streams_uni, &src, end)) != 0)
                        goto Exit;
                    break;
                case QUICLY_TRANSPORT_PARAMETER_ID_ACK_DELAY_EXPONENT: {
                    uint64_t v;
                    if ((ret = quicly_tls_decode_varint(&v, &src, end)) != 0)
                        goto Exit;
                    if (v > 20) {
                        ret = QUICLY_TRANSPORT_ERROR_TRANSPORT_PARAMETER;
                        goto Exit;
                    }
                    params->ack_delay_exponent = (uint8_t)v;
                } break;
                case QUICLY_TRANSPORT_PARAMETER_ID_MAX_ACK_DELAY: {
                    uint64_t v;
                    if ((ret = quicly_tls_decode_varint(&v, &src, end)) != 0)
                        goto Exit;
                    if (v >= 16384)
                        v = QUICLY_DEFAULT_MAX_ACK_DELAY;
                    params->max_ack_delay = (uint16_t)v;
                } break;
                default:
                    src = end;
                    break;
                }
            });
        }
    });

    ret = 0;
Exit:
    if (ret == PTLS_ALERT_DECODE_ERROR)
        ret = QUICLY_TRANSPORT_ERROR_TRANSPORT_PARAMETER;
    return ret;

#undef ID_TO_BIT
}

static int collect_transport_parameters(ptls_t *tls, struct st_ptls_handshake_properties_t *properties, uint16_t type)
{
    return type == QUICLY_TLS_EXTENSION_TYPE_TRANSPORT_PARAMETERS;
}

static quicly_conn_t *create_connection(quicly_context_t *ctx, const char *server_name, struct sockaddr *sa, socklen_t salen,
                                        const quicly_cid_plaintext_t *new_cid, ptls_handshake_properties_t *handshake_properties)
{
    ptls_t *tls = NULL;
    struct {
        quicly_conn_t _;
        quicly_maxsender_t max_streams_bidi;
        quicly_maxsender_t max_streams_uni;
    } * conn;

    if ((tls = ptls_new(ctx->tls, server_name == NULL)) == NULL)
        return NULL;
    if (server_name != NULL && ptls_set_server_name(tls, server_name, strlen(server_name)) != 0) {
        ptls_free(tls);
        return NULL;
    }
    if ((conn = malloc(sizeof(*conn))) == NULL) {
        ptls_free(tls);
        return NULL;
    }

    memset(conn, 0, sizeof(*conn));
    conn->_.super.ctx = ctx;
    conn->_.super.master_id = *new_cid;
    if (ctx->cid_encryptor != NULL) {
        conn->_.super.master_id.path_id = 0;
        ctx->cid_encryptor->encrypt_cid(ctx->cid_encryptor, &conn->_.super.host.src_cid, &conn->_.super.host.stateless_reset_token,
                                        &conn->_.super.master_id);
        conn->_.super.master_id.path_id = 1;
    } else {
        conn->_.super.master_id.path_id = QUICLY_MAX_PATH_ID;
    }
    conn->_.super.state = QUICLY_STATE_FIRSTFLIGHT;
    if (server_name != NULL) {
        ctx->tls->random_bytes(conn->_.super.peer.cid.cid, 8);
        conn->_.super.peer.cid.len = 8;
        conn->_.super.host.bidi.next_stream_id = 0;
        conn->_.super.host.uni.next_stream_id = 2;
        conn->_.super.peer.bidi.next_stream_id = 1;
        conn->_.super.peer.uni.next_stream_id = 3;
    } else {
        conn->_.super.host.bidi.next_stream_id = 1;
        conn->_.super.host.uni.next_stream_id = 3;
        conn->_.super.peer.bidi.next_stream_id = 0;
        conn->_.super.peer.uni.next_stream_id = 2;
    }
    conn->_.super.peer.transport_params = default_transport_params;
    if (server_name != NULL && ctx->enforce_version_negotiation) {
        ctx->tls->random_bytes(&conn->_.super.version, sizeof(conn->_.super.version));
        conn->_.super.version = (conn->_.super.version & 0xf0f0f0f0) | 0x0a0a0a0a;
    } else {
        conn->_.super.version = QUICLY_PROTOCOL_VERSION;
    }
    quicly_linklist_init(&conn->_.super._default_scheduler.active);
    quicly_linklist_init(&conn->_.super._default_scheduler.blocked);
    conn->_.streams = kh_init(quicly_stream_t);
    quicly_maxsender_init(&conn->_.ingress.max_data.sender, conn->_.super.ctx->transport_params.max_data);
    if (conn->_.super.ctx->transport_params.max_streams_uni != 0) {
        conn->_.ingress.max_streams.uni = &conn->max_streams_uni;
        quicly_maxsender_init(conn->_.ingress.max_streams.uni, conn->_.super.ctx->transport_params.max_streams_uni);
    }
    if (conn->_.super.ctx->transport_params.max_streams_bidi != 0) {
        conn->_.ingress.max_streams.bidi = &conn->max_streams_bidi;
        quicly_maxsender_init(conn->_.ingress.max_streams.bidi, conn->_.super.ctx->transport_params.max_streams_bidi);
    }
    quicly_sentmap_init(&conn->_.egress.sentmap);
    quicly_loss_init(&conn->_.egress.loss, &conn->_.super.ctx->loss,
                     conn->_.super.ctx->loss.default_initial_rtt /* FIXME remember initial_rtt in session ticket */,
                     &conn->_.super.peer.transport_params.max_ack_delay, &conn->_.super.peer.transport_params.ack_delay_exponent);
    init_max_streams(&conn->_.egress.max_streams.uni);
    init_max_streams(&conn->_.egress.max_streams.bidi);
    conn->_.egress.path_challenge.tail_ref = &conn->_.egress.path_challenge.head;
    conn->_.egress.send_ack_at = INT64_MAX;
    quicly_cc_init(&conn->_.egress.cc);
    conn->_.crypto.tls = tls;
    if (handshake_properties != NULL) {
        assert(handshake_properties->additional_extensions == NULL);
        assert(handshake_properties->collect_extension == NULL);
        assert(handshake_properties->collected_extensions == NULL);
        conn->_.crypto.handshake_properties = *handshake_properties;
    } else {
        conn->_.crypto.handshake_properties = (ptls_handshake_properties_t){{{{NULL}}}};
    }
    conn->_.crypto.handshake_properties.collect_extension = collect_transport_parameters;
    quicly_linklist_init(&conn->_.pending_link.streams_blocked.uni);
    quicly_linklist_init(&conn->_.pending_link.streams_blocked.bidi);
    quicly_linklist_init(&conn->_.pending_link.control);
    conn->_.idle_timeout.at = INT64_MAX;
    conn->_.idle_timeout.should_rearm_on_send = 1;

    if (set_peeraddr(&conn->_, sa, salen) != 0) {
        quicly_free(&conn->_);
        return NULL;
    }

    *ptls_get_data_ptr(tls) = &conn->_;

    return &conn->_;
}

static int client_collected_extensions(ptls_t *tls, ptls_handshake_properties_t *properties, ptls_raw_extension_t *slots)
{
    quicly_conn_t *conn = (void *)((char *)properties - offsetof(quicly_conn_t, crypto.handshake_properties));
    int ret;

    assert(properties->client.early_data_acceptance != PTLS_EARLY_DATA_ACCEPTANCE_UNKNOWN);

    if (slots[0].type == UINT16_MAX) {
        ret = PTLS_ALERT_MISSING_EXTENSION;
        goto Exit;
    }
    assert(slots[0].type == QUICLY_TLS_EXTENSION_TYPE_TRANSPORT_PARAMETERS);
    assert(slots[1].type == UINT16_MAX);

    const uint8_t *src = slots[0].data.base, *end = src + slots[0].data.len;

    {
        quicly_transport_parameters_t params;
        quicly_cid_t odcid;
        if ((ret = quicly_decode_transport_parameter_list(&params, &odcid, conn->super.peer.stateless_reset._buf, 1, src, end)) !=
            0)
            goto Exit;
        conn->super.peer.stateless_reset.token = conn->super.peer.stateless_reset._buf;
        if (odcid.len != conn->retry_odcid.len || memcmp(odcid.cid, conn->retry_odcid.cid, odcid.len) != 0) {
            ret = QUICLY_TRANSPORT_ERROR_TRANSPORT_PARAMETER;
            goto Exit;
        }
        if (properties->client.early_data_acceptance == PTLS_EARLY_DATA_ACCEPTED) {
#define ZERORTT_VALIDATE(x)                                                                                                        \
    if (params.x < conn->super.peer.transport_params.x) {                                                                          \
        ret = QUICLY_TRANSPORT_ERROR_TRANSPORT_PARAMETER;                                                                          \
        goto Exit;                                                                                                                 \
    }
            ZERORTT_VALIDATE(max_data);
            ZERORTT_VALIDATE(max_stream_data.bidi_local);
            ZERORTT_VALIDATE(max_stream_data.bidi_remote);
            ZERORTT_VALIDATE(max_stream_data.uni);
            ZERORTT_VALIDATE(max_streams_bidi);
            ZERORTT_VALIDATE(max_streams_uni);
#undef ZERORTT_VALIDATE
        }
        conn->super.peer.transport_params = params;
    }

Exit:
    return ret; /* negative error codes used to transmit QUIC errors through picotls */
}

int quicly_connect(quicly_conn_t **_conn, quicly_context_t *ctx, const char *server_name, struct sockaddr *sa, socklen_t salen,
                   const quicly_cid_plaintext_t *new_cid, ptls_handshake_properties_t *handshake_properties,
                   const quicly_transport_parameters_t *resumed_transport_params)
{
    quicly_conn_t *conn = NULL;
    const quicly_cid_t *server_cid;
    ptls_buffer_t buf;
    size_t epoch_offsets[5] = {0};
    size_t max_early_data_size = 0;
    int ret;

    update_now(ctx);

    if ((conn = create_connection(ctx, server_name, sa, salen, new_cid, handshake_properties)) == NULL) {
        ret = PTLS_ERROR_NO_MEMORY;
        goto Exit;
    }
    conn->super.peer.address_validation.validated = 1;
    conn->super.peer.address_validation.send_probe = 1;
    server_cid = quicly_get_peer_cid(conn);

    QUICLY_PROBE(CONNECT, conn, probe_now(), conn->super.version);

    if ((ret = setup_handshake_space_and_flow(conn, QUICLY_EPOCH_INITIAL)) != 0)
        goto Exit;
    if ((ret = setup_initial_encryption(&conn->initial->cipher.ingress, &conn->initial->cipher.egress, ctx->tls->cipher_suites,
                                        ptls_iovec_init(server_cid->cid, server_cid->len), 1)) != 0)
        goto Exit;

    /* handshake */
    ptls_buffer_init(&conn->crypto.transport_params.buf, "", 0);
    if ((ret = quicly_encode_transport_parameter_list(&conn->crypto.transport_params.buf, 1, &conn->super.ctx->transport_params,
                                                      NULL, NULL)) != 0)
        goto Exit;
    conn->crypto.transport_params.ext[0] =
        (ptls_raw_extension_t){QUICLY_TLS_EXTENSION_TYPE_TRANSPORT_PARAMETERS,
                               {conn->crypto.transport_params.buf.base, conn->crypto.transport_params.buf.off}};
    conn->crypto.transport_params.ext[1] = (ptls_raw_extension_t){UINT16_MAX};
    conn->crypto.handshake_properties.additional_extensions = conn->crypto.transport_params.ext;
    conn->crypto.handshake_properties.collected_extensions = client_collected_extensions;

    ptls_buffer_init(&buf, "", 0);
    if (resumed_transport_params != NULL)
        conn->crypto.handshake_properties.client.max_early_data_size = &max_early_data_size;
    ret = ptls_handle_message(conn->crypto.tls, &buf, epoch_offsets, 0, NULL, 0, &conn->crypto.handshake_properties);
    conn->crypto.handshake_properties.client.max_early_data_size = NULL;
    if (ret != PTLS_ERROR_IN_PROGRESS) {
        assert(ret > 0); /* no QUIC errors */
        goto Exit;
    }
    write_crypto_data(conn, &buf, epoch_offsets);
    ptls_buffer_dispose(&buf);

    if (max_early_data_size != 0) {
        conn->super.peer.transport_params = *resumed_transport_params;
        if ((ret = apply_peer_transport_params(conn)) != 0)
            goto Exit;
    }

    *_conn = conn;
    ret = 0;

Exit:
    if (ret != 0) {
        if (conn != NULL)
            quicly_free(conn);
    }
    return ret;
}

static int server_collected_extensions(ptls_t *tls, ptls_handshake_properties_t *properties, ptls_raw_extension_t *slots)
{
    quicly_conn_t *conn = (void *)((char *)properties - offsetof(quicly_conn_t, crypto.handshake_properties));
    int ret;

    if (slots[0].type == UINT16_MAX) {
        ret = PTLS_ALERT_MISSING_EXTENSION;
        goto Exit;
    }
    assert(slots[0].type == QUICLY_TLS_EXTENSION_TYPE_TRANSPORT_PARAMETERS);
    assert(slots[1].type == UINT16_MAX);

    { /* decode transport_parameters extension */
        const uint8_t *src = slots[0].data.base, *end = src + slots[0].data.len;
        if ((ret = quicly_decode_transport_parameter_list(&conn->super.peer.transport_params, NULL, NULL, 0, src, end)) != 0)
            goto Exit;
    }

    /* set transport_parameters extension to be sent in EE */
    assert(properties->additional_extensions == NULL);
    ptls_buffer_init(&conn->crypto.transport_params.buf, "", 0);
    if ((ret = quicly_encode_transport_parameter_list(
             &conn->crypto.transport_params.buf, 0, &conn->super.ctx->transport_params,
             conn->retry_odcid.len != 0 ? &conn->retry_odcid : NULL,
             conn->super.ctx->cid_encryptor != NULL ? conn->super.host.stateless_reset_token : NULL)) != 0)
        goto Exit;
    properties->additional_extensions = conn->crypto.transport_params.ext;
    conn->crypto.transport_params.ext[0] =
        (ptls_raw_extension_t){QUICLY_TLS_EXTENSION_TYPE_TRANSPORT_PARAMETERS,
                               {conn->crypto.transport_params.buf.base, conn->crypto.transport_params.buf.off}};
    conn->crypto.transport_params.ext[1] = (ptls_raw_extension_t){UINT16_MAX};
    conn->crypto.handshake_properties.additional_extensions = conn->crypto.transport_params.ext;

    ret = 0;

Exit:
    return ret;
}

static ptls_iovec_t decrypt_packet(ptls_cipher_context_t *header_protection, ptls_aead_context_t **aead, uint64_t *next_expected_pn,
                                   quicly_decoded_packet_t *packet, uint64_t *pn)
{
    size_t encrypted_len = packet->octets.len - packet->encrypted_off;
    uint8_t hpmask[5] = {0};
    uint32_t pnbits = 0;
    size_t pnlen, aead_index, i;

    /* decipher the header protection, as well as obtaining pnbits, pnlen */
    if (encrypted_len < header_protection->algo->iv_size + QUICLY_MAX_PN_SIZE)
        goto Error;
    ptls_cipher_init(header_protection, packet->octets.base + packet->encrypted_off + QUICLY_MAX_PN_SIZE);
    ptls_cipher_encrypt(header_protection, hpmask, hpmask, sizeof(hpmask));
    packet->octets.base[0] ^= hpmask[0] & (QUICLY_PACKET_IS_LONG_HEADER(packet->octets.base[0]) ? 0xf : 0x1f);
    pnlen = (packet->octets.base[0] & 0x3) + 1;
    for (i = 0; i != pnlen; ++i) {
        packet->octets.base[packet->encrypted_off + i] ^= hpmask[i + 1];
        pnbits = (pnbits << 8) | packet->octets.base[packet->encrypted_off + i];
    }

    /* determine aead index (FIXME move AEAD key selection and decryption logic to the caller?) */
    if (QUICLY_PACKET_IS_LONG_HEADER(packet->octets.base[0])) {
        aead_index = 0;
    } else {
        /* note: aead index 0 is used by 0-RTT */
        aead_index = (packet->octets.base[0] & QUICLY_KEY_PHASE_BIT) == 0;
        if (aead[aead_index] == NULL)
            goto Error;
    }

    /* AEAD */
    *pn = quicly_determine_packet_number(pnbits, pnlen * 8, *next_expected_pn);
    size_t aead_off = packet->encrypted_off + pnlen, ptlen;
    if ((ptlen = ptls_aead_decrypt(aead[aead_index], packet->octets.base + aead_off, packet->octets.base + aead_off,
                                   packet->octets.len - aead_off, *pn, packet->octets.base, aead_off)) == SIZE_MAX) {
        if (QUICLY_DEBUG)
            fprintf(stderr, "%s: aead decryption failure (pn: %" PRIu64 ")\n", __FUNCTION__, *pn);
        goto Error;
    }

    /* check reserved bits after AEAD decryption */
    if ((packet->octets.base[0] & (QUICLY_PACKET_IS_LONG_HEADER(packet->octets.base[0]) ? QUICLY_LONG_HEADER_RESERVED_BITS
                                                                                        : QUICLY_SHORT_HEADER_RESERVED_BITS)) !=
        0) {
        if (QUICLY_DEBUG)
            fprintf(stderr, "%s: non-zero reserved bits (pn: %" PRIu64 ")\n", __FUNCTION__, *pn);
        goto Error;
    }

    if (QUICLY_DEBUG) {
        char *payload_hex = quicly_hexdump(packet->octets.base + aead_off, ptlen, 4);
        fprintf(stderr, "%s: AEAD payload:\n%s", __FUNCTION__, payload_hex);
        free(payload_hex);
    }

    if (*next_expected_pn <= *pn)
        *next_expected_pn = *pn + 1;
    return ptls_iovec_init(packet->octets.base + aead_off, ptlen);

Error:
    return ptls_iovec_init(NULL, 0);
}

static int on_ack_ack(quicly_conn_t *conn, const quicly_sent_packet_t *packet, quicly_sent_t *sent, quicly_sentmap_event_t event)
{
    /* TODO log */

    if (event == QUICLY_SENTMAP_EVENT_ACKED) {
        /* find the pn space */
        struct st_quicly_pn_space_t *space;
        switch (packet->ack_epoch) {
        case QUICLY_EPOCH_INITIAL:
            space = &conn->initial->super;
            break;
        case QUICLY_EPOCH_HANDSHAKE:
            space = &conn->handshake->super;
            break;
        case QUICLY_EPOCH_1RTT:
            space = &conn->application->super;
            break;
        default:
            assert(!"FIXME");
        }
        if (space != NULL) {
            quicly_ranges_subtract(&space->ack_queue, sent->data.ack.range.start, sent->data.ack.range.end);
            if (space->ack_queue.num_ranges == 0) {
                space->largest_pn_received_at = INT64_MAX;
                space->unacked_count = 0;
            }
        }
    }

    return 0;
}

static int on_ack_stream(quicly_conn_t *conn, const quicly_sent_packet_t *packet, quicly_sent_t *sent, quicly_sentmap_event_t event)
{
    quicly_stream_t *stream;
    int ret;

    if (event == QUICLY_SENTMAP_EVENT_EXPIRED)
        return 0;

    if (event == QUICLY_SENTMAP_EVENT_ACKED) {
        QUICLY_PROBE(STREAM_ACKED, conn, probe_now(), sent->data.stream.stream_id, sent->data.stream.args.start,
                     sent->data.stream.args.end - sent->data.stream.args.start);
    } else {
        QUICLY_PROBE(STREAM_LOST, conn, probe_now(), sent->data.stream.stream_id, sent->data.stream.args.start,
                     sent->data.stream.args.end - sent->data.stream.args.start);
    }

    /* TODO cache pointer to stream (using a generation counter?) */
    if ((stream = quicly_get_stream(conn, sent->data.stream.stream_id)) == NULL)
        return 0;

    if (event == QUICLY_SENTMAP_EVENT_ACKED) {
        size_t bytes_to_shift;
        if ((ret = quicly_sendstate_acked(&stream->sendstate, &sent->data.stream.args, packet->bytes_in_flight != 0,
                                          &bytes_to_shift)) != 0)
            return ret;
        if (stream_is_destroyable(stream)) {
            destroy_stream(stream, 0);
        } else if (bytes_to_shift != 0) {
            stream->callbacks->on_send_shift(stream, bytes_to_shift);
        }
    } else {
        /* FIXME handle rto error */
        if ((ret = quicly_sendstate_lost(&stream->sendstate, &sent->data.stream.args)) != 0)
            return ret;
        if (stream->_send_aux.rst.sender_state == QUICLY_SENDER_STATE_NONE)
            resched_stream_data(stream);
    }

    return 0;
}

static int on_ack_max_stream_data(quicly_conn_t *conn, const quicly_sent_packet_t *packet, quicly_sent_t *sent,
                                  quicly_sentmap_event_t event)
{
    quicly_stream_t *stream;

    if (event == QUICLY_SENTMAP_EVENT_EXPIRED)
        return 0;

    /* TODO cache pointer to stream (using a generation counter?) */
    if ((stream = quicly_get_stream(conn, sent->data.stream.stream_id)) != NULL) {
        switch (event) {
        case QUICLY_SENTMAP_EVENT_ACKED:
            quicly_maxsender_acked(&stream->_send_aux.max_stream_data_sender, &sent->data.max_stream_data.args);
            break;
        case QUICLY_SENTMAP_EVENT_LOST:
            quicly_maxsender_lost(&stream->_send_aux.max_stream_data_sender, &sent->data.max_stream_data.args);
            if (should_send_max_stream_data(stream))
                sched_stream_control(stream);
            break;
        default:
            break;
        }
    }

    return 0;
}

static int on_ack_max_data(quicly_conn_t *conn, const quicly_sent_packet_t *packet, quicly_sent_t *sent,
                           quicly_sentmap_event_t event)
{
    switch (event) {
    case QUICLY_SENTMAP_EVENT_ACKED:
        quicly_maxsender_acked(&conn->ingress.max_data.sender, &sent->data.max_data.args);
        break;
    case QUICLY_SENTMAP_EVENT_LOST:
        quicly_maxsender_lost(&conn->ingress.max_data.sender, &sent->data.max_data.args);
        break;
    default:
        break;
    }

    return 0;
}

static int on_ack_max_streams(quicly_conn_t *conn, const quicly_sent_packet_t *packet, quicly_sent_t *sent,
                              quicly_sentmap_event_t event)
{
    quicly_maxsender_t *maxsender = sent->data.max_streams.uni ? conn->ingress.max_streams.uni : conn->ingress.max_streams.bidi;
    assert(maxsender != NULL); /* we would only receive an ACK if we have sent the frame */

    switch (event) {
    case QUICLY_SENTMAP_EVENT_ACKED:
        quicly_maxsender_acked(maxsender, &sent->data.max_streams.args);
        break;
    case QUICLY_SENTMAP_EVENT_LOST:
        quicly_maxsender_lost(maxsender, &sent->data.max_streams.args);
        break;
    default:
        break;
    }

    return 0;
}

static void on_ack_stream_state_sender(quicly_sender_state_t *sender_state, int acked)
{
    *sender_state = acked ? QUICLY_SENDER_STATE_ACKED : QUICLY_SENDER_STATE_SEND;
}

static int on_ack_rst_stream(quicly_conn_t *conn, const quicly_sent_packet_t *packet, quicly_sent_t *sent,
                             quicly_sentmap_event_t event)
{
    if (event != QUICLY_SENTMAP_EVENT_EXPIRED) {
        quicly_stream_t *stream;
        if ((stream = quicly_get_stream(conn, sent->data.stream_state_sender.stream_id)) != NULL) {
            on_ack_stream_state_sender(&stream->_send_aux.rst.sender_state, event == QUICLY_SENTMAP_EVENT_ACKED);
            if (stream_is_destroyable(stream))
                destroy_stream(stream, 0);
        }
    }

    return 0;
}

static int on_ack_stop_sending(quicly_conn_t *conn, const quicly_sent_packet_t *packet, quicly_sent_t *sent,
                               quicly_sentmap_event_t event)
{
    if (event != QUICLY_SENTMAP_EVENT_EXPIRED) {
        quicly_stream_t *stream;
        if ((stream = quicly_get_stream(conn, sent->data.stream_state_sender.stream_id)) != NULL) {
            on_ack_stream_state_sender(&stream->_send_aux.stop_sending.sender_state, event == QUICLY_SENTMAP_EVENT_ACKED);
            if (stream->_send_aux.stop_sending.sender_state != QUICLY_SENDER_STATE_ACKED)
                sched_stream_control(stream);
        }
    }

    return 0;
}

static int on_ack_streams_blocked(quicly_conn_t *conn, const quicly_sent_packet_t *packet, quicly_sent_t *sent,
                                  quicly_sentmap_event_t event)
{
    struct st_quicly_max_streams_t *m =
        sent->data.streams_blocked.uni ? &conn->egress.max_streams.uni : &conn->egress.max_streams.bidi;

    switch (event) {
    case QUICLY_SENTMAP_EVENT_ACKED:
        quicly_maxsender_acked(&m->blocked_sender, &sent->data.streams_blocked.args);
        break;
    case QUICLY_SENTMAP_EVENT_LOST:
        quicly_maxsender_lost(&m->blocked_sender, &sent->data.streams_blocked.args);
        break;
    default:
        break;
    }

    return 0;
}

static ssize_t round_send_window(ssize_t window)
{
    if (window < MIN_SEND_WINDOW * 2) {
        if (window < MIN_SEND_WINDOW) {
            return 0;
        } else {
            return MIN_SEND_WINDOW * 2;
        }
    }
    return window;
}

/* Helper function to compute send window based on:
 * * state of peer validation,
 * * current cwnd,
 * * minimum send requirements in |min_bytes_to_send|, and
 * * if sending is to be restricted to the minimum, indicated in |restrict_sending|
 */
static size_t calc_send_window(quicly_conn_t *conn, size_t min_bytes_to_send, int restrict_sending)
{
    /* If address is unvalidated, limit sending to 3x bytes received */
    if (!conn->super.peer.address_validation.validated) {
        uint64_t window = conn->super.stats.num_bytes.received * 3;
        if (window <= conn->super.stats.num_bytes.sent)
            return 0;
        return window - conn->super.stats.num_bytes.sent;
    }

    /* Validated address. Ensure there's enough window to send minimum number of packets */
    if (!restrict_sending && conn->egress.cc.cwnd > conn->egress.sentmap.bytes_in_flight + min_bytes_to_send)
        return conn->egress.cc.cwnd - conn->egress.sentmap.bytes_in_flight;
    return min_bytes_to_send;
}

int64_t quicly_get_first_timeout(quicly_conn_t *conn)
{
    if (calc_send_window(conn, 0, 0) > 0) {
        if (conn->crypto.pending_flows != 0)
            return 0;
        if (quicly_linklist_is_linked(&conn->pending_link.control))
            return 0;
        if (scheduler_can_send(conn))
            return 0;
    } else if (!conn->super.peer.address_validation.validated) {
        return conn->idle_timeout.at;
    }

    int64_t at = conn->egress.loss.alarm_at;
    if (conn->egress.send_ack_at < at)
        at = conn->egress.send_ack_at;
    if (conn->idle_timeout.at < at)
        at = conn->idle_timeout.at;

    return at;
}

/* data structure that is used during one call through quicly_send()
 */
struct st_quicly_send_context_t {
    /* current encryption context */
    struct {
        struct st_quicly_cipher_context_t *cipher;
        uint8_t first_byte;
    } current;

    /* packet under construction */
    struct {
        quicly_datagram_t *packet;
        struct st_quicly_cipher_context_t *cipher;
        /**
         * points to the first byte of the target QUIC packet. It will not point to packet->octets.base[0] when the datagram
         * contains multiple QUIC packet.
         */
        uint8_t *first_byte_at;
        uint8_t ack_eliciting : 1;
    } target;

    /* output buffer into which list of datagrams is written */
    quicly_datagram_t **packets;
    /* max number of datagrams that can be stored in |packets| */
    size_t max_packets;
    /* number of datagrams currently stored in |packets| */
    size_t num_packets;
    /* the currently available window for sending (in bytes) */
    ssize_t send_window;
    /* location where next frame should be written */
    uint8_t *dst;
    /* end of the payload area, beyond which frames cannot be written */
    uint8_t *dst_end;
    /* address at which payload starts */
    uint8_t *dst_payload_from;
};

static int commit_send_packet(quicly_conn_t *conn, quicly_send_context_t *s, int coalesced)
{
    size_t packet_bytes_in_flight;

    assert(s->target.cipher->aead != NULL);

    assert(s->dst != s->dst_payload_from);

    /* pad so that the pn + payload would be at least 4 bytes */
    while (s->dst - s->dst_payload_from < QUICLY_MAX_PN_SIZE - QUICLY_SEND_PN_SIZE)
        *s->dst++ = QUICLY_FRAME_TYPE_PADDING;

    /* the last packet of first-flight datagrams is padded to become 1280 bytes */
    if (!coalesced && quicly_is_client(conn) &&
        (s->target.packet->data.base[0] & QUICLY_PACKET_TYPE_BITMASK) == QUICLY_PACKET_TYPE_INITIAL) {
        const size_t max_size = QUICLY_MAX_PACKET_SIZE - QUICLY_AEAD_TAG_SIZE;
        assert(quicly_is_client(conn));
        assert(s->dst - s->target.packet->data.base <= max_size);
        memset(s->dst, QUICLY_FRAME_TYPE_PADDING, s->target.packet->data.base + max_size - s->dst);
        s->dst = s->target.packet->data.base + max_size;
    }

    if (QUICLY_PACKET_IS_LONG_HEADER(*s->target.first_byte_at)) {
        uint16_t length = s->dst - s->dst_payload_from + s->target.cipher->aead->algo->tag_size + QUICLY_SEND_PN_SIZE;
        /* length is always 2 bytes, see _do_prepare_packet */
        length |= 0x4000;
        quicly_encode16(s->dst_payload_from - QUICLY_SEND_PN_SIZE - 2, length);
    }
    quicly_encode16(s->dst_payload_from - QUICLY_SEND_PN_SIZE, (uint16_t)conn->egress.packet_number);

    s->dst = s->dst_payload_from + ptls_aead_encrypt(s->target.cipher->aead, s->dst_payload_from, s->dst_payload_from,
                                                     s->dst - s->dst_payload_from, conn->egress.packet_number,
                                                     s->target.first_byte_at, s->dst_payload_from - s->target.first_byte_at);

    { /* apply header protection */
        uint8_t hpmask[1 + QUICLY_SEND_PN_SIZE] = {0};
        ptls_cipher_init(s->target.cipher->header_protection, s->dst_payload_from - QUICLY_SEND_PN_SIZE + QUICLY_MAX_PN_SIZE);
        ptls_cipher_encrypt(s->target.cipher->header_protection, hpmask, hpmask, sizeof(hpmask));
        *s->target.first_byte_at ^= hpmask[0] & (QUICLY_PACKET_IS_LONG_HEADER(*s->target.first_byte_at) ? 0xf : 0x1f);
        size_t i;
        for (i = 0; i != QUICLY_SEND_PN_SIZE; ++i)
            s->dst_payload_from[i - QUICLY_SEND_PN_SIZE] ^= hpmask[i + 1];
    }

    /* update CC, commit sentmap */
    if (s->target.ack_eliciting) {
        packet_bytes_in_flight = s->dst - s->target.first_byte_at;
        s->send_window -= packet_bytes_in_flight;
    } else {
        packet_bytes_in_flight = 0;
    }
    quicly_sentmap_commit(&conn->egress.sentmap, (uint16_t)packet_bytes_in_flight);

    s->target.packet->data.len = s->dst - s->target.packet->data.base;
    assert(s->target.packet->data.len <= conn->super.ctx->max_packet_size);

    QUICLY_PROBE(PACKET_COMMIT, conn, probe_now(), conn->egress.packet_number, s->dst - s->target.first_byte_at,
                 !s->target.ack_eliciting);
    QUICLY_PROBE(QUICTRACE_SENT, conn, probe_now(), conn->egress.packet_number, s->target.packet->data.len,
                 get_epoch(*s->target.first_byte_at));

    ++conn->egress.packet_number;
    ++conn->super.stats.num_packets.sent;

    if (!coalesced) {
        conn->super.stats.num_bytes.sent += s->target.packet->data.len;
        s->packets[s->num_packets++] = s->target.packet;
        s->target.packet = NULL;
        s->target.cipher = NULL;
        s->target.first_byte_at = NULL;
    }

    return 0;
}

static inline uint8_t *emit_cid(uint8_t *dst, const quicly_cid_t *cid)
{
    if (cid->len != 0) {
        memcpy(dst, cid->cid, cid->len);
        dst += cid->len;
    }
    return dst;
}

static int _do_allocate_frame(quicly_conn_t *conn, quicly_send_context_t *s, size_t min_space, int ack_eliciting)
{
    int coalescible, ret;

    assert((s->current.first_byte & QUICLY_QUIC_BIT) != 0);

    /* allocate and setup the new packet if necessary */
    if (s->dst_end - s->dst < min_space || s->target.first_byte_at == NULL) {
        coalescible = 0;
    } else if (((*s->target.first_byte_at ^ s->current.first_byte) & QUICLY_PACKET_TYPE_BITMASK) != 0) {
        coalescible = QUICLY_PACKET_IS_LONG_HEADER(*s->target.first_byte_at);
    } else if (s->dst_end - s->dst < min_space) {
        coalescible = 0;
    } else {
        /* use the existing packet */
        goto TargetReady;
    }

    /* commit at the same time determining if we will coalesce the packets */
    if (s->target.packet != NULL) {
        if (coalescible) {
            size_t overhead =
                1 /* type */ + conn->super.peer.cid.len + QUICLY_SEND_PN_SIZE + s->current.cipher->aead->algo->tag_size;
            if (QUICLY_PACKET_IS_LONG_HEADER(s->current.first_byte))
                overhead += 4 /* version */ + 1 /* cidl */ + conn->super.peer.cid.len + conn->super.host.src_cid.len +
                            (s->current.first_byte == QUICLY_PACKET_TYPE_INITIAL) /* token_length == 0 */ + 2 /* length */;
            size_t packet_min_space = QUICLY_MAX_PN_SIZE - QUICLY_SEND_PN_SIZE;
            if (packet_min_space < min_space)
                packet_min_space = min_space;
            if (overhead + packet_min_space > s->dst_end - s->dst)
                coalescible = 0;
        }
        /* close out packet under construction */
        if ((ret = commit_send_packet(conn, s, coalescible)) != 0)
            return ret;
    } else {
        coalescible = 0;
    }

    /* allocate packet */
    if (coalescible) {
        s->dst_end += s->target.cipher->aead->algo->tag_size; /* restore the AEAD tag size (tag size can differ bet. epochs) */
        s->target.cipher = s->current.cipher;
    } else {
        if (s->num_packets >= s->max_packets)
            return QUICLY_ERROR_SENDBUF_FULL;
        s->send_window = round_send_window(s->send_window);
        if (ack_eliciting && s->send_window < (ssize_t)min_space)
            return QUICLY_ERROR_SENDBUF_FULL;
        if ((s->target.packet = conn->super.ctx->packet_allocator->alloc_packet(
                 conn->super.ctx->packet_allocator, conn->super.peer.salen, conn->super.ctx->max_packet_size)) == NULL)
            return PTLS_ERROR_NO_MEMORY;
        s->target.packet->salen = conn->super.peer.salen;
        memcpy(&s->target.packet->sa, conn->super.peer.sa, conn->super.peer.salen);
        s->target.cipher = s->current.cipher;
        s->dst = s->target.packet->data.base;
        s->dst_end = s->target.packet->data.base + conn->super.ctx->max_packet_size;
    }
    s->target.ack_eliciting = 0;

    QUICLY_PROBE(PACKET_PREPARE, conn, probe_now(), s->current.first_byte,
                 QUICLY_PROBE_HEXDUMP(conn->super.peer.cid.cid, conn->super.peer.cid.len));

    /* emit header */
    s->target.first_byte_at = s->dst;
    *s->dst++ = s->current.first_byte | 0x1 /* pnlen == 2 */;
    if (QUICLY_PACKET_IS_LONG_HEADER(s->current.first_byte)) {
        s->dst = quicly_encode32(s->dst, conn->super.version);
        *s->dst++ = conn->super.peer.cid.len;
        s->dst = emit_cid(s->dst, &conn->super.peer.cid);
        *s->dst++ = conn->super.host.src_cid.len;
        s->dst = emit_cid(s->dst, &conn->super.host.src_cid);
        /* token */
        if (s->current.first_byte == QUICLY_PACKET_TYPE_INITIAL) {
            s->dst = quicly_encodev(s->dst, conn->token.len);
            assert(s->dst_end - s->dst > conn->token.len);
            memcpy(s->dst, conn->token.base, conn->token.len);
            s->dst += conn->token.len;
        }
        /* payload length is filled laterwards (see commit_send_packet) */
        *s->dst++ = 0;
        *s->dst++ = 0;
    } else {
        s->dst = emit_cid(s->dst, &conn->super.peer.cid);
    }
    s->dst += QUICLY_SEND_PN_SIZE; /* space for PN bits, filled in at commit time */
    s->dst_payload_from = s->dst;
    assert(s->target.cipher->aead != NULL);
    s->dst_end -= s->target.cipher->aead->algo->tag_size;
    assert(s->dst_end - s->dst >= QUICLY_MAX_PN_SIZE - QUICLY_SEND_PN_SIZE);

    {
        /* register to sentmap */
        uint8_t ack_epoch = get_epoch(s->current.first_byte);
        if (ack_epoch == QUICLY_EPOCH_0RTT)
            ack_epoch = QUICLY_EPOCH_1RTT;
        if ((ret = quicly_sentmap_prepare(&conn->egress.sentmap, conn->egress.packet_number, now, ack_epoch)) != 0)
            return ret;
    }

TargetReady:
    if (ack_eliciting) {
        s->target.ack_eliciting = 1;
        conn->egress.last_retransmittable_sent_at = now;
    }
    return 0;
}

static int allocate_frame(quicly_conn_t *conn, quicly_send_context_t *s, size_t min_space)
{
    return _do_allocate_frame(conn, s, min_space, 0);
}

static int allocate_ack_eliciting_frame(quicly_conn_t *conn, quicly_send_context_t *s, size_t min_space, quicly_sent_t **sent,
                                        quicly_sent_acked_cb acked)
{
    int ret;

    if ((ret = _do_allocate_frame(conn, s, min_space, 1)) != 0)
        return ret;
    if ((*sent = quicly_sentmap_allocate(&conn->egress.sentmap, acked)) == NULL)
        return PTLS_ERROR_NO_MEMORY;

    /* TODO return the remaining window that the sender can use */
    return ret;
}

static int send_ack(quicly_conn_t *conn, struct st_quicly_pn_space_t *space, quicly_send_context_t *s)
{
    uint64_t ack_delay;
    int ret;

    if (space->ack_queue.num_ranges == 0)
        return 0;

    /* calc ack_delay */
    if (space->largest_pn_received_at < now) {
        /* We underreport ack_delay up to 1 milliseconds assuming that QUICLY_LOCAL_ACK_DELAY_EXPONENT is 10. It's considered a
         * non-issue because our time measurement is at millisecond granurality anyways. */
        ack_delay = ((now - space->largest_pn_received_at) * 1000) >> QUICLY_LOCAL_ACK_DELAY_EXPONENT;
    } else {
        ack_delay = 0;
    }

    /* emit ack frame */
Emit:
    if ((ret = allocate_frame(conn, s, QUICLY_ACK_FRAME_CAPACITY)) != 0)
        return ret;
    uint8_t *new_dst = quicly_encode_ack_frame(s->dst, s->dst_end, &space->ack_queue, ack_delay);
    if (new_dst == NULL) {
        /* no space, retry with new MTU-sized packet */
        if ((ret = commit_send_packet(conn, s, 0)) != 0)
            return ret;
        goto Emit;
    }
    s->dst = new_dst;

    { /* save what's inflight */
        size_t i;
        for (i = 0; i != space->ack_queue.num_ranges; ++i) {
            quicly_sent_t *sent;
            if ((sent = quicly_sentmap_allocate(&conn->egress.sentmap, on_ack_ack)) == NULL)
                return PTLS_ERROR_NO_MEMORY;
            sent->data.ack.range = space->ack_queue.ranges[i];
        }
    }

    space->unacked_count = 0;

    return ret;
}

static int prepare_stream_state_sender(quicly_stream_t *stream, quicly_sender_state_t *sender, quicly_send_context_t *s,
                                       size_t min_space, quicly_sent_acked_cb ack_cb)
{
    quicly_sent_t *sent;
    int ret;

    if ((ret = allocate_ack_eliciting_frame(stream->conn, s, min_space, &sent, ack_cb)) != 0)
        return ret;
    sent->data.stream_state_sender.stream_id = stream->stream_id;
    *sender = QUICLY_SENDER_STATE_UNACKED;

    return 0;
}

static int send_stream_control_frames(quicly_stream_t *stream, quicly_send_context_t *s)
{
    int ret;

    /* send STOP_SENDING if necessray */
    if (stream->_send_aux.stop_sending.sender_state == QUICLY_SENDER_STATE_SEND) {
        /* FIXME also send an empty STREAM frame */
        if ((ret = prepare_stream_state_sender(stream, &stream->_send_aux.stop_sending.sender_state, s,
                                               QUICLY_STOP_SENDING_FRAME_CAPACITY, on_ack_stop_sending)) != 0)
            return ret;
        s->dst = quicly_encode_stop_sending_frame(s->dst, stream->stream_id, stream->_send_aux.stop_sending.error_code);
    }

    /* send MAX_STREAM_DATA if necessary */
    if (should_send_max_stream_data(stream)) {
        uint64_t new_value = stream->recvstate.data_off + stream->_recv_aux.window;
        quicly_sent_t *sent;
        /* prepare */
        if ((ret = allocate_ack_eliciting_frame(stream->conn, s, QUICLY_MAX_STREAM_DATA_FRAME_CAPACITY, &sent,
                                                on_ack_max_stream_data)) != 0)
            return ret;
        /* send */
        s->dst = quicly_encode_max_stream_data_frame(s->dst, stream->stream_id, new_value);
        /* register ack */
        sent->data.max_stream_data.stream_id = stream->stream_id;
        quicly_maxsender_record(&stream->_send_aux.max_stream_data_sender, new_value, &sent->data.max_stream_data.args);
        QUICLY_PROBE(MAX_STREAM_DATA_SEND, stream->conn, probe_now(), stream, new_value);
    }

    /* send RST_STREAM if necessary */
    if (stream->_send_aux.rst.sender_state == QUICLY_SENDER_STATE_SEND) {
        if ((ret = prepare_stream_state_sender(stream, &stream->_send_aux.rst.sender_state, s, QUICLY_RST_FRAME_CAPACITY,
                                               on_ack_rst_stream)) != 0)
            return ret;
        s->dst = quicly_encode_rst_stream_frame(s->dst, stream->stream_id, stream->_send_aux.rst.error_code,
                                                stream->sendstate.size_inflight);
    }

    return 0;
}

int quicly_is_flow_capped(quicly_conn_t *conn)
{
    return !(conn->egress.max_data.sent < conn->egress.max_data.permitted);
}

int quicly_can_send_stream_data(quicly_conn_t *conn, quicly_send_context_t *s)
{
    return s->num_packets < s->max_packets;
}

int quicly_send_stream(quicly_stream_t *stream, quicly_send_context_t *s)
{
    uint64_t off = stream->sendstate.pending.ranges[0].start, end_off;
    quicly_sent_t *sent;
    uint8_t *frame_type_at;
    size_t capacity, len;
    int ret, wrote_all, is_fin;

    /* write frame type, stream_id and offset, calculate capacity */
    if (stream->stream_id < 0) {
        if ((ret = allocate_ack_eliciting_frame(stream->conn, s,
                                                1 + quicly_encodev_capacity(off) + 2 /* type + len + offset + 1-byte payload */,
                                                &sent, on_ack_stream)) != 0)
            return ret;
        frame_type_at = NULL;
        *s->dst++ = QUICLY_FRAME_TYPE_CRYPTO;
        s->dst = quicly_encodev(s->dst, off);
        capacity = s->dst_end - s->dst;
    } else {
        uint8_t header[18], *hp = header + 1;
        hp = quicly_encodev(hp, stream->stream_id);
        if (off != 0) {
            header[0] = QUICLY_FRAME_TYPE_STREAM_BASE | QUICLY_FRAME_TYPE_STREAM_BIT_OFF;
            hp = quicly_encodev(hp, off);
        } else {
            header[0] = QUICLY_FRAME_TYPE_STREAM_BASE;
        }
        if (!quicly_sendstate_is_open(&stream->sendstate) && off == stream->sendstate.final_size) {
            /* special case for emitting FIN only */
            header[0] |= QUICLY_FRAME_TYPE_STREAM_BIT_FIN;
            if ((ret = allocate_ack_eliciting_frame(stream->conn, s, hp - header, &sent, on_ack_stream)) != 0)
                return ret;
            if (hp - header != s->dst_end - s->dst) {
                header[0] |= QUICLY_FRAME_TYPE_STREAM_BIT_LEN;
                *hp++ = 0; /* empty length */
            }
            memcpy(s->dst, header, hp - header);
            s->dst += hp - header;
            end_off = off;
            wrote_all = 1;
            is_fin = 1;
            goto UpdateState;
        }
        if ((ret = allocate_ack_eliciting_frame(stream->conn, s, hp - header + 1, &sent, on_ack_stream)) != 0)
            return ret;
        frame_type_at = s->dst;
        memcpy(s->dst, header, hp - header);
        s->dst += hp - header;
        capacity = s->dst_end - s->dst;
        /* cap by max_stream_data */
        if (off + capacity > stream->_send_aux.max_stream_data)
            capacity = stream->_send_aux.max_stream_data - off;
        /* cap by max_data */
        if (off + capacity > stream->sendstate.size_inflight) {
            uint64_t new_bytes = off + capacity - stream->sendstate.size_inflight;
            if (new_bytes > stream->conn->egress.max_data.permitted - stream->conn->egress.max_data.sent) {
                size_t max_stream_data =
                    stream->sendstate.size_inflight + stream->conn->egress.max_data.permitted - stream->conn->egress.max_data.sent;
                capacity = max_stream_data - off;
            }
        }
    }
    { /* cap the capacity to the current range */
        uint64_t range_capacity = stream->sendstate.pending.ranges[0].end - off;
        if (!quicly_sendstate_is_open(&stream->sendstate) && off + range_capacity > stream->sendstate.final_size) {
            assert(range_capacity > 1); /* see the special case above */
            range_capacity -= 1;
        }
        if (capacity > range_capacity)
            capacity = range_capacity;
    }

    /* write payload */
    assert(capacity != 0);
    len = capacity;
    if ((ret = stream->callbacks->on_send_emit(stream, (size_t)(off - stream->sendstate.acked.ranges[0].end), s->dst, &len,
                                               &wrote_all)) != 0)
        return ret;
    assert(len <= capacity);

    /* update s->dst, insert length if necessary */
    if (frame_type_at == NULL || len < s->dst_end - s->dst) {
        if (frame_type_at != NULL)
            *frame_type_at |= QUICLY_FRAME_TYPE_STREAM_BIT_LEN;
        size_t len_of_len = quicly_encodev_capacity(len);
        if (len_of_len + len > s->dst_end - s->dst) {
            len = s->dst_end - s->dst - len_of_len;
            wrote_all = 0;
        }
        memmove(s->dst + len_of_len, s->dst, len);
        s->dst = quicly_encodev(s->dst, len);
    }
    s->dst += len;
    end_off = off + len;

    /* determine if the frame incorporates FIN */
    if (!quicly_sendstate_is_open(&stream->sendstate) && end_off == stream->sendstate.final_size) {
        assert(end_off + 1 == stream->sendstate.pending.ranges[stream->sendstate.pending.num_ranges - 1].end);
        assert(frame_type_at != NULL);
        is_fin = 1;
        *frame_type_at |= QUICLY_FRAME_TYPE_STREAM_BIT_FIN;
    } else {
        is_fin = 0;
    }

UpdateState:
    QUICLY_PROBE(STREAM_SEND, stream->conn, probe_now(), stream, off, end_off - off, is_fin);
    QUICLY_PROBE(QUICTRACE_SEND_STREAM, stream->conn, probe_now(), stream, off, end_off - off, is_fin);
    /* update sendstate (and also MAX_DATA counter) */
    if (stream->sendstate.size_inflight < end_off) {
        if (stream->stream_id >= 0)
            stream->conn->egress.max_data.sent += end_off - stream->sendstate.size_inflight;
        stream->sendstate.size_inflight = end_off;
    }
    if ((ret = quicly_ranges_subtract(&stream->sendstate.pending, off, end_off + is_fin)) != 0)
        return ret;
    if (wrote_all) {
        if ((ret = quicly_ranges_subtract(&stream->sendstate.pending, stream->sendstate.size_inflight, UINT64_MAX)) != 0)
            return ret;
    }

    /* setup sentmap */
    sent->data.stream.stream_id = stream->stream_id;
    sent->data.stream.args.start = off;
    sent->data.stream.args.end = end_off + is_fin;

    return 0;
}

static int64_t get_sentmap_expiration_time(quicly_conn_t *conn)
{
    /* TODO reconsider this (maybe 3 PTO? also not sure why we need to add ack-delay twice) */
    /* TODO (jri): The timeouts used here should be entirely the peer's */
    return (conn->egress.loss.rtt.smoothed + conn->egress.loss.rtt.variance) * 4 + conn->super.peer.transport_params.max_ack_delay +
           QUICLY_DELAYED_ACK_TIMEOUT;
}

static void init_acks_iter(quicly_conn_t *conn, quicly_sentmap_iter_t *iter)
{
    /* TODO find a better threshold */
    int64_t retire_before = now - get_sentmap_expiration_time(conn);
    const quicly_sent_packet_t *sent;

    quicly_sentmap_init_iter(&conn->egress.sentmap, iter);

    while ((sent = quicly_sentmap_get(iter))->sent_at <= retire_before && sent->bytes_in_flight == 0)
        quicly_sentmap_update(&conn->egress.sentmap, iter, QUICLY_SENTMAP_EVENT_EXPIRED, conn);
}

int discard_sentmap_by_epoch(quicly_conn_t *conn, unsigned ack_epochs)
{
    quicly_sentmap_iter_t iter;
    const quicly_sent_packet_t *sent;
    int ret = 0;

    init_acks_iter(conn, &iter);

    while ((sent = quicly_sentmap_get(&iter))->packet_number != UINT64_MAX) {
        if ((ack_epochs & (1u << sent->ack_epoch)) != 0) {
            if ((ret = quicly_sentmap_update(&conn->egress.sentmap, &iter, QUICLY_SENTMAP_EVENT_EXPIRED, conn)) != 0)
                return ret;
        } else {
            quicly_sentmap_skip(&iter);
        }
    }

    return ret;
}

/**
 * Determine frames to be retransmitted on crypto timeout or PTO.
 */
static int mark_packets_as_lost(quicly_conn_t *conn, size_t count)
{
    quicly_sentmap_iter_t iter;
    int ret;

    assert(count != 0);

    init_acks_iter(conn, &iter);

    while (quicly_sentmap_get(&iter)->packet_number < conn->egress.max_lost_pn)
        quicly_sentmap_skip(&iter);

    do {
        const quicly_sent_packet_t *sent = quicly_sentmap_get(&iter);
        uint64_t pn;
        if ((pn = sent->packet_number) == UINT64_MAX) {
            assert(conn->egress.sentmap.bytes_in_flight == 0);
            break;
        }
        if (sent->bytes_in_flight != 0)
            --count;
        if ((ret = quicly_sentmap_update(&conn->egress.sentmap, &iter, QUICLY_SENTMAP_EVENT_LOST, conn)) != 0)
            return ret;
        conn->egress.max_lost_pn = pn + 1;
    } while (count != 0);

    return 0;
}

/* this function ensures that the value returned in loss_time is when the next
 * application timer should be set for loss detection. if no timer is required,
 * loss_time is set to INT64_MAX.
 */
static int do_detect_loss(quicly_loss_t *ld, uint64_t largest_acked, uint32_t delay_until_lost, int64_t *loss_time)
{
    quicly_conn_t *conn = (void *)((char *)ld - offsetof(quicly_conn_t, egress.loss));
    quicly_sentmap_iter_t iter;
    const quicly_sent_packet_t *sent;
    uint64_t largest_newly_lost_pn = UINT64_MAX;
    int ret;

    *loss_time = INT64_MAX;

    init_acks_iter(conn, &iter);

    /* Mark packets as lost if they are smaller than the largest_acked and outside either time-threshold or packet-threshold windows.
     */
    while ((sent = quicly_sentmap_get(&iter))->packet_number < largest_acked &&
           (sent->sent_at <= now - delay_until_lost || /* time threshold */
            (largest_acked >= QUICLY_LOSS_DEFAULT_PACKET_THRESHOLD &&
             sent->packet_number <= largest_acked - QUICLY_LOSS_DEFAULT_PACKET_THRESHOLD))) { /* packet threshold */
        if (sent->bytes_in_flight != 0 && conn->egress.max_lost_pn <= sent->packet_number) {
            if (sent->packet_number != largest_newly_lost_pn) {
                ++conn->super.stats.num_packets.lost;
                largest_newly_lost_pn = sent->packet_number;
                quicly_cc_on_lost(&conn->egress.cc, sent->bytes_in_flight, sent->packet_number, conn->egress.packet_number);
                QUICLY_PROBE(PACKET_LOST, conn, probe_now(), largest_newly_lost_pn);
                QUICLY_PROBE(QUICTRACE_LOST, conn, probe_now(), largest_newly_lost_pn);
            }
            if ((ret = quicly_sentmap_update(&conn->egress.sentmap, &iter, QUICLY_SENTMAP_EVENT_LOST, conn)) != 0)
                return ret;
        } else {
            quicly_sentmap_skip(&iter);
        }
    }
    if (largest_newly_lost_pn != UINT64_MAX) {
        conn->egress.max_lost_pn = largest_newly_lost_pn + 1;
        QUICLY_PROBE(CC_CONGESTION, conn, probe_now(), conn->egress.max_lost_pn, conn->egress.sentmap.bytes_in_flight,
                     conn->egress.cc.cwnd);
        QUICLY_PROBE(QUICTRACE_CC_LOST, conn, probe_now(), &conn->egress.loss.rtt, conn->egress.cc.cwnd,
                     conn->egress.sentmap.bytes_in_flight);
    }

    /* schedule time-threshold alarm if there is a packet outstanding that is smaller than largest_acked */
    while (sent->packet_number < largest_acked && sent->sent_at != INT64_MAX) {
        if (sent->bytes_in_flight != 0) {
            *loss_time = sent->sent_at + delay_until_lost;
            break;
        }
        quicly_sentmap_skip(&iter);
        sent = quicly_sentmap_get(&iter);
    }

    return 0;
}

static int send_max_streams(quicly_conn_t *conn, int uni, quicly_send_context_t *s)
{
    if (!should_send_max_streams(conn, uni))
        return 0;

    quicly_maxsender_t *maxsender = uni ? conn->ingress.max_streams.uni : conn->ingress.max_streams.bidi;
    struct st_quicly_conn_streamgroup_state_t *group = uni ? &conn->super.peer.uni : &conn->super.peer.bidi;
    int ret;

    uint64_t new_count =
        group->next_stream_id / 4 +
        (uni ? conn->super.ctx->transport_params.max_streams_uni : conn->super.ctx->transport_params.max_streams_bidi) -
        group->num_streams;

    quicly_sent_t *sent;
    if ((ret = allocate_ack_eliciting_frame(conn, s, QUICLY_MAX_STREAMS_FRAME_CAPACITY, &sent, on_ack_max_streams)) != 0)
        return ret;
    s->dst = quicly_encode_max_streams_frame(s->dst, uni, new_count);
    sent->data.max_streams.uni = uni;
    quicly_maxsender_record(maxsender, new_count, &sent->data.max_streams.args);

    QUICLY_PROBE(MAX_STREAMS_SEND, conn, probe_now(), new_count, uni);

    return 0;
}

static int send_streams_blocked(quicly_conn_t *conn, int uni, quicly_send_context_t *s)
{
    quicly_linklist_t *blocked_list = uni ? &conn->pending_link.streams_blocked.uni : &conn->pending_link.streams_blocked.bidi;
    int ret;

    if (!quicly_linklist_is_linked(blocked_list))
        return 0;

    struct st_quicly_max_streams_t *max_streams = uni ? &conn->egress.max_streams.uni : &conn->egress.max_streams.bidi;
    quicly_stream_t *oldest_blocked_stream =
        (void *)((char *)blocked_list->next - offsetof(quicly_stream_t, _send_aux.pending_link.control));
    assert(max_streams->count == oldest_blocked_stream->stream_id / 4);

    if (!quicly_maxsender_should_send_blocked(&max_streams->blocked_sender, max_streams->count))
        return 0;

    quicly_sent_t *sent;
    if ((ret = allocate_ack_eliciting_frame(conn, s, QUICLY_STREAMS_BLOCKED_FRAME_CAPACITY, &sent, on_ack_streams_blocked)) != 0)
        return ret;
    s->dst = quicly_encode_streams_blocked_frame(s->dst, uni, max_streams->count);
    sent->data.streams_blocked.uni = uni;
    quicly_maxsender_record(&max_streams->blocked_sender, max_streams->count, &sent->data.streams_blocked.args);

    QUICLY_PROBE(STREAMS_BLOCKED_SEND, conn, probe_now(), max_streams->count, uni);

    return 0;
}

static void open_blocked_streams(quicly_conn_t *conn, int uni)
{
    uint64_t count;
    quicly_linklist_t *anchor;

    if (uni) {
        count = conn->egress.max_streams.uni.count;
        anchor = &conn->pending_link.streams_blocked.uni;
    } else {
        count = conn->egress.max_streams.bidi.count;
        anchor = &conn->pending_link.streams_blocked.bidi;
    }

    while (quicly_linklist_is_linked(anchor)) {
        quicly_stream_t *stream = (void *)((char *)anchor->next - offsetof(quicly_stream_t, _send_aux.pending_link.control));
        if (stream->stream_id / 4 >= count)
            break;
        assert(stream->streams_blocked);
        quicly_linklist_unlink(&stream->_send_aux.pending_link.control);
        stream->streams_blocked = 0;
        stream->_send_aux.max_stream_data = quicly_stream_is_unidirectional(stream->stream_id)
                                                ? conn->super.peer.transport_params.max_stream_data.uni
                                                : conn->super.peer.transport_params.max_stream_data.bidi_remote;
        /* TODO retain separate flags for stream states so that we do not always need to sched for both control and data */
        sched_stream_control(stream);
        resched_stream_data(stream);
    }
}

quicly_datagram_t *quicly_send_version_negotiation(quicly_context_t *ctx, struct sockaddr *sa, socklen_t salen,
                                                   ptls_iovec_t dest_cid, ptls_iovec_t src_cid)
{
    quicly_datagram_t *packet;
    uint8_t *dst;

    if ((packet = ctx->packet_allocator->alloc_packet(ctx->packet_allocator, salen, ctx->max_packet_size)) == NULL)
        return NULL;
    packet->salen = salen;
    memcpy(&packet->sa, sa, salen);
    dst = packet->data.base;

    /* type_flags */
    ctx->tls->random_bytes(dst, 1);
    *dst |= QUICLY_LONG_HEADER_BIT;
    ++dst;
    /* version */
    dst = quicly_encode32(dst, 0);
    /* connection-id */
    *dst++ = dest_cid.len;
    if (dest_cid.len != 0) {
        memcpy(dst, dest_cid.base, dest_cid.len);
        dst += dest_cid.len;
    }
    *dst++ = src_cid.len;
    if (src_cid.len != 0) {
        memcpy(dst, src_cid.base, src_cid.len);
        dst += src_cid.len;
    }
    /* supported_versions */
    dst = quicly_encode32(dst, QUICLY_PROTOCOL_VERSION);

    packet->data.len = dst - packet->data.base;

    return packet;
}

quicly_datagram_t *quicly_send_retry(quicly_context_t *ctx, struct sockaddr *sa, socklen_t salen, ptls_iovec_t dcid,
                                     ptls_iovec_t scid, ptls_iovec_t odcid, ptls_iovec_t token)
{
    quicly_datagram_t *packet;
    uint8_t *dst;

    assert(!(scid.len == odcid.len && memcmp(scid.base, odcid.base, scid.len) == 0));

    if ((packet = ctx->packet_allocator->alloc_packet(ctx->packet_allocator, salen, ctx->max_packet_size)) == NULL)
        return NULL;
    packet->salen = salen;
    memcpy(&packet->sa, sa, salen);
    dst = packet->data.base;

    ctx->tls->random_bytes(dst, 1);
    *dst = QUICLY_PACKET_TYPE_RETRY | (*dst & 0x0f);
    ++dst;
    dst = quicly_encode32(dst, QUICLY_PROTOCOL_VERSION);
#define APPEND(x)                                                                                                                  \
    do {                                                                                                                           \
        if (x.len != 0) {                                                                                                          \
            memcpy(dst, x.base, x.len);                                                                                            \
            dst += x.len;                                                                                                          \
        }                                                                                                                          \
    } while (0)
    *dst++ = dcid.len;
    APPEND(dcid);
    *dst++ = scid.len;
    APPEND(scid);
    *dst++ = odcid.len;
    APPEND(odcid);
    APPEND(token);
#undef APPEND

    packet->data.len = dst - packet->data.base;

    return packet;
}

static int send_handshake_flow(quicly_conn_t *conn, size_t epoch, quicly_send_context_t *s, int send_probe)
{
    struct st_quicly_pn_space_t *ack_space = NULL;
    int ret = 0;

    switch (epoch) {
    case QUICLY_EPOCH_INITIAL:
        if (conn->initial == NULL || (s->current.cipher = &conn->initial->cipher.egress)->aead == NULL)
            return 0;
        s->current.first_byte = QUICLY_PACKET_TYPE_INITIAL;
        ack_space = &conn->initial->super;
        break;
    case QUICLY_EPOCH_HANDSHAKE:
        if (conn->handshake == NULL || (s->current.cipher = &conn->handshake->cipher.egress)->aead == NULL)
            return 0;
        s->current.first_byte = QUICLY_PACKET_TYPE_HANDSHAKE;
        ack_space = &conn->handshake->super;
        break;
    default:
        assert(!"logic flaw");
        return 0;
    }

    /* send ACK */
    if (ack_space != NULL && ack_space->unacked_count != 0)
        if ((ret = send_ack(conn, ack_space, s)) != 0)
            goto Exit;

    /* send data */
    while ((conn->crypto.pending_flows & (uint8_t)(1 << epoch)) != 0) {
        quicly_stream_t *stream = quicly_get_stream(conn, -(quicly_stream_id_t)(1 + epoch));
        assert(stream != NULL);
        if ((ret = quicly_send_stream(stream, s)) != 0)
            goto Exit;
        resched_stream_data(stream);
    }

    /* send probe if requested */
    if (send_probe) {
        assert(quicly_is_client(conn));
        if (s->num_packets == 0 && s->target.packet == NULL) {
            if ((ret = allocate_frame(conn, s, 1)) != 0)
                goto Exit;
            *s->dst++ = QUICLY_FRAME_TYPE_PADDING;
        }
        /* probes require us to set the timer regardless of if we have sent something retransmittable */
        conn->egress.last_retransmittable_sent_at = now;
    }

Exit:
    return ret;
}

static int send_connection_close(quicly_conn_t *conn, quicly_send_context_t *s)
{
    uint8_t frame_header_buf[1 + 8 + 8 + 8], *p;
    size_t reason_phrase_len = strlen(conn->egress.connection_close.reason_phrase);
    int ret;

    /* build the frame excluding the reason_phrase */
    p = frame_header_buf;
    *p++ = conn->egress.connection_close.frame_type != UINT64_MAX ? QUICLY_FRAME_TYPE_TRANSPORT_CLOSE
                                                                  : QUICLY_FRAME_TYPE_APPLICATION_CLOSE;
    p = quicly_encodev(p, conn->egress.connection_close.error_code);
    if (conn->egress.connection_close.frame_type != UINT64_MAX)
        p = quicly_encodev(p, conn->egress.connection_close.frame_type);
    p = quicly_encodev(p, reason_phrase_len);

    /* allocate and write the frame */
    if ((ret = allocate_frame(conn, s, p - frame_header_buf + reason_phrase_len)) != 0)
        return ret;
    memcpy(s->dst, frame_header_buf, p - frame_header_buf);
    s->dst += p - frame_header_buf;
    memcpy(s->dst, conn->egress.connection_close.reason_phrase, reason_phrase_len);
    s->dst += reason_phrase_len;

    if (conn->egress.connection_close.frame_type != UINT64_MAX) {
        QUICLY_PROBE(TRANSPORT_CLOSE_SEND, conn, probe_now(), conn->egress.connection_close.error_code,
                     conn->egress.connection_close.frame_type, conn->egress.connection_close.reason_phrase);
    } else {
        QUICLY_PROBE(APPLICATION_CLOSE_SEND, conn, probe_now(), conn->egress.connection_close.error_code,
                     conn->egress.connection_close.reason_phrase);
    }
    return 0;
}

static int update_traffic_key_cb(ptls_update_traffic_key_t *self, ptls_t *tls, int is_enc, size_t epoch, const void *secret)
{
    quicly_conn_t *conn = *ptls_get_data_ptr(tls);
    ptls_context_t *tlsctx = ptls_get_context(tls);
    ptls_cipher_suite_t *cipher = ptls_get_cipher(tls);
    ptls_cipher_context_t **hp_slot;
    ptls_aead_context_t **aead_slot;
    int ret;
    static const char *log_labels[2][4] = {
        {NULL, "QUIC_CLIENT_EARLY_TRAFFIC_SECRET", "QUIC_CLIENT_HANDSHAKE_TRAFFIC_SECRET", "QUIC_CLIENT_TRAFFIC_SECRET_0"},
        {NULL, NULL, "QUIC_SERVER_HANDSHAKE_TRAFFIC_SECRET", "QUIC_SERVER_TRAFFIC_SECRET_0"}};
    const char *log_label = log_labels[ptls_is_server(tls) == is_enc][epoch];

    QUICLY_PROBE(CRYPTO_UPDATE_SECRET, conn, is_enc, epoch, log_label, QUICLY_PROBE_HEXDUMP(secret, cipher->hash->digest_size));

    if (tlsctx->log_event != NULL) {
        char hexbuf[PTLS_MAX_DIGEST_SIZE * 2 + 1];
        ptls_hexdump(hexbuf, secret, cipher->hash->digest_size);
        tlsctx->log_event->cb(tlsctx->log_event, tls, log_label, "%s", hexbuf);
    }

#define SELECT_CIPHER_CONTEXT(p)                                                                                                   \
    do {                                                                                                                           \
        hp_slot = &(p)->header_protection;                                                                                         \
        aead_slot = &(p)->aead;                                                                                                    \
    } while (0)

    switch (epoch) {
    case QUICLY_EPOCH_0RTT:
        assert(is_enc == quicly_is_client(conn));
        if (conn->application == NULL && (ret = setup_application_space(conn)) != 0)
            return ret;
        if (is_enc) {
            SELECT_CIPHER_CONTEXT(&conn->application->cipher.egress);
        } else {
            hp_slot = &conn->application->cipher.ingress.header_protection.zero_rtt;
            aead_slot = &conn->application->cipher.ingress.aead[0];
        }
        break;
    case QUICLY_EPOCH_HANDSHAKE:
        if (conn->handshake == NULL && (ret = setup_handshake_space_and_flow(conn, QUICLY_EPOCH_HANDSHAKE)) != 0)
            return ret;
        SELECT_CIPHER_CONTEXT(is_enc ? &conn->handshake->cipher.egress : &conn->handshake->cipher.ingress);
        break;
    case QUICLY_EPOCH_1RTT:
        if (is_enc)
            if ((ret = apply_peer_transport_params(conn)) != 0)
                return ret;
        if (conn->application == NULL && (ret = setup_application_space(conn)) != 0)
            return ret;
        if (is_enc) {
            if (conn->application->cipher.egress.aead != NULL)
                dispose_cipher(&conn->application->cipher.egress);
            SELECT_CIPHER_CONTEXT(&conn->application->cipher.egress);
        } else {
            hp_slot = &conn->application->cipher.ingress.header_protection.one_rtt;
            aead_slot = &conn->application->cipher.ingress.aead[1];
        }
        break;
    default:
        assert(!"logic flaw");
        break;
    }

#undef SELECT_CIPHER_CONTEXT

    if ((ret = setup_cipher(hp_slot, aead_slot, cipher->aead, cipher->hash, is_enc, secret)) != 0)
        return ret;

    if (epoch == QUICLY_EPOCH_1RTT && is_enc) {
        /* update states now that we have 1-RTT write key */
        conn->application->one_rtt_writable = 1;
        open_blocked_streams(conn, 1);
        open_blocked_streams(conn, 0);
    }

    return 0;
}

static int do_send(quicly_conn_t *conn, quicly_send_context_t *s)
{
    int restrict_sending = 0, ret;
    size_t min_packets_to_send = 0;

    /* handle timeouts */
    if (conn->egress.loss.alarm_at <= now) {
        if ((ret = quicly_loss_on_alarm(&conn->egress.loss, conn->egress.packet_number - 1,
                                        conn->egress.loss.largest_acked_packet_plus1 - 1, do_detect_loss, &min_packets_to_send,
                                        &restrict_sending)) != 0)
            goto Exit;
        assert(min_packets_to_send > 0);
        assert(min_packets_to_send <= s->max_packets);

        if (restrict_sending) {
<<<<<<< HEAD
            /* PTO  (try to send new data when handshake is done, otherwise retire oldest handshake packets and retransmit) */
            QUICLY_PROBE(PTO, conn, probe_now(), conn->egress.sentmap.bytes_in_flight, conn->egress.cc.cwnd,
                         conn->egress.loss.pto_count);
            if (ptls_handshake_is_complete(conn->crypto.tls) &&
                conn->super.ctx->stream_scheduler->can_send(conn->super.ctx->stream_scheduler, conn,
                                                            conn->egress.max_data.sent < conn->egress.max_data.permitted)) {
=======
            /* PTO (try to send new data when handshake is done, otherwise retire oldest handshake packets and retransmit) */
            LOG_CONNECTION_EVENT(conn, QUICLY_EVENT_TYPE_PTO, INT_EVENT_ATTR(BYTES_IN_FLIGHT, conn->egress.sentmap.bytes_in_flight),
                                 INT_EVENT_ATTR(CWND, conn->egress.cc.cwnd), INT_EVENT_ATTR(NUM_PTO, conn->egress.loss.pto_count));
            if (ptls_handshake_is_complete(conn->crypto.tls) && scheduler_can_send(conn)) {
>>>>>>> 92f4516f
                /* we have something to send (TODO we might want to make sure that we emit something even when the stream scheduler
                 * in fact sends nothing) */
            } else {
                /* mark something inflight as lost */
                if ((ret = mark_packets_as_lost(conn, min_packets_to_send)) != 0)
                    goto Exit;
            }
        }
    } else if (conn->idle_timeout.at <= now) {
        QUICLY_PROBE(IDLE_TIMEOUT, conn, probe_now());
        conn->super.state = QUICLY_STATE_DRAINING;
        destroy_all_streams(conn, 0, 0);
        return QUICLY_ERROR_FREE_CONNECTION;
    }

    s->send_window = calc_send_window(conn, min_packets_to_send * conn->super.ctx->max_packet_size, restrict_sending);
    if (s->send_window == 0) {
        ret = 0;
        goto Exit;
    }

    /* send handshake flows */
    if ((ret = send_handshake_flow(conn, QUICLY_EPOCH_INITIAL, s,
                                   conn->super.peer.address_validation.send_probe && conn->handshake == NULL)) != 0)
        goto Exit;
    if ((ret = send_handshake_flow(conn, QUICLY_EPOCH_HANDSHAKE, s, conn->super.peer.address_validation.send_probe)) != 0)
        goto Exit;

    /* send encrypted frames */
    if (conn->application != NULL && (s->current.cipher = &conn->application->cipher.egress)->header_protection != NULL) {
        if (conn->application->one_rtt_writable) {
            s->current.first_byte = QUICLY_QUIC_BIT; /* short header */
            /* acks */
            if (conn->application->super.unacked_count != 0) {
                if ((ret = send_ack(conn, &conn->application->super, s)) != 0)
                    goto Exit;
            }
            /* post-handshake messages */
            if ((conn->crypto.pending_flows & (uint8_t)(1 << QUICLY_EPOCH_1RTT)) != 0) {
                quicly_stream_t *stream = quicly_get_stream(conn, -(1 + QUICLY_EPOCH_1RTT));
                assert(stream != NULL);
                if ((ret = quicly_send_stream(stream, s)) != 0)
                    goto Exit;
                resched_stream_data(stream);
            }
            /* respond to all pending received PATH_CHALLENGE frames */
            if (conn->egress.path_challenge.head != NULL) {
                do {
                    struct st_quicly_pending_path_challenge_t *c = conn->egress.path_challenge.head;
                    if ((ret = allocate_frame(conn, s, QUICLY_PATH_CHALLENGE_FRAME_CAPACITY)) != 0)
                        goto Exit;
                    s->dst = quicly_encode_path_challenge_frame(s->dst, c->is_response, c->data);
                    conn->egress.path_challenge.head = c->next;
                    free(c);
                } while (conn->egress.path_challenge.head != NULL);
                conn->egress.path_challenge.tail_ref = &conn->egress.path_challenge.head;
            }
            /* send max_streams frames */
            if ((ret = send_max_streams(conn, 1, s)) != 0)
                goto Exit;
            if ((ret = send_max_streams(conn, 0, s)) != 0)
                goto Exit;
            /* send connection-level flow control frame */
            if (should_send_max_data(conn)) {
                quicly_sent_t *sent;
                if ((ret = allocate_ack_eliciting_frame(conn, s, QUICLY_MAX_DATA_FRAME_CAPACITY, &sent, on_ack_max_data)) != 0)
                    goto Exit;
                uint64_t new_value = conn->ingress.max_data.bytes_consumed + conn->super.ctx->transport_params.max_data;
                s->dst = quicly_encode_max_data_frame(s->dst, new_value);
                quicly_maxsender_record(&conn->ingress.max_data.sender, new_value, &sent->data.max_data.args);
                QUICLY_PROBE(MAX_DATA_SEND, conn, probe_now(), new_value);
            }
            /* send streams_blocked frames */
            if ((ret = send_streams_blocked(conn, 1, s)) != 0)
                goto Exit;
            if ((ret = send_streams_blocked(conn, 0, s)) != 0)
                goto Exit;
        } else {
            s->current.first_byte = QUICLY_PACKET_TYPE_0RTT;
        }
        /* send stream-level control frames */
        while (s->num_packets != s->max_packets && quicly_linklist_is_linked(&conn->pending_link.control)) {
            quicly_stream_t *stream =
                (void *)((char *)conn->pending_link.control.next - offsetof(quicly_stream_t, _send_aux.pending_link.control));
            if ((ret = send_stream_control_frames(stream, s)) != 0)
                goto Exit;
            quicly_linklist_unlink(&stream->_send_aux.pending_link.control);
        }
        /* send STREAM frames */
        if ((ret = conn->super.ctx->stream_scheduler->do_send(conn->super.ctx->stream_scheduler, conn, s)) != 0)
            goto Exit;
    }

    if (s->target.packet != NULL)
        commit_send_packet(conn, s, 0);

    ret = 0;
Exit:
    if (ret == QUICLY_ERROR_SENDBUF_FULL)
        ret = 0;
    if (ret == 0) {
        conn->egress.send_ack_at = INT64_MAX; /* we have sent ACKs for every epoch (or before address validation) */
        update_loss_alarm(conn);
        if (s->num_packets != 0)
            update_idle_timeout(conn, 0);
    }
    return ret;
}

int quicly_send(quicly_conn_t *conn, quicly_datagram_t **packets, size_t *num_packets)
{
    quicly_send_context_t s = {{NULL, -1}, {NULL, NULL, NULL}, packets, *num_packets};
    int ret;

    update_now(conn->super.ctx);

    /* bail out if there's nothing is scheduled to be sent */
    if (now < quicly_get_first_timeout(conn)) {
        *num_packets = 0;
        return 0;
    }

    QUICLY_PROBE(SEND, conn, probe_now(), conn->super.state,
                 QUICLY_PROBE_HEXDUMP(conn->super.peer.cid.cid, conn->super.peer.cid.len));

    if (conn->super.state >= QUICLY_STATE_CLOSING) {
        /* check if the connection can be closed now (after 3 pto) */
        quicly_sentmap_iter_t iter;
        init_acks_iter(conn, &iter);
        if (quicly_sentmap_get(&iter)->packet_number == UINT64_MAX)
            return QUICLY_ERROR_FREE_CONNECTION;
        if (conn->super.state == QUICLY_STATE_CLOSING && conn->egress.send_ack_at <= now) {
            destroy_all_streams(conn, 0, 0); /* delayed until the emission of CONNECTION_CLOSE frame to allow quicly_close to be
                                              * called from a stream handler */
            if (conn->application != NULL && conn->application->one_rtt_writable) {
                s.current.cipher = &conn->application->cipher.egress;
                s.current.first_byte = QUICLY_QUIC_BIT;
            } else if (conn->handshake != NULL && (s.current.cipher = &conn->handshake->cipher.egress)->aead != NULL) {
                s.current.first_byte = QUICLY_PACKET_TYPE_HANDSHAKE;
            } else {
                s.current.cipher = &conn->initial->cipher.egress;
                assert(s.current.cipher->aead != NULL);
                s.current.first_byte = QUICLY_PACKET_TYPE_INITIAL;
            }
            if ((ret = send_connection_close(conn, &s)) != 0)
                return ret;
            if ((ret = commit_send_packet(conn, &s, 0)) != 0)
                return ret;
        }
        conn->egress.send_ack_at = quicly_sentmap_get(&iter)->sent_at + get_sentmap_expiration_time(conn);
        assert(conn->egress.send_ack_at > now);
        *num_packets = s.num_packets;
        return 0;
    }

    /* emit packets */
    if ((ret = do_send(conn, &s)) != 0)
        return ret;
    /* We might see the timer going back to the past, if time-threshold loss timer fires first without being able to make any
     * progress (i.e. due to the payload of lost packet being cancelled), then PTO for the previously sent packet.  To accomodate
     * that, we allow to rerun the do_send function just once.
     */
    if (s.num_packets == 0 && conn->egress.loss.alarm_at <= now) {
        assert(conn->egress.loss.alarm_at == now);
        if ((ret = do_send(conn, &s)) != 0)
            return ret;
    }
    assert_consistency(conn, 1);

    *num_packets = s.num_packets;
    return ret;
}

quicly_datagram_t *quicly_send_stateless_reset(quicly_context_t *ctx, struct sockaddr *sa, socklen_t salen, const void *cid)
{
    quicly_datagram_t *dgram;

    /* allocate packet, set peer address */
    if ((dgram = ctx->packet_allocator->alloc_packet(ctx->packet_allocator, salen, QUICLY_STATELESS_RESET_PACKET_MIN_LEN)) == NULL)
        return NULL;
    dgram->salen = salen;
    memcpy(&dgram->sa, sa, salen);

    /* build stateless reset packet */
    ctx->tls->random_bytes(dgram->data.base, QUICLY_STATELESS_RESET_PACKET_MIN_LEN - QUICLY_STATELESS_RESET_TOKEN_LEN);
    dgram->data.base[0] = QUICLY_QUIC_BIT | (dgram->data.base[0] & ~QUICLY_LONG_HEADER_RESERVED_BITS);
    if (!ctx->cid_encryptor->generate_stateless_reset_token(
            ctx->cid_encryptor, dgram->data.base + QUICLY_STATELESS_RESET_PACKET_MIN_LEN - QUICLY_STATELESS_RESET_TOKEN_LEN, cid)) {
        ctx->packet_allocator->free_packet(ctx->packet_allocator, dgram);
        return NULL;
    }
    dgram->data.len = QUICLY_STATELESS_RESET_PACKET_MIN_LEN;

    return dgram;
}

static int on_end_closing(quicly_conn_t *conn, const quicly_sent_packet_t *packet, quicly_sent_t *sent,
                          quicly_sentmap_event_t event)
{
    /* we stop accepting frames by the time this ack callback is being registered */
    assert(event != QUICLY_SENTMAP_EVENT_ACKED);
    return 0;
}

static int enter_close(quicly_conn_t *conn, int host_is_initiating, int wait_draining)
{
    int ret;

    assert(conn->super.state < QUICLY_STATE_CLOSING);

    /* release all inflight info, register a close timeout */
    if ((ret = discard_sentmap_by_epoch(conn, ~0u)) != 0)
        return ret;
    if ((ret = quicly_sentmap_prepare(&conn->egress.sentmap, conn->egress.packet_number, now, QUICLY_EPOCH_INITIAL)) != 0)
        return ret;
    if (quicly_sentmap_allocate(&conn->egress.sentmap, on_end_closing) == NULL)
        return PTLS_ERROR_NO_MEMORY;
    quicly_sentmap_commit(&conn->egress.sentmap, 0);
    ++conn->egress.packet_number;

    if (host_is_initiating) {
        conn->super.state = QUICLY_STATE_CLOSING;
        conn->egress.send_ack_at = 0;
    } else {
        conn->super.state = QUICLY_STATE_DRAINING;
        conn->egress.send_ack_at = wait_draining ? now + get_sentmap_expiration_time(conn) : 0;
    }

    update_loss_alarm(conn);

    return 0;
}

static int initiate_close(quicly_conn_t *conn, int err, uint64_t frame_type, const char *reason_phrase)
{
    uint16_t quic_error_code;

    if (conn->super.state >= QUICLY_STATE_CLOSING)
        return 0;

    if (reason_phrase == NULL)
        reason_phrase = "";

    /* convert error code to QUIC error codes */
    if (QUICLY_ERROR_IS_QUIC_TRANSPORT(err)) {
        quic_error_code = QUICLY_ERROR_GET_ERROR_CODE(err);
    } else if (QUICLY_ERROR_IS_QUIC_APPLICATION(err)) {
        quic_error_code = QUICLY_ERROR_GET_ERROR_CODE(err);
        frame_type = UINT64_MAX;
    } else if (PTLS_ERROR_GET_CLASS(err) == PTLS_ERROR_CLASS_SELF_ALERT) {
        quic_error_code = QUICLY_TRANSPORT_ERROR_TLS_ALERT_BASE + PTLS_ERROR_TO_ALERT(err);
    } else {
        quic_error_code = QUICLY_ERROR_GET_ERROR_CODE(QUICLY_TRANSPORT_ERROR_INTERNAL);
        frame_type = UINT64_MAX;
    }

    conn->egress.connection_close.error_code = quic_error_code;
    conn->egress.connection_close.frame_type = frame_type;
    conn->egress.connection_close.reason_phrase = reason_phrase;
    return enter_close(conn, 1, 0);
}

int quicly_close(quicly_conn_t *conn, int err, const char *reason_phrase)
{
    assert(err == 0 || QUICLY_ERROR_IS_QUIC_APPLICATION(err));
    update_now(conn->super.ctx);

    return initiate_close(conn, err, QUICLY_FRAME_TYPE_PADDING /* used when err == 0 */, reason_phrase);
}

static int get_stream_or_open_if_new(quicly_conn_t *conn, uint64_t stream_id, quicly_stream_t **stream)
{
    int ret = 0;

    if ((*stream = quicly_get_stream(conn, stream_id)) != NULL)
        goto Exit;

    if (quicly_stream_is_client_initiated(stream_id) != quicly_is_client(conn)) {
        /* check if stream id is within the bounds */
        if (stream_id / 4 >= quicly_get_ingress_max_streams(conn, quicly_stream_is_unidirectional(stream_id))) {
            ret = QUICLY_TRANSPORT_ERROR_STREAM_LIMIT;
            goto Exit;
        }
        /* open new streams upto given id */
        struct st_quicly_conn_streamgroup_state_t *group = get_streamgroup_state(conn, stream_id);
        if (group->next_stream_id <= stream_id) {
            uint64_t max_stream_data_local, max_stream_data_remote;
            if (quicly_stream_is_unidirectional(stream_id)) {
                max_stream_data_local = conn->super.ctx->transport_params.max_stream_data.uni;
                max_stream_data_remote = 0;
            } else {
                max_stream_data_local = conn->super.ctx->transport_params.max_stream_data.bidi_remote;
                max_stream_data_remote = conn->super.peer.transport_params.max_stream_data.bidi_local;
            }
            do {
                if ((*stream = open_stream(conn, group->next_stream_id, (uint32_t)max_stream_data_local, max_stream_data_remote)) ==
                    NULL) {
                    ret = PTLS_ERROR_NO_MEMORY;
                    goto Exit;
                }
                if ((ret = conn->super.ctx->stream_open->cb(conn->super.ctx->stream_open, *stream)) != 0) {
                    *stream = NULL;
                    goto Exit;
                }
                ++group->num_streams;
                group->next_stream_id += 4;
            } while (stream_id != (*stream)->stream_id);
        }
    }

Exit:
    return ret;
}

static int handle_crypto_frame(quicly_conn_t *conn, struct st_quicly_handle_payload_state_t *state)
{
    quicly_stream_frame_t frame;
    quicly_stream_t *stream;
    int ret;

    if ((ret = quicly_decode_crypto_frame(&state->src, state->end, &frame)) != 0)
        return ret;
    stream = quicly_get_stream(conn, -(quicly_stream_id_t)(1 + state->epoch));
    assert(stream != NULL);
    return apply_stream_frame(stream, &frame);
}

static int handle_stream_frame(quicly_conn_t *conn, struct st_quicly_handle_payload_state_t *state)
{
    quicly_stream_frame_t frame;
    quicly_stream_t *stream;
    int ret;

    if ((ret = quicly_decode_stream_frame(state->frame_type, &state->src, state->end, &frame)) != 0)
        return ret;
    QUICLY_PROBE(QUICTRACE_RECV_STREAM, conn, probe_now(), frame.stream_id, frame.offset, frame.data.len, (int)frame.is_fin);
    if ((ret = get_stream_or_open_if_new(conn, frame.stream_id, &stream)) != 0 || stream == NULL)
        return ret;
    return apply_stream_frame(stream, &frame);
}

static int handle_reset_stream_frame(quicly_conn_t *conn, struct st_quicly_handle_payload_state_t *state)
{
    quicly_reset_stream_frame_t frame;
    quicly_stream_t *stream;
    int ret;

    if ((ret = quicly_decode_reset_stream_frame(&state->src, state->end, &frame)) != 0)
        return ret;

    if ((ret = get_stream_or_open_if_new(conn, frame.stream_id, &stream)) != 0 || stream == NULL)
        return ret;

    if (!quicly_recvstate_transfer_complete(&stream->recvstate)) {
        uint64_t bytes_missing;
        if ((ret = quicly_recvstate_reset(&stream->recvstate, frame.final_offset, &bytes_missing)) != 0)
            return ret;
        conn->ingress.max_data.bytes_consumed += bytes_missing;
        if ((ret = stream->callbacks->on_receive_reset(stream, QUICLY_ERROR_FROM_APPLICATION_ERROR_CODE(frame.app_error_code))) !=
            0)
            return ret;
        if (stream_is_destroyable(stream))
            destroy_stream(stream, 0);
    }

    return 0;
}

static int handle_ack_frame(quicly_conn_t *conn, struct st_quicly_handle_payload_state_t *state)
{
    quicly_ack_frame_t frame;
    quicly_sentmap_iter_t iter;
    struct {
        uint64_t packet_number;
        int64_t sent_at;
    } largest_newly_acked = {UINT64_MAX, INT64_MAX};
    size_t bytes_acked = 0;
    int includes_ack_eliciting = 0, ret;

    if ((ret = quicly_decode_ack_frame(&state->src, state->end, &frame, state->frame_type == QUICLY_FRAME_TYPE_ACK_ECN)) != 0)
        return ret;

    uint64_t packet_number = frame.smallest_acknowledged;

    switch (state->epoch) {
    case QUICLY_EPOCH_0RTT:
        return QUICLY_TRANSPORT_ERROR_PROTOCOL_VIOLATION;
    case QUICLY_EPOCH_HANDSHAKE:
        conn->super.peer.address_validation.send_probe = 0;
        break;
    default:
        break;
    }

    init_acks_iter(conn, &iter);

    size_t gap_index = frame.num_gaps;
    while (1) {
        uint64_t block_length = frame.ack_block_lengths[gap_index];
        if (block_length != 0) {
            QUICLY_PROBE(QUICTRACE_RECV_ACK, conn, probe_now(), packet_number, packet_number + block_length - 1);
            while (quicly_sentmap_get(&iter)->packet_number < packet_number)
                quicly_sentmap_skip(&iter);
            do {
                const quicly_sent_packet_t *sent;
                if ((sent = quicly_sentmap_get(&iter))->packet_number == packet_number) {
                    ++conn->super.stats.num_packets.ack_received;
                    if (state->epoch == sent->ack_epoch) {
                        largest_newly_acked.packet_number = packet_number;
                        largest_newly_acked.sent_at = sent->sent_at;
                        includes_ack_eliciting |= sent->ack_eliciting;
                        QUICLY_PROBE(PACKET_ACKED, conn, probe_now(), packet_number, 1);
                        if (sent->bytes_in_flight != 0) {
                            bytes_acked += sent->bytes_in_flight;
                        }
                        if ((ret = quicly_sentmap_update(&conn->egress.sentmap, &iter, QUICLY_SENTMAP_EVENT_ACKED, conn)) != 0)
                            return ret;
                    } else {
                        quicly_sentmap_skip(&iter);
                    }
                }
                ++packet_number;
            } while (--block_length != 0);
        }
        if (gap_index-- == 0)
            break;
        packet_number += frame.gaps[gap_index];
    }

    QUICLY_PROBE(QUICTRACE_RECV_ACK_DELAY, conn, probe_now(), frame.ack_delay);

    /* Update loss detection engine on ack. The function uses ack_delay only when the largest_newly_acked is also the largest acked
     * so far. So, it does not matter if the ack_delay being passed in does not apply to the largest_newly_acked. */
    quicly_loss_on_ack_received(&conn->egress.loss, largest_newly_acked.packet_number, now, largest_newly_acked.sent_at,
                                frame.ack_delay, includes_ack_eliciting);

    /* OnPacketAcked and OnPacketAckedCC */
    if (bytes_acked > 0) {
        quicly_cc_on_acked(&conn->egress.cc, (uint32_t)bytes_acked, frame.largest_acknowledged,
                           (uint32_t)(conn->egress.sentmap.bytes_in_flight + bytes_acked));
        QUICLY_PROBE(QUICTRACE_CC_ACK, conn, probe_now(), &conn->egress.loss.rtt, conn->egress.cc.cwnd,
                     conn->egress.sentmap.bytes_in_flight);
    }

    QUICLY_PROBE(CC_ACK_RECEIVED, conn, probe_now(), frame.largest_acknowledged, bytes_acked, conn->egress.cc.cwnd,
                 conn->egress.sentmap.bytes_in_flight);

    /* loss-detection  */
    quicly_loss_detect_loss(&conn->egress.loss, frame.largest_acknowledged, do_detect_loss);
    update_loss_alarm(conn);

    return 0;
}

static int handle_max_stream_data_frame(quicly_conn_t *conn, struct st_quicly_handle_payload_state_t *state)
{
    quicly_max_stream_data_frame_t frame;
    quicly_stream_t *stream;
    int ret;

    if ((ret = quicly_decode_max_stream_data_frame(&state->src, state->end, &frame)) != 0)
        return ret;

    QUICLY_PROBE(MAX_STREAM_DATA_RECEIVE, conn, probe_now(), frame.stream_id, frame.max_stream_data);

    if (!quicly_stream_has_send_side(quicly_is_client(conn), frame.stream_id))
        return QUICLY_TRANSPORT_ERROR_FRAME_ENCODING;

    if ((stream = quicly_get_stream(conn, frame.stream_id)) == NULL)
        return 0;

    if (frame.max_stream_data < stream->_send_aux.max_stream_data)
        return 0;
    stream->_send_aux.max_stream_data = frame.max_stream_data;

    if (stream->_send_aux.rst.sender_state == QUICLY_SENDER_STATE_NONE)
        resched_stream_data(stream);

    return 0;
}

static int handle_data_blocked_frame(quicly_conn_t *conn, struct st_quicly_handle_payload_state_t *state)
{
    quicly_data_blocked_frame_t frame;
    int ret;

    if ((ret = quicly_decode_data_blocked_frame(&state->src, state->end, &frame)) != 0)
        return ret;

    QUICLY_PROBE(DATA_BLOCKED_RECEIVE, conn, probe_now(), frame.offset);

    quicly_maxsender_request_transmit(&conn->ingress.max_data.sender);
    if (should_send_max_data(conn))
        conn->egress.send_ack_at = 0;

    return 0;
}

static int handle_stream_data_blocked_frame(quicly_conn_t *conn, struct st_quicly_handle_payload_state_t *state)
{
    quicly_stream_data_blocked_frame_t frame;
    quicly_stream_t *stream;
    int ret;

    if ((ret = quicly_decode_stream_data_blocked_frame(&state->src, state->end, &frame)) != 0)
        return ret;

    QUICLY_PROBE(STREAM_DATA_BLOCKED_RECEIVE, conn, probe_now(), frame.stream_id, frame.offset);

    if (!quicly_stream_has_receive_side(quicly_is_client(conn), frame.stream_id))
        return QUICLY_TRANSPORT_ERROR_FRAME_ENCODING;

    if ((stream = quicly_get_stream(conn, frame.stream_id)) != NULL) {
        quicly_maxsender_request_transmit(&stream->_send_aux.max_stream_data_sender);
        if (should_send_max_stream_data(stream))
            sched_stream_control(stream);
    }

    return 0;
}

static int handle_streams_blocked_frame(quicly_conn_t *conn, struct st_quicly_handle_payload_state_t *state)
{
    quicly_streams_blocked_frame_t frame;
    int uni = state->frame_type == QUICLY_FRAME_TYPE_STREAMS_BLOCKED_UNI, ret;

    if ((ret = quicly_decode_streams_blocked_frame(&state->src, state->end, &frame)) != 0)
        return ret;

    QUICLY_PROBE(STREAMS_BLOCKED_RECEIVE, conn, probe_now(), frame.count, uni);

    quicly_maxsender_t *maxsender = uni ? conn->ingress.max_streams.uni : conn->ingress.max_streams.bidi;
    if (maxsender != NULL) {
        quicly_maxsender_request_transmit(maxsender);
        if (should_send_max_streams(conn, uni))
            conn->egress.send_ack_at = 0;
    }

    return 0;
}

static int handle_max_streams_frame(quicly_conn_t *conn, struct st_quicly_handle_payload_state_t *state)
{
    quicly_max_streams_frame_t frame;
    int uni = state->frame_type == QUICLY_FRAME_TYPE_MAX_STREAMS_UNI, ret;

    if ((ret = quicly_decode_max_streams_frame(&state->src, state->end, &frame)) != 0)
        return ret;

    QUICLY_PROBE(MAX_STREAMS_RECEIVE, conn, probe_now(), frame.count, uni);

    if ((ret = update_max_streams(uni ? &conn->egress.max_streams.uni : &conn->egress.max_streams.bidi, frame.count)) != 0)
        return ret;

    open_blocked_streams(conn, uni);

    return 0;
}

static int handle_path_challenge_frame(quicly_conn_t *conn, struct st_quicly_handle_payload_state_t *state)
{
    quicly_path_challenge_frame_t frame;
    int ret;

    if ((ret = quicly_decode_path_challenge_frame(&state->src, state->end, &frame)) != 0)
        return ret;
    return schedule_path_challenge(conn, 1, frame.data);
}

static int handle_path_response_frame(quicly_conn_t *conn, struct st_quicly_handle_payload_state_t *state)
{
    return QUICLY_TRANSPORT_ERROR_PROTOCOL_VIOLATION;
}

static int handle_new_token_frame(quicly_conn_t *conn, struct st_quicly_handle_payload_state_t *state)
{
    quicly_new_token_frame_t frame;

    /* TODO save the token along with the session ticket */
    return quicly_decode_new_token_frame(&state->src, state->end, &frame);
}

static int handle_stop_sending_frame(quicly_conn_t *conn, struct st_quicly_handle_payload_state_t *state)
{
    quicly_stop_sending_frame_t frame;
    quicly_stream_t *stream;
    int ret;

    if ((ret = quicly_decode_stop_sending_frame(&state->src, state->end, &frame)) != 0)
        return ret;

    if ((ret = get_stream_or_open_if_new(conn, frame.stream_id, &stream)) != 0 || stream == NULL)
        return ret;

    if (quicly_sendstate_is_open(&stream->sendstate)) {
        /* reset the stream, then notify the application */
        int err = QUICLY_ERROR_FROM_APPLICATION_ERROR_CODE(frame.app_error_code);
        quicly_reset_stream(stream, err);
        if ((ret = stream->callbacks->on_send_stop(stream, err)) != 0)
            return ret;
    }

    return 0;
}

static int handle_max_data_frame(quicly_conn_t *conn, struct st_quicly_handle_payload_state_t *state)
{
    quicly_max_data_frame_t frame;
    int ret;

    if ((ret = quicly_decode_max_data_frame(&state->src, state->end, &frame)) != 0)
        return ret;

    QUICLY_PROBE(MAX_DATA_RECEIVE, conn, probe_now(), frame.max_data);

    if (frame.max_data < conn->egress.max_data.permitted)
        return 0;
    conn->egress.max_data.permitted = frame.max_data;

    return 0;
}

static int negotiate_using_version(quicly_conn_t *conn, uint32_t version)
{
    /* set selected version */
    conn->super.version = version;
    QUICLY_PROBE(VERSION_SWITCH, conn, probe_now(), version);

    /* reschedule all the packets that have been sent for immediate resend */
    return discard_sentmap_by_epoch(conn, ~0u);
}

static int handle_version_negotiation_packet(quicly_conn_t *conn, quicly_decoded_packet_t *packet)
{
#define CAN_SELECT(v) ((v) != conn->super.version && (v) == QUICLY_PROTOCOL_VERSION)

    const uint8_t *src = packet->octets.base + packet->encrypted_off, *end = packet->octets.base + packet->octets.len;

    if (src == end || (end - src) % 4 != 0)
        return QUICLY_TRANSPORT_ERROR_PROTOCOL_VIOLATION;
    while (src != end) {
        uint32_t supported_version = quicly_decode32(&src);
        if (CAN_SELECT(supported_version))
            return negotiate_using_version(conn, supported_version);
    }
    return QUICLY_TRANSPORT_ERROR_VERSION_NEGOTIATION;

#undef CAN_SELECT
}

static int compare_socket_address(struct sockaddr *x, struct sockaddr *y)
{
#define CMP(a, b)                                                                                                                  \
    if (a != b)                                                                                                                    \
    return a < b ? -1 : 1

    CMP(x->sa_family, y->sa_family);

    if (x->sa_family == AF_INET) {
        struct sockaddr_in *xin = (void *)x, *yin = (void *)y;
        CMP(ntohl(xin->sin_addr.s_addr), ntohl(yin->sin_addr.s_addr));
        CMP(ntohs(xin->sin_port), ntohs(yin->sin_port));
    } else if (x->sa_family == AF_INET6) {
        struct sockaddr_in6 *xin6 = (void *)x, *yin6 = (void *)y;
        int r = memcmp(xin6->sin6_addr.s6_addr, yin6->sin6_addr.s6_addr, sizeof(xin6->sin6_addr.s6_addr));
        if (r != 0)
            return r;
        CMP(ntohs(xin6->sin6_port), ntohs(yin6->sin6_port));
        CMP(xin6->sin6_flowinfo, yin6->sin6_flowinfo);
        CMP(xin6->sin6_scope_id, yin6->sin6_scope_id);
    } else {
        assert(!"unknown sa_family");
    }

#undef CMP
    return 0;
}

static int is_stateless_reset(quicly_conn_t *conn, quicly_decoded_packet_t *decoded)
{
    switch (decoded->_is_stateless_reset_cached) {
    case QUICLY__DECODED_PACKET_CACHED_IS_STATELESS_RESET:
        return 1;
    case QUICLY__DECODED_PACKET_CACHED_NOT_STATELESS_RESET:
        return 0;
    default:
        break;
    }

    if (conn->super.peer.stateless_reset.token == NULL)
        return 0;
    if (decoded->octets.len < QUICLY_STATELESS_RESET_PACKET_MIN_LEN)
        return 0;
    if (memcmp(decoded->octets.base + decoded->octets.len - QUICLY_STATELESS_RESET_TOKEN_LEN,
               conn->super.peer.stateless_reset.token, QUICLY_STATELESS_RESET_TOKEN_LEN) != 0)
        return 0;

    return 1;
}

int quicly_is_destination(quicly_conn_t *conn, struct sockaddr *sa, socklen_t salen, quicly_decoded_packet_t *decoded)
{
    if (QUICLY_PACKET_IS_LONG_HEADER(decoded->octets.base[0])) {
        /* long header: validate address, then consult the CID */
        if (compare_socket_address(conn->super.peer.sa, sa) != 0)
            return 0;
        /* server may see the CID generated by the client for Initial and 0-RTT packets */
        if (!quicly_is_client(conn) && decoded->cid.dest.might_be_client_generated) {
            if (quicly_cid_is_equal(&conn->super.host.offered_cid, decoded->cid.dest.encrypted))
                goto Found;
        }
    }

    if (conn->super.ctx->cid_encryptor != NULL) {
        if (conn->super.master_id.master_id == decoded->cid.dest.plaintext.master_id &&
            conn->super.master_id.thread_id == decoded->cid.dest.plaintext.thread_id &&
            conn->super.master_id.node_id == decoded->cid.dest.plaintext.node_id)
            goto Found;
        if (is_stateless_reset(conn, decoded))
            goto Found_StatelessReset;
    } else {
        if (compare_socket_address(conn->super.peer.sa, sa) == 0)
            goto Found;
    }

    /* not found */
    return 0;

Found:
    decoded->_is_stateless_reset_cached = QUICLY__DECODED_PACKET_CACHED_NOT_STATELESS_RESET;
    return 1;

Found_StatelessReset:
    decoded->_is_stateless_reset_cached = QUICLY__DECODED_PACKET_CACHED_IS_STATELESS_RESET;
    return 1;
}

static int handle_close(quicly_conn_t *conn, int err, uint64_t frame_type, ptls_iovec_t reason_phrase)
{
    int ret;

    if (conn->super.state >= QUICLY_STATE_CLOSING)
        return 0;

    /* switch to closing state, notify the app (at this moment the streams are accessible), then destroy the streams */
    if ((ret = enter_close(conn, 0, err != QUICLY_ERROR_RECEIVED_STATELESS_RESET)) != 0)
        return ret;
    if (conn->super.ctx->closed_by_peer != NULL)
        conn->super.ctx->closed_by_peer->cb(conn->super.ctx->closed_by_peer, conn, err, frame_type,
                                            (const char *)reason_phrase.base, reason_phrase.len);
    destroy_all_streams(conn, err, 0);

    return 0;
}

static int handle_transport_close_frame(quicly_conn_t *conn, struct st_quicly_handle_payload_state_t *state)
{
    quicly_transport_close_frame_t frame;
    int ret;

    if ((ret = quicly_decode_transport_close_frame(&state->src, state->end, &frame)) != 0)
        return ret;

    QUICLY_PROBE(TRANSPORT_CLOSE_RECEIVE, conn, probe_now(), frame.error_code, frame.frame_type,
                 QUICLY_PROBE_ESCAPE_UNSAFE_STRING(frame.reason_phrase.base, frame.reason_phrase.len));
    return handle_close(conn, QUICLY_ERROR_FROM_TRANSPORT_ERROR_CODE(frame.error_code), frame.frame_type, frame.reason_phrase);
}

static int handle_application_close_frame(quicly_conn_t *conn, struct st_quicly_handle_payload_state_t *state)
{
    quicly_application_close_frame_t frame;
    int ret;

    if ((ret = quicly_decode_application_close_frame(&state->src, state->end, &frame)) != 0)
        return ret;

    QUICLY_PROBE(APPLICATION_CLOSE_RECEIVE, conn, probe_now(), frame.error_code,
                 QUICLY_PROBE_ESCAPE_UNSAFE_STRING(frame.reason_phrase.base, frame.reason_phrase.len));
    return handle_close(conn, QUICLY_ERROR_FROM_APPLICATION_ERROR_CODE(frame.error_code), UINT64_MAX, frame.reason_phrase);
}

static int handle_padding_frame(quicly_conn_t *conn, struct st_quicly_handle_payload_state_t *state)
{
    return 0;
}

static int handle_ping_frame(quicly_conn_t *conn, struct st_quicly_handle_payload_state_t *state)
{
    return 0;
}

static int handle_new_connection_id_frame(quicly_conn_t *conn, struct st_quicly_handle_payload_state_t *state)
{
    quicly_new_connection_id_frame_t frame;
    return quicly_decode_new_connection_id_frame(&state->src, state->end, &frame);
}

static int handle_retire_connection_id_frame(quicly_conn_t *conn, struct st_quicly_handle_payload_state_t *state)
{
    return QUICLY_TRANSPORT_ERROR_PROTOCOL_VIOLATION;
}

static int handle_payload(quicly_conn_t *conn, size_t epoch, const uint8_t *_src, size_t _len, uint64_t *offending_frame_type,
                          int *is_ack_only)
{
    /* clang-format off */

    /* `frame_handlers` is an array of frame handlers and the properties of the frames, indexed by the ID of the frame. */
    static const struct {
        int (*cb)(quicly_conn_t *, struct st_quicly_handle_payload_state_t *); /* callback function that handles the frame */
        uint8_t permitted_epochs;  /* the epochs the frame can appear, calculated as bitwise-or of `1 << epoch` */
        uint8_t ack_eliciting;     /* boolean indicating if the frame is ack-eliciting */
    } frame_handlers[] = {
#define FRAME(n, i, z, h, o, ae)                                                                                                   \
    {                                                                                                                              \
        handle_##n##_frame,                                                                                                        \
        (i << QUICLY_EPOCH_INITIAL) | (z << QUICLY_EPOCH_0RTT) | (h << QUICLY_EPOCH_HANDSHAKE) | (o << QUICLY_EPOCH_1RTT),         \
        ae                                                                                                                         \
    }
        /*   +----------------------+-------------------+---------------+
         *   |                      |  permitted epochs |               |
         *   |        frame         +----+----+----+----+ ack-eliciting |
         *   |                      | IN | 0R | HS | 1R |               |
         *   +----------------------+----+----+----+----+---------------+ */
        FRAME( padding              ,  1 ,  1 ,  1 ,  1 ,             0 ), /* 0 */
        FRAME( ping                 ,  0 ,  1 ,  0 ,  1 ,             1 ),
        FRAME( ack                  ,  1 ,  0 ,  1 ,  1 ,             0 ),
        FRAME( ack                  ,  1 ,  0 ,  1 ,  1 ,             0 ),
        FRAME( reset_stream         ,  0 ,  1 ,  0 ,  1 ,             1 ),
        FRAME( stop_sending         ,  0 ,  1 ,  0 ,  1 ,             1 ),
        FRAME( crypto               ,  1 ,  0 ,  1 ,  1 ,             1 ),
        FRAME( new_token            ,  0 ,  0 ,  0 ,  1 ,             1 ),
        FRAME( stream               ,  0 ,  1 ,  0 ,  1 ,             1 ), /* 8 */
        FRAME( stream               ,  0 ,  1 ,  0 ,  1 ,             1 ),
        FRAME( stream               ,  0 ,  1 ,  0 ,  1 ,             1 ),
        FRAME( stream               ,  0 ,  1 ,  0 ,  1 ,             1 ),
        FRAME( stream               ,  0 ,  1 ,  0 ,  1 ,             1 ),
        FRAME( stream               ,  0 ,  1 ,  0 ,  1 ,             1 ),
        FRAME( stream               ,  0 ,  1 ,  0 ,  1 ,             1 ),
        FRAME( stream               ,  0 ,  1 ,  0 ,  1 ,             1 ),
        FRAME( max_data             ,  0 ,  1 ,  0 ,  1 ,             1 ), /* 16 */
        FRAME( max_stream_data      ,  0 ,  1 ,  0 ,  1 ,             1 ),
        FRAME( max_streams          ,  0 ,  1 ,  0 ,  1 ,             1 ),
        FRAME( max_streams          ,  0 ,  1 ,  0 ,  1 ,             1 ),
        FRAME( data_blocked         ,  0 ,  1 ,  0 ,  1 ,             1 ),
        FRAME( stream_data_blocked  ,  0 ,  1 ,  0 ,  1 ,             1 ),
        FRAME( streams_blocked      ,  0 ,  1 ,  0 ,  1 ,             1 ),
        FRAME( streams_blocked      ,  0 ,  1 ,  0 ,  1 ,             1 ),
        FRAME( new_connection_id    ,  0 ,  1 ,  0 ,  1 ,             1 ), /* 24 */
        FRAME( retire_connection_id ,  0 ,  0 ,  0 ,  1 ,             1 ),
        FRAME( path_challenge       ,  0 ,  1 ,  0 ,  1 ,             1 ),
        FRAME( path_response        ,  0 ,  0 ,  0 ,  1 ,             1 ),
        FRAME( transport_close      ,  1 ,  1 ,  1 ,  1 ,             1 ),
        FRAME( application_close    ,  0 ,  1 ,  0 ,  1 ,             1 )
        /*   +----------------------+----+----+----+----+---------------+ */
#undef FRAME
    };
    /* clang-format on */

    struct st_quicly_handle_payload_state_t state = {_src, _src + _len, epoch};
    size_t num_frames = 0, num_frames_ack_eliciting = 0;
    int ret;

    do {
        state.frame_type = *state.src++;
        if (state.frame_type >= sizeof(frame_handlers) / sizeof(frame_handlers[0])) {
            ret = QUICLY_TRANSPORT_ERROR_FRAME_ENCODING;
            break;
        }
        if ((frame_handlers[state.frame_type].permitted_epochs & (1 << epoch)) == 0) {
            ret = QUICLY_TRANSPORT_ERROR_PROTOCOL_VIOLATION;
            break;
        }
        num_frames += 1;
        num_frames_ack_eliciting += frame_handlers[state.frame_type].ack_eliciting;
        if ((ret = (*frame_handlers[state.frame_type].cb)(conn, &state)) != 0)
            break;
    } while (state.src != state.end);

    *is_ack_only = num_frames_ack_eliciting == 0;
    if (ret != 0)
        *offending_frame_type = state.frame_type;
    return ret;
}

static int handle_stateless_reset(quicly_conn_t *conn)
{
    QUICLY_PROBE(STATELESS_RESET_RECEIVE, conn, probe_now());
    return handle_close(conn, QUICLY_ERROR_RECEIVED_STATELESS_RESET, UINT64_MAX, ptls_iovec_init("", 0));
}

int quicly_accept(quicly_conn_t **conn, quicly_context_t *ctx, struct sockaddr *sa, socklen_t salen,
                  quicly_decoded_packet_t *packet, ptls_iovec_t retry_odcid, const quicly_cid_plaintext_t *new_cid,
                  ptls_handshake_properties_t *handshake_properties)
{
    struct st_quicly_cipher_context_t ingress_cipher = {NULL}, egress_cipher = {NULL};
    ptls_iovec_t payload;
    uint64_t next_expected_pn, pn, offending_frame_type = QUICLY_FRAME_TYPE_PADDING;
    int is_ack_only, ret;

    *conn = NULL;

    update_now(ctx);

    /* process initials only */
    if ((packet->octets.base[0] & QUICLY_PACKET_TYPE_BITMASK) != QUICLY_PACKET_TYPE_INITIAL) {
        ret = QUICLY_ERROR_PACKET_IGNORED;
        goto Exit;
    }
    if (packet->version != QUICLY_PROTOCOL_VERSION) {
        ret = QUICLY_ERROR_PACKET_IGNORED;
        goto Exit;
    }
    if (packet->cid.dest.encrypted.len < 8) {
        ret = QUICLY_TRANSPORT_ERROR_PROTOCOL_VIOLATION;
        goto Exit;
    }
    if ((ret = setup_initial_encryption(&ingress_cipher, &egress_cipher, ctx->tls->cipher_suites, packet->cid.dest.encrypted, 0)) !=
        0)
        goto Exit;
    next_expected_pn = 0; /* is this correct? do we need to take care of underflow? */
    if ((payload = decrypt_packet(ingress_cipher.header_protection, &ingress_cipher.aead, &next_expected_pn, packet, &pn)).base ==
        NULL) {
        ret = QUICLY_ERROR_PACKET_IGNORED;
        goto Exit;
    }

    /* create connection */
    if ((*conn = create_connection(ctx, NULL, sa, salen, new_cid, handshake_properties)) == NULL) {
        ret = PTLS_ERROR_NO_MEMORY;
        goto Exit;
    }
    (*conn)->super.state = QUICLY_STATE_CONNECTED;
    set_cid(&(*conn)->super.peer.cid, packet->cid.src);
    set_cid(&(*conn)->super.host.offered_cid, packet->cid.dest.encrypted);
    if (retry_odcid.len != 0)
        set_cid(&(*conn)->retry_odcid, retry_odcid);
    if ((ret = setup_handshake_space_and_flow(*conn, QUICLY_EPOCH_INITIAL)) != 0)
        goto Exit;
    (*conn)->initial->super.next_expected_packet_number = next_expected_pn;
    (*conn)->initial->cipher.ingress = ingress_cipher;
    ingress_cipher = (struct st_quicly_cipher_context_t){NULL};
    (*conn)->initial->cipher.egress = egress_cipher;
    egress_cipher = (struct st_quicly_cipher_context_t){NULL};
    (*conn)->crypto.handshake_properties.collected_extensions = server_collected_extensions;

    QUICLY_PROBE(ACCEPT, *conn, probe_now(), QUICLY_PROBE_HEXDUMP(packet->cid.dest.encrypted.base, packet->cid.dest.encrypted.len));
    QUICLY_PROBE(CRYPTO_DECRYPT, *conn, pn, payload.base, payload.len);
    QUICLY_PROBE(QUICTRACE_RECV, *conn, probe_now(), pn);

    /* handle the input; we ignore is_ack_only, we consult if there's any output from TLS in response to CH anyways */
    (*conn)->super.stats.num_packets.received += 1;
    (*conn)->super.stats.num_bytes.received += packet->octets.len;
    if ((ret = handle_payload(*conn, QUICLY_EPOCH_INITIAL, payload.base, payload.len, &offending_frame_type, &is_ack_only)) != 0)
        goto Exit;
    if ((ret = record_receipt(*conn, &(*conn)->initial->super, pn, 0, QUICLY_EPOCH_INITIAL)) != 0)
        goto Exit;

Exit:
    if (*conn != NULL && ret != 0) {
        initiate_close(*conn, ret, offending_frame_type, "");
        ret = 0;
    }
    return ret;
}

int quicly_receive(quicly_conn_t *conn, quicly_decoded_packet_t *packet)
{
    ptls_cipher_context_t *header_protection;
    ptls_aead_context_t **aead;
    struct st_quicly_pn_space_t **space;
    size_t epoch;
    ptls_iovec_t payload;
    uint64_t pn, offending_frame_type = QUICLY_FRAME_TYPE_PADDING;
    int is_ack_only, ret;

    update_now(conn->super.ctx);

    QUICLY_PROBE(RECEIVE, conn, probe_now(), QUICLY_PROBE_HEXDUMP(packet->cid.dest.encrypted.base, packet->cid.dest.encrypted.len),
                 packet->octets.base, packet->octets.len);

    if (is_stateless_reset(conn, packet)) {
        ret = handle_stateless_reset(conn);
        goto Exit;
    }

    /* FIXME check peer address */

    switch (conn->super.state) {
    case QUICLY_STATE_CLOSING:
        conn->super.state = QUICLY_STATE_DRAINING;
        conn->egress.send_ack_at = 0; /* send CONNECTION_CLOSE */
        ret = 0;
        goto Exit;
    case QUICLY_STATE_DRAINING:
        ret = 0;
        goto Exit;
    default:
        break;
    }

    if (QUICLY_PACKET_IS_LONG_HEADER(packet->octets.base[0])) {
        if (conn->super.state == QUICLY_STATE_FIRSTFLIGHT) {
            if (packet->version == 0)
                return handle_version_negotiation_packet(conn, packet);
        }
        switch (packet->octets.base[0] & QUICLY_PACKET_TYPE_BITMASK) {
        case QUICLY_PACKET_TYPE_RETRY: {
            /* check the packet */
            if (packet->token.len >= QUICLY_MAX_TOKEN_LEN) {
                ret = QUICLY_ERROR_PACKET_IGNORED;
                goto Exit;
            }
            ptls_iovec_t odcid = ptls_iovec_init(packet->octets.base + packet->encrypted_off,
                                                 packet->token.base - (packet->octets.base + packet->encrypted_off));
            if (!quicly_cid_is_equal(&conn->super.peer.cid, odcid)) {
                ret = QUICLY_ERROR_PACKET_IGNORED;
                goto Exit;
            }
            if (quicly_cid_is_equal(&conn->super.peer.cid, packet->cid.src)) {
                ret = QUICLY_ERROR_PACKET_IGNORED;
                goto Exit;
            }
            /* do not accept a second token (TODO allow 0-RTT token to be replaced) */
            if (conn->token.len != 0) {
                ret = QUICLY_ERROR_PACKET_IGNORED;
                goto Exit;
            }
            /* store token and ODCID */
            if ((conn->token.base = malloc(packet->token.len)) == NULL) {
                ret = PTLS_ERROR_NO_MEMORY;
                goto Exit;
            }
            memcpy(conn->token.base, packet->token.base, packet->token.len);
            conn->token.len = packet->token.len;
            conn->retry_odcid = conn->super.peer.cid;
            /* update DCID */
            set_cid(&conn->super.peer.cid, packet->cid.src);
            /* replace initial keys */
            dispose_cipher(&conn->initial->cipher.ingress);
            dispose_cipher(&conn->initial->cipher.egress);
            if ((ret = setup_initial_encryption(&conn->initial->cipher.ingress, &conn->initial->cipher.egress,
                                                conn->super.ctx->tls->cipher_suites,
                                                ptls_iovec_init(conn->super.peer.cid.cid, conn->super.peer.cid.len), 1)) != 0)
                goto Exit;
            /* schedule retransmit */
            ret = discard_sentmap_by_epoch(conn, ~0u);
            goto Exit;
        } break;
        case QUICLY_PACKET_TYPE_INITIAL:
            if (conn->initial == NULL || (header_protection = conn->initial->cipher.ingress.header_protection) == NULL) {
                ret = QUICLY_ERROR_PACKET_IGNORED;
                goto Exit;
            }
            /* update cid if this is the first Initial packet that's being received */
            if (conn->super.state == QUICLY_STATE_FIRSTFLIGHT) {
                assert(quicly_is_client(conn));
                memcpy(conn->super.peer.cid.cid, packet->cid.src.base, packet->cid.src.len);
                conn->super.peer.cid.len = packet->cid.src.len;
            }
            aead = &conn->initial->cipher.ingress.aead;
            space = (void *)&conn->initial;
            epoch = QUICLY_EPOCH_INITIAL;
            break;
        case QUICLY_PACKET_TYPE_HANDSHAKE:
            if (conn->handshake == NULL || (header_protection = conn->handshake->cipher.ingress.header_protection) == NULL) {
                ret = QUICLY_ERROR_PACKET_IGNORED;
                goto Exit;
            }
            aead = &conn->handshake->cipher.ingress.aead;
            space = (void *)&conn->handshake;
            epoch = QUICLY_EPOCH_HANDSHAKE;
            break;
        case QUICLY_PACKET_TYPE_0RTT:
            if (quicly_is_client(conn)) {
                ret = QUICLY_ERROR_PACKET_IGNORED;
                goto Exit;
            }
            if (conn->application == NULL ||
                (header_protection = conn->application->cipher.ingress.header_protection.zero_rtt) == NULL) {
                ret = QUICLY_ERROR_PACKET_IGNORED;
                goto Exit;
            }
            aead = &conn->application->cipher.ingress.aead[0];
            space = (void *)&conn->application;
            epoch = QUICLY_EPOCH_0RTT;
            break;
        default:
            ret = QUICLY_ERROR_PACKET_IGNORED;
            goto Exit;
        }
    } else {
        /* first 1-RTT keys is key_phase 1, see doc-comment of cipher.ingress */
        if (conn->application == NULL ||
            (header_protection = conn->application->cipher.ingress.header_protection.one_rtt) == NULL) {
            ret = QUICLY_ERROR_PACKET_IGNORED;
            goto Exit;
        }
        aead = conn->application->cipher.ingress.aead;
        space = (void *)&conn->application;
        epoch = QUICLY_EPOCH_1RTT;
    }

    /* decrypt */
    if ((payload = decrypt_packet(header_protection, aead, &(*space)->next_expected_packet_number, packet, &pn)).base == NULL) {
        ret = QUICLY_ERROR_PACKET_IGNORED;
        goto Exit;
    }
    if (payload.len == 0) {
        ret = QUICLY_TRANSPORT_ERROR_PROTOCOL_VIOLATION;
        goto Exit;
    }

    QUICLY_PROBE(CRYPTO_DECRYPT, conn, pn, payload.base, payload.len);
    QUICLY_PROBE(QUICTRACE_RECV, conn, probe_now(), pn);

    /* update states */
    if (conn->super.state == QUICLY_STATE_FIRSTFLIGHT)
        conn->super.state = QUICLY_STATE_CONNECTED;
    conn->super.stats.num_packets.received += 1;
    conn->super.stats.num_bytes.received += packet->octets.len;

    /* state updates, that are triggered by the receipt of a packet */
    if (epoch == QUICLY_EPOCH_HANDSHAKE && conn->initial != NULL) {
        /* Discard Initial space before processing the payload of the Handshake packet to avoid the chance of an ACK frame included
         * in the Handshake packet setting a loss timer for the Initial packet. */
        if ((ret = discard_initial_context(conn)) != 0)
            goto Exit;
        update_loss_alarm(conn);
        conn->super.peer.address_validation.validated = 1;
    }

    /* handle the payload */
    if ((ret = handle_payload(conn, epoch, payload.base, payload.len, &offending_frame_type, &is_ack_only)) != 0)
        goto Exit;
    if (*space != NULL) {
        if ((ret = record_receipt(conn, *space, pn, is_ack_only, epoch)) != 0)
            goto Exit;
    }

    /* state updates post payload processing */
    switch (epoch) {
    case QUICLY_EPOCH_INITIAL:
        assert(conn->initial != NULL);
        if (quicly_is_client(conn) && conn->handshake != NULL && conn->handshake->cipher.egress.aead != NULL) {
            if ((ret = discard_initial_context(conn)) != 0)
                goto Exit;
            update_loss_alarm(conn);
        }
        break;
    case QUICLY_EPOCH_HANDSHAKE:
        /* schedule the timer to discard contexts related to the handshake if we have received all handshake messages and all the
         * messages we sent have been acked */
        if (!conn->crypto.handshake_scheduled_for_discard && ptls_handshake_is_complete(conn->crypto.tls)) {
            quicly_stream_t *stream = quicly_get_stream(conn, -(quicly_stream_id_t)(1 + QUICLY_EPOCH_HANDSHAKE));
            assert(stream != NULL);
            quicly_streambuf_t *buf = stream->data;
            if (buf->egress.vecs.size == 0) {
                if ((ret = quicly_sentmap_prepare(&conn->egress.sentmap, conn->egress.packet_number, now,
                                                  QUICLY_EPOCH_HANDSHAKE)) != 0)
                    goto Exit;
                if (quicly_sentmap_allocate(&conn->egress.sentmap, discard_handshake_context) == NULL) {
                    ret = PTLS_ERROR_NO_MEMORY;
                    goto Exit;
                }
                quicly_sentmap_commit(&conn->egress.sentmap, 0);
                ++conn->egress.packet_number;
                conn->crypto.handshake_scheduled_for_discard = 1;
            }
        }
        break;
    case QUICLY_EPOCH_1RTT:
        if (!is_ack_only && should_send_max_data(conn))
            conn->egress.send_ack_at = 0;
        break;
    default:
        break;
    }

    update_idle_timeout(conn, 1);

Exit:
    switch (ret) {
    case 0:
        /* Avoid time in the past being emitted by quicly_get_first_timeout. We hit the condition below when retransmission is
         * suspended by the 3x limit (in which case we have loss.alarm_at set but return INT64_MAX from quicly_get_first_timeout
         * until we receive something from the client).
         */
        if (conn->egress.loss.alarm_at < now)
            conn->egress.loss.alarm_at = now;
        assert_consistency(conn, 0);
        break;
    case QUICLY_ERROR_PACKET_IGNORED:
        break;
    default: /* close connection */
        initiate_close(conn, ret, offending_frame_type, "");
        ret = 0;
        break;
    }
    return ret;
}

int quicly_open_stream(quicly_conn_t *conn, quicly_stream_t **_stream, int uni)
{
    quicly_stream_t *stream;
    struct st_quicly_conn_streamgroup_state_t *group;
    uint64_t *max_stream_count;
    uint32_t max_stream_data_local;
    uint64_t max_stream_data_remote;
    int ret;

    /* determine the states */
    if (uni) {
        group = &conn->super.host.uni;
        max_stream_count = &conn->egress.max_streams.uni.count;
        max_stream_data_local = 0;
        max_stream_data_remote = conn->super.peer.transport_params.max_stream_data.uni;
    } else {
        group = &conn->super.host.bidi;
        max_stream_count = &conn->egress.max_streams.bidi.count;
        max_stream_data_local = (uint32_t)conn->super.ctx->transport_params.max_stream_data.bidi_local;
        max_stream_data_remote = conn->super.peer.transport_params.max_stream_data.bidi_remote;
    }

    /* open */
    if ((stream = open_stream(conn, group->next_stream_id, max_stream_data_local, max_stream_data_remote)) == NULL)
        return PTLS_ERROR_NO_MEMORY;
    ++group->num_streams;
    group->next_stream_id += 4;

    /* adjust blocked */
    if (stream->stream_id / 4 >= *max_stream_count) {
        stream->streams_blocked = 1;
        quicly_linklist_insert((uni ? &conn->pending_link.streams_blocked.uni : &conn->pending_link.streams_blocked.bidi)->prev,
                               &stream->_send_aux.pending_link.control);
    }

    /* application-layer initialization */
    if ((ret = conn->super.ctx->stream_open->cb(conn->super.ctx->stream_open, stream)) != 0)
        return ret;

    *_stream = stream;
    return 0;
}

void quicly_reset_stream(quicly_stream_t *stream, int err)
{
    assert(quicly_stream_has_send_side(quicly_is_client(stream->conn), stream->stream_id));
    assert(QUICLY_ERROR_IS_QUIC_APPLICATION(err));
    assert(stream->_send_aux.rst.sender_state == QUICLY_SENDER_STATE_NONE);
    assert(!quicly_sendstate_transfer_complete(&stream->sendstate));

    /* dispose sendbuf state */
    quicly_sendstate_reset(&stream->sendstate);

    /* setup RST_STREAM */
    stream->_send_aux.rst.sender_state = QUICLY_SENDER_STATE_SEND;
    stream->_send_aux.rst.error_code = QUICLY_ERROR_GET_ERROR_CODE(err);

    /* schedule for delivery */
    sched_stream_control(stream);
    resched_stream_data(stream);
}

void quicly_request_stop(quicly_stream_t *stream, int err)
{
    assert(quicly_stream_has_receive_side(quicly_is_client(stream->conn), stream->stream_id));
    assert(QUICLY_ERROR_IS_QUIC_APPLICATION(err));

    /* send STOP_SENDING if the incoming side of the stream is still open */
    if (stream->recvstate.eos == UINT64_MAX && stream->_send_aux.stop_sending.sender_state == QUICLY_SENDER_STATE_NONE) {
        stream->_send_aux.stop_sending.sender_state = QUICLY_SENDER_STATE_SEND;
        stream->_send_aux.stop_sending.error_code = QUICLY_ERROR_GET_ERROR_CODE(err);
        sched_stream_control(stream);
    }
}

char *quicly_escape_unsafe_string(char *buf, const void *bytes, size_t len)
{
    char *dst = buf;
    const char *src = bytes, *end = src + len;

    for (; src != end; ++src) {
        if (('0' <= *src && *src <= 0x7e) && !(*src == '"' || *src == '\'' || *src == '\\')) {
            *dst++ = *src;
        } else {
            *dst++ = '\\';
            *dst++ = 'x';
            quicly_byte_to_hex(dst, (uint8_t)*src);
        }
    }
    *dst = '\0';

    return buf;
}

char *quicly_hexdump(const uint8_t *bytes, size_t len, size_t indent)
{
    size_t i, line, row, bufsize = indent == SIZE_MAX ? len * 2 + 1 : (indent + 5 + 3 * 16 + 2 + 16 + 1) * ((len + 15) / 16) + 1;
    char *buf, *p;

    if ((buf = malloc(bufsize)) == NULL)
        return NULL;
    p = buf;
    if (indent == SIZE_MAX) {
        for (i = 0; i != len; ++i) {
            quicly_byte_to_hex(p, bytes[i]);
            p += 2;
        }
    } else {
        for (line = 0; line * 16 < len; ++line) {
            for (i = 0; i < indent; ++i)
                *p++ = ' ';
            quicly_byte_to_hex(p, (line >> 4) & 0xff);
            p += 2;
            quicly_byte_to_hex(p, (line << 4) & 0xff);
            p += 2;
            *p++ = ' ';
            for (row = 0; row < 16; ++row) {
                *p++ = row == 8 ? '-' : ' ';
                if (line * 16 + row < len) {
                    quicly_byte_to_hex(p, bytes[line * 16 + row]);
                    p += 2;
                } else {
                    *p++ = ' ';
                    *p++ = ' ';
                }
            }
            *p++ = ' ';
            *p++ = ' ';
            for (row = 0; row < 16; ++row) {
                if (line * 16 + row < len) {
                    int ch = bytes[line * 16 + row];
                    *p++ = 0x20 <= ch && ch < 0x7f ? ch : '.';
                } else {
                    *p++ = ' ';
                }
            }
            *p++ = '\n';
        }
    }
    *p++ = '\0';

    assert(p - buf <= bufsize);

    return buf;
}

void quicly_amend_ptls_context(ptls_context_t *ptls)
{
    static ptls_update_traffic_key_t update_traffic_key = {update_traffic_key_cb};

    ptls->omit_end_of_early_data = 1;
    ptls->max_early_data_size = UINT32_MAX;
    ptls->update_traffic_key = &update_traffic_key;
<<<<<<< HEAD
}
=======
}

void quicly_stream_noop_on_destroy(quicly_stream_t *stream, int err)
{
}

void quicly_stream_noop_on_send_shift(quicly_stream_t *stream, size_t delta)
{
}

int quicly_stream_noop_on_send_emit(quicly_stream_t *stream, size_t off, void *dst, size_t *len, int *wrote_all)
{
    return 0;
}

int quicly_stream_noop_on_send_stop(quicly_stream_t *stream, int err)
{
    return 0;
}

int quicly_stream_noop_on_receive(quicly_stream_t *stream, size_t off, const void *src, size_t len)
{
    return 0;
}

int quicly_stream_noop_on_receive_reset(quicly_stream_t *stream, int err)
{
    return 0;
}

const quicly_stream_callbacks_t quicly_stream_noop_callbacks = {
    quicly_stream_noop_on_destroy,   quicly_stream_noop_on_send_shift, quicly_stream_noop_on_send_emit,
    quicly_stream_noop_on_send_stop, quicly_stream_noop_on_receive,    quicly_stream_noop_on_receive_reset};

/**
 * an array of event names corresponding to quicly_event_type_t
 */
const char *quicly_event_type_names[] = {"connect",
                                         "accept",
                                         "send",
                                         "send-stateless-reset",
                                         "receive",
                                         "free",
                                         "idle-timeout",
                                         "packet-prepare",
                                         "packet-commit",
                                         "packet-acked",
                                         "packet-lost",
                                         "crypto-decrypt",
                                         "crypto-handshake",
                                         "crypto-update-secret",
                                         "pto",
                                         "cc-ack-received",
                                         "cc-congestion",
                                         "stream-send",
                                         "stream-receive",
                                         "stream-acked",
                                         "stream-lost",
                                         "max-data-send",
                                         "max-data-receive",
                                         "data-blocked-send",
                                         "data-blocked-receive",
                                         "max-stream-data-send",
                                         "max-stream-data-receive",
                                         "stream-data-blocked-send",
                                         "stream-data-blocked-receive",
                                         "max-streams-send",
                                         "max-streams-receive",
                                         "streams-blocked-send",
                                         "streams-blocked-receive",
                                         "quic-version-switch",
                                         "transport-close-send",
                                         "application-close-send",
                                         "transport-close-receive",
                                         "application-close-receive",
                                         "stateless-reset-receive",
                                         "quictrace-sent",
                                         "quictrace-recv",
                                         "quictrace-lost",
                                         "quictrace-send-stream",
                                         "quictrace-recv-stream",
                                         "quictrace-recv-ack",
                                         "quictrace-cc-ack",
                                         "quictrace-cc-lost"};

const char *quicly_event_attribute_names[] = {NULL,
                                              "time",
                                              "epoch",
                                              "packet-type",
                                              "pn",
                                              "packet-size",
                                              "conn",
                                              "tls-error",
                                              "off",
                                              "len",
                                              "stream-id",
                                              "fin",
                                              "limit",
                                              "unidirectional",
                                              "is-enc",
                                              "encryptionLevel",
                                              "quic-version",
                                              "ack-only",
                                              "max-lost-pn",
                                              "end-of-recovery",
                                              "inflight",
                                              "cwnd",
                                              "pto-count",
                                              "newly-acked",
                                              "first-octet",
                                              "cc-end-of-recovery",
                                              "cc-exit-recovery",
                                              "acked-packets",
                                              "acked-bytes",
                                              "min-rtt",
                                              "smoothed-rtt",
                                              "latest-rtt",
                                              "state",
                                              "error-code",
                                              "frame-type",
                                              "ack-block-begin",
                                              "ack-block-end",
                                              "ack-delay",
                                              "dcid",
                                              "scid",
                                              "reason-phrase"};
>>>>>>> 92f4516f
<|MERGE_RESOLUTION|>--- conflicted
+++ resolved
@@ -2964,19 +2964,10 @@
         assert(min_packets_to_send <= s->max_packets);
 
         if (restrict_sending) {
-<<<<<<< HEAD
-            /* PTO  (try to send new data when handshake is done, otherwise retire oldest handshake packets and retransmit) */
+            /* PTO (try to send new data when handshake is done, otherwise retire oldest handshake packets and retransmit) */
             QUICLY_PROBE(PTO, conn, probe_now(), conn->egress.sentmap.bytes_in_flight, conn->egress.cc.cwnd,
                          conn->egress.loss.pto_count);
-            if (ptls_handshake_is_complete(conn->crypto.tls) &&
-                conn->super.ctx->stream_scheduler->can_send(conn->super.ctx->stream_scheduler, conn,
-                                                            conn->egress.max_data.sent < conn->egress.max_data.permitted)) {
-=======
-            /* PTO (try to send new data when handshake is done, otherwise retire oldest handshake packets and retransmit) */
-            LOG_CONNECTION_EVENT(conn, QUICLY_EVENT_TYPE_PTO, INT_EVENT_ATTR(BYTES_IN_FLIGHT, conn->egress.sentmap.bytes_in_flight),
-                                 INT_EVENT_ATTR(CWND, conn->egress.cc.cwnd), INT_EVENT_ATTR(NUM_PTO, conn->egress.loss.pto_count));
             if (ptls_handshake_is_complete(conn->crypto.tls) && scheduler_can_send(conn)) {
->>>>>>> 92f4516f
                 /* we have something to send (TODO we might want to make sure that we emit something even when the stream scheduler
                  * in fact sends nothing) */
             } else {
@@ -4332,11 +4323,7 @@
     ptls->omit_end_of_early_data = 1;
     ptls->max_early_data_size = UINT32_MAX;
     ptls->update_traffic_key = &update_traffic_key;
-<<<<<<< HEAD
-}
-=======
-}
-
+}
 void quicly_stream_noop_on_destroy(quicly_stream_t *stream, int err)
 {
 }
@@ -4367,98 +4354,4 @@
 
 const quicly_stream_callbacks_t quicly_stream_noop_callbacks = {
     quicly_stream_noop_on_destroy,   quicly_stream_noop_on_send_shift, quicly_stream_noop_on_send_emit,
-    quicly_stream_noop_on_send_stop, quicly_stream_noop_on_receive,    quicly_stream_noop_on_receive_reset};
-
-/**
- * an array of event names corresponding to quicly_event_type_t
- */
-const char *quicly_event_type_names[] = {"connect",
-                                         "accept",
-                                         "send",
-                                         "send-stateless-reset",
-                                         "receive",
-                                         "free",
-                                         "idle-timeout",
-                                         "packet-prepare",
-                                         "packet-commit",
-                                         "packet-acked",
-                                         "packet-lost",
-                                         "crypto-decrypt",
-                                         "crypto-handshake",
-                                         "crypto-update-secret",
-                                         "pto",
-                                         "cc-ack-received",
-                                         "cc-congestion",
-                                         "stream-send",
-                                         "stream-receive",
-                                         "stream-acked",
-                                         "stream-lost",
-                                         "max-data-send",
-                                         "max-data-receive",
-                                         "data-blocked-send",
-                                         "data-blocked-receive",
-                                         "max-stream-data-send",
-                                         "max-stream-data-receive",
-                                         "stream-data-blocked-send",
-                                         "stream-data-blocked-receive",
-                                         "max-streams-send",
-                                         "max-streams-receive",
-                                         "streams-blocked-send",
-                                         "streams-blocked-receive",
-                                         "quic-version-switch",
-                                         "transport-close-send",
-                                         "application-close-send",
-                                         "transport-close-receive",
-                                         "application-close-receive",
-                                         "stateless-reset-receive",
-                                         "quictrace-sent",
-                                         "quictrace-recv",
-                                         "quictrace-lost",
-                                         "quictrace-send-stream",
-                                         "quictrace-recv-stream",
-                                         "quictrace-recv-ack",
-                                         "quictrace-cc-ack",
-                                         "quictrace-cc-lost"};
-
-const char *quicly_event_attribute_names[] = {NULL,
-                                              "time",
-                                              "epoch",
-                                              "packet-type",
-                                              "pn",
-                                              "packet-size",
-                                              "conn",
-                                              "tls-error",
-                                              "off",
-                                              "len",
-                                              "stream-id",
-                                              "fin",
-                                              "limit",
-                                              "unidirectional",
-                                              "is-enc",
-                                              "encryptionLevel",
-                                              "quic-version",
-                                              "ack-only",
-                                              "max-lost-pn",
-                                              "end-of-recovery",
-                                              "inflight",
-                                              "cwnd",
-                                              "pto-count",
-                                              "newly-acked",
-                                              "first-octet",
-                                              "cc-end-of-recovery",
-                                              "cc-exit-recovery",
-                                              "acked-packets",
-                                              "acked-bytes",
-                                              "min-rtt",
-                                              "smoothed-rtt",
-                                              "latest-rtt",
-                                              "state",
-                                              "error-code",
-                                              "frame-type",
-                                              "ack-block-begin",
-                                              "ack-block-end",
-                                              "ack-delay",
-                                              "dcid",
-                                              "scid",
-                                              "reason-phrase"};
->>>>>>> 92f4516f
+    quicly_stream_noop_on_send_stop, quicly_stream_noop_on_receive,    quicly_stream_noop_on_receive_reset};