--- conflicted
+++ resolved
@@ -541,13 +541,8 @@
 
 static void ack_frequency_set_next_update_at(quicly_conn_t *conn)
 {
-<<<<<<< HEAD
-    if (conn->super.peer.transport_params.min_ack_delay_usec != UINT64_MAX)
+    if (conn->super.remote.transport_params.min_ack_delay_usec != UINT64_MAX)
         conn->egress.ack_frequency.update_at = conn->stash.now + get_sentmap_expiration_time(conn);
-=======
-    if (conn->super.remote.transport_params.min_ack_delay_usec != UINT64_MAX)
-        conn->egress.ack_frequency.update_at = now + get_sentmap_expiration_time(conn);
->>>>>>> 06cfce22
 }
 
 size_t quicly_decode_packet(quicly_context_t *ctx, quicly_decoded_packet_t *packet, const uint8_t *datagram, size_t datagram_size,
@@ -681,17 +676,10 @@
     } else {
         assert(conn->egress.loss.loss_time == INT64_MAX);
     }
-<<<<<<< HEAD
-    /* Allow timers not in the future when the peer is not yet validated, since we may not be able to send packets even when timers
-     * fire. */
-    if (timer_must_be_in_future && conn->super.peer.address_validation.validated)
-        assert(conn->stash.now < conn->egress.loss.alarm_at);
-=======
     /* Allow timers not in the future when the remote peer is not yet validated, since we may not be able to send packets even when
      * timers fire. */
     if (timer_must_be_in_future && conn->super.remote.address_validation.validated)
-        assert(now < conn->egress.loss.alarm_at);
->>>>>>> 06cfce22
+        assert(conn->stash.now < conn->egress.loss.alarm_at);
 }
 
 static int on_invalid_ack(quicly_conn_t *conn, const quicly_sent_packet_t *packet, quicly_sent_t *sent,
@@ -1833,26 +1821,12 @@
 
     memset(conn, 0, sizeof(*conn));
     conn->_.super.ctx = ctx;
-<<<<<<< HEAD
     lock_now(&conn->_, 0);
-    conn->_.super.master_id = *new_cid;
-    set_address(&conn->_.super.host.address, local_addr);
-    set_address(&conn->_.super.peer.address, remote_addr);
-    if (ctx->cid_encryptor != NULL) {
-        conn->_.super.master_id.path_id = 0;
-        ctx->cid_encryptor->encrypt_cid(ctx->cid_encryptor, &conn->_.super.host.src_cid, &conn->_.super.host.stateless_reset_token,
-                                        &conn->_.super.master_id);
-        conn->_.super.master_id.path_id = 1;
-    } else {
-        conn->_.super.master_id.path_id = QUICLY_MAX_PATH_ID;
-    }
-=======
     set_address(&conn->_.super.local.address, local_addr);
     set_address(&conn->_.super.remote.address, remote_addr);
     quicly_local_cid_init_set(&conn->_.super.local.cid_set, ctx->cid_encryptor, local_cid);
     conn->_.super.local.long_header_src_cid = conn->_.super.local.cid_set.cids[0].cid;
     quicly_remote_cid_init_set(&conn->_.super.remote.cid_set, remote_cid, ctx->tls->random_bytes);
->>>>>>> 06cfce22
     conn->_.super.state = QUICLY_STATE_FIRSTFLIGHT;
     if (server_name != NULL) {
         conn->_.super.local.bidi.next_stream_id = 0;
@@ -1983,13 +1957,7 @@
     size_t max_early_data_size = 0;
     int ret;
 
-<<<<<<< HEAD
-    if ((conn = create_connection(ctx, server_name, dest_addr, src_addr, new_cid, handshake_properties,
-=======
-    update_now(ctx);
-
     if ((conn = create_connection(ctx, server_name, dest_addr, src_addr, NULL, new_cid, handshake_properties,
->>>>>>> 06cfce22
                                   quicly_cc_calc_initial_cwnd(ctx->transport_params.max_udp_payload_size))) == NULL) {
         ret = PTLS_ERROR_NO_MEMORY;
         goto Exit;
@@ -2874,13 +2842,8 @@
     }
     s->target.ack_eliciting = 0;
 
-<<<<<<< HEAD
     QUICLY_PROBE(PACKET_PREPARE, conn, conn->stash.now, s->current.first_byte,
-                 QUICLY_PROBE_HEXDUMP(conn->super.peer.cid.cid, conn->super.peer.cid.len));
-=======
-    QUICLY_PROBE(PACKET_PREPARE, conn, probe_now(), s->current.first_byte,
                  QUICLY_PROBE_HEXDUMP(conn->super.remote.cid_set.cids[0].cid.cid, conn->super.remote.cid_set.cids[0].cid.len));
->>>>>>> 06cfce22
 
     /* emit header */
     s->target.first_byte_at = s->dst;
@@ -3691,7 +3654,7 @@
     s->dst = quicly_encode_new_connection_id_frame(s->dst, new_cid->sequence, retire_prior_to, new_cid->cid.cid, new_cid->cid.len,
                                                    new_cid->stateless_reset_token);
 
-    QUICLY_PROBE(NEW_CONNECTION_ID_SEND, conn, probe_now(), new_cid->sequence, retire_prior_to,
+    QUICLY_PROBE(NEW_CONNECTION_ID_SEND, conn, conn->stash.now, new_cid->sequence, retire_prior_to,
                  QUICLY_PROBE_HEXDUMP(new_cid->cid.cid, new_cid->cid.len),
                  QUICLY_PROBE_HEXDUMP(new_cid->stateless_reset_token, QUICLY_STATELESS_RESET_TOKEN_LEN));
 
@@ -3711,7 +3674,7 @@
 
     s->dst = quicly_encode_retire_connection_id_frame(s->dst, sequence);
 
-    QUICLY_PROBE(RETIRE_CONNECTION_ID_SEND, conn, probe_now(), sequence);
+    QUICLY_PROBE(RETIRE_CONNECTION_ID_SEND, conn, conn->stash.now, sequence);
 
     return 0;
 }
@@ -3816,17 +3779,13 @@
     size_t min_packets_to_send = 0;
 
     /* handle timeouts */
-<<<<<<< HEAD
-    if (conn->egress.loss.alarm_at <= conn->stash.now) {
-=======
-    if (conn->idle_timeout.at <= now) {
-        QUICLY_PROBE(IDLE_TIMEOUT, conn, probe_now());
+    if (conn->idle_timeout.at <= conn->stash.now) {
+        QUICLY_PROBE(IDLE_TIMEOUT, conn, conn->stash.now);
         conn->super.state = QUICLY_STATE_DRAINING;
         destroy_all_streams(conn, 0, 0);
         return QUICLY_ERROR_FREE_CONNECTION;
     }
-    if (conn->egress.loss.alarm_at <= now) {
->>>>>>> 06cfce22
+    if (conn->egress.loss.alarm_at <= conn->stash.now) {
         if ((ret = quicly_loss_on_alarm(&conn->egress.loss, conn->egress.packet_number - 1,
                                         conn->egress.loss.largest_acked_packet_plus1 - 1, do_detect_loss, &min_packets_to_send,
                                         &restrict_sending)) != 0)
@@ -3847,14 +3806,6 @@
                     goto Exit;
             }
         }
-<<<<<<< HEAD
-    } else if (conn->idle_timeout.at <= conn->stash.now) {
-        QUICLY_PROBE(IDLE_TIMEOUT, conn, conn->stash.now);
-        conn->super.state = QUICLY_STATE_DRAINING;
-        destroy_all_streams(conn, 0, 0);
-        return QUICLY_ERROR_FREE_CONNECTION;
-=======
->>>>>>> 06cfce22
     }
 
     s->send_window = calc_send_window(conn, min_packets_to_send * conn->egress.max_udp_payload_size, restrict_sending);
@@ -4012,13 +3963,8 @@
         goto Exit;
     }
 
-<<<<<<< HEAD
     QUICLY_PROBE(SEND, conn, conn->stash.now, conn->super.state,
-                 QUICLY_PROBE_HEXDUMP(conn->super.peer.cid.cid, conn->super.peer.cid.len));
-=======
-    QUICLY_PROBE(SEND, conn, probe_now(), conn->super.state,
                  QUICLY_PROBE_HEXDUMP(conn->super.remote.cid_set.cids[0].cid.cid, conn->super.remote.cid_set.cids[0].cid.len));
->>>>>>> 06cfce22
 
     if (conn->super.state >= QUICLY_STATE_CLOSING) {
         quicly_sentmap_iter_t iter;
@@ -4062,17 +4008,12 @@
     assert_consistency(conn, 1);
 
 Exit:
-<<<<<<< HEAD
-    *num_packets = s.num_packets;
-    unlock_now(conn);
-=======
     if (s.num_datagrams != 0) {
         *dest = conn->super.remote.address;
         *src = conn->super.local.address;
     }
     *num_datagrams = s.num_datagrams;
-    --in_quicly_send_cnt;
->>>>>>> 06cfce22
+    unlock_now(conn);
     return ret;
 }
 
@@ -4810,7 +4751,7 @@
     if ((ret = quicly_decode_new_connection_id_frame(&state->src, state->end, &frame)) != 0)
         return ret;
 
-    QUICLY_PROBE(NEW_CONNECTION_ID_RECEIVE, conn, probe_now(), frame.sequence, frame.retire_prior_to,
+    QUICLY_PROBE(NEW_CONNECTION_ID_RECEIVE, conn, conn->stash.now, frame.sequence, frame.retire_prior_to,
                  QUICLY_PROBE_HEXDUMP(frame.cid.base, frame.cid.len),
                  QUICLY_PROBE_HEXDUMP(frame.stateless_reset_token, QUICLY_STATELESS_RESET_TOKEN_LEN));
 
@@ -4849,7 +4790,7 @@
     if ((ret = quicly_decode_retire_connection_id_frame(&state->src, state->end, &frame)) != 0)
         return ret;
 
-    QUICLY_PROBE(RETIRE_CONNECTION_ID_RECEIVE, conn, probe_now(), frame.sequence);
+    QUICLY_PROBE(RETIRE_CONNECTION_ID_RECEIVE, conn, conn->stash.now, frame.sequence);
 
     if (frame.sequence >= conn->super.local.cid_set.plaintext.path_id) {
         /* Receipt of a RETIRE_CONNECTION_ID frame containing a sequence number greater than any previously sent to the remote peer
