/*
 * Copyright (c) 2017 Fastly, Kazuho Oku
 *
 * Permission is hereby granted, free of charge, to any person obtaining a copy
 * of this software and associated documentation files (the "Software"), to
 * deal in the Software without restriction, including without limitation the
 * rights to use, copy, modify, merge, publish, distribute, sublicense, and/or
 * sell copies of the Software, and to permit persons to whom the Software is
 * furnished to do so, subject to the following conditions:
 *
 * The above copyright notice and this permission notice shall be included in
 * all copies or substantial portions of the Software.
 *
 * THE SOFTWARE IS PROVIDED "AS IS", WITHOUT WARRANTY OF ANY KIND, EXPRESS OR
 * IMPLIED, INCLUDING BUT NOT LIMITED TO THE WARRANTIES OF MERCHANTABILITY,
 * FITNESS FOR A PARTICULAR PURPOSE AND NONINFRINGEMENT. IN NO EVENT SHALL THE
 * AUTHORS OR COPYRIGHT HOLDERS BE LIABLE FOR ANY CLAIM, DAMAGES OR OTHER
 * LIABILITY, WHETHER IN AN ACTION OF CONTRACT, TORT OR OTHERWISE, ARISING
 * FROM, OUT OF OR IN CONNECTION WITH THE SOFTWARE OR THE USE OR OTHER DEALINGS
 * IN THE SOFTWARE.
 */
#include <assert.h>
#include <inttypes.h>
#include <stdarg.h>
#include <stdio.h>
#include <stdlib.h>
#include <string.h>
#include <sys/socket.h>
#include <sys/time.h>
#include "khash.h"
#include "quicly.h"
#include "quicly/ack.h"
#include "quicly/frame.h"

#define QUICLY_PROTOCOL_VERSION 0xff00000c

#define QUICLY_PACKET_TYPE_INITIAL 0xff
#define QUICLY_PACKET_TYPE_RETRY 0xfe
#define QUICLY_PACKET_TYPE_HANDSHAKE 0xfd
#define QUICLY_PACKET_TYPE_0RTT_PROTECTED 0xfc
#define QUICLY_PACKET_TYPE_LONG_MIN QUICLY_PACKET_TYPE_0RTT_PROTECTED

#define QUICLY_PACKET_TYPE_IS_1RTT(t) (((t)&0x80) == 0)
#define QUICLY_PACKET_TYPE_1RTT_TO_KEY_PHASE(t) (((t)&0x40) == 0) /* first slot is for 0-rtt and odd-numbered generations */

#define QUICLY_TLS_EXTENSION_TYPE_TRANSPORT_PARAMETERS 26
#define QUICLY_TRANSPORT_PARAMETER_ID_INITIAL_MAX_STREAM_DATA 0
#define QUICLY_TRANSPORT_PARAMETER_ID_INITIAL_MAX_DATA 1
#define QUICLY_TRANSPORT_PARAMETER_ID_IDLE_TIMEOUT 3
#define QUICLY_TRANSPORT_PARAMETER_ID_STATELESS_RESET_TOKEN 6
#define QUICLY_TRANSPORT_PARAMETER_ID_INITIAL_MAX_STREAMS_BIDI 2
#define QUICLY_TRANSPORT_PARAMETER_ID_INITIAL_MAX_STREAMS_UNI 8

#define STATELESS_RESET_TOKEN_SIZE 16

#define STREAM_IS_CLIENT_INITIATED(stream_id) (((stream_id)&1) == 0)
#define STREAM_IS_UNI(stream_id) (((stream_id)&2) != 0)

KHASH_MAP_INIT_INT64(quicly_stream_t, quicly_stream_t *)

#define DEBUG_LOG(conn, stream_id, ...)                                                                                            \
    do {                                                                                                                           \
        quicly_conn_t *_conn = (conn);                                                                                             \
        if (_conn->super.ctx->debug_log != NULL) {                                                                                 \
            char buf[1024];                                                                                                        \
            int is_client = quicly_is_client(_conn);                                                                               \
            const quicly_cid_t *cid = is_client ? &conn->super.peer.cid : &conn->super.host.cid;                                   \
            char *cidhex = quicly_hexdump(cid->cid, cid->len, SIZE_MAX);                                                           \
            snprintf(buf, sizeof(buf), __VA_ARGS__);                                                                               \
            _conn->super.ctx->debug_log(_conn->super.ctx, "%s:%s,%" PRIu64 ": %s\n", is_client ? "client" : "server", cidhex,      \
                                        (uint64_t)(stream_id), buf);                                                               \
            free(cidhex);                                                                                                          \
        }                                                                                                                          \
    } while (0)

struct st_quicly_cipher_context_t {
    ptls_aead_context_t *aead;
    ptls_cipher_context_t *pne;
};

struct st_quicly_pending_path_challenge_t {
    struct st_quicly_pending_path_challenge_t *next;
    uint8_t is_response;
    uint8_t data[QUICLY_PATH_CHALLENGE_DATA_LEN];
};

struct st_quicly_pn_space_t {
    /**
     * acks to be sent to peer
     */
    quicly_ranges_t ack_queue;
    /**
     *
     */
    uint64_t next_expected_packet_number;
    /**
     *
     */
    int64_t send_ack_at;
};

struct st_quicly_handshake_space_t {
    struct st_quicly_pn_space_t super;
    struct {
        struct st_quicly_cipher_context_t ingress;
        struct st_quicly_cipher_context_t egress;
    } cipher;
};

struct st_quicly_application_space_t {
    struct st_quicly_pn_space_t super;
    struct {
        /**
         * we might have up to two keys enabled (e.g. 0-RTT + 1-RTT or two 1-RTT keys during key update), or could be zero keys when
         * waiting for ClientFinished
         */
        struct st_quicly_cipher_context_t ingress[2];
        /**
         *
         */
        struct st_quicly_cipher_context_t egress_0rtt;
        /**
         *
         */
        struct st_quicly_cipher_context_t egress_1rtt;
    } cipher;
};

struct st_quicly_conn_t {
    struct _st_quicly_conn_public_t super;
    /**
     * the initial context
     */
    struct st_quicly_handshake_space_t *initial;
    /**
     * the handshake context
     */
    struct st_quicly_handshake_space_t *handshake;
    /**
     * 0-RTT and 1-RTT context
     */
    struct st_quicly_application_space_t *application;
    /**
     * hashtable of streams
     */
    khash_t(quicly_stream_t) * streams;
    /**
     *
     */
    struct {
        /**
         *
         */
        struct {
            uint64_t bytes_consumed;
            quicly_maxsender_t sender;
        } max_data;
        /**
         *
         */
        quicly_maxsender_t max_stream_id_bidi;
        /**
         *
         */
        quicly_maxsender_t max_stream_id_uni;
    } ingress;
    /**
     *
     */
    struct {
        /**
         * contains actions that needs to be performed when an ack is being received
         */
        quicly_acks_t acks;
        /**
         * loss recovery
         */
        quicly_loss_t loss;
        /**
         * next or the currently encoding packet number (TODO move to pnspace)
         */
        uint64_t packet_number;
        /**
         *
         */
        struct {
            uint64_t permitted;
            uint64_t sent;
        } max_data;
        /**
         *
         */
        uint64_t max_stream_id_bidi;
        /**
         *
         */
        uint64_t max_stream_id_uni;
        /**
         *
         */
        quicly_sender_state_t stream_id_blocked_state;
        /**
         *
         */
        struct {
            struct st_quicly_pending_path_challenge_t *head, **tail_ref;
        } path_challenge;
        /**
         *
         */
        unsigned send_handshake_done : 1;
    } egress;
    /**
     * crypto data
     */
    struct {
        ptls_t *tls;
        ptls_handshake_properties_t handshake_properties;
        struct {
            ptls_raw_extension_t ext[2];
            ptls_buffer_t buf;
        } transport_parameters;
        /**
         * bit vector indicating if there's any pending handshake data at epoch 0,1,2
         */
        uint8_t pending_flows;
        /**
         * bit vector (indexed by epoch) of pending streams to be destroyed
         */
        struct {
            uint8_t is_active : 1;
            uint8_t bits : 7;
        } pending_flows_to_destroy;
    } crypto;
    /**
     *
     */
    struct {
        quicly_linklist_t control;
        quicly_linklist_t stream_fin_only;
        quicly_linklist_t stream_with_payload;
    } pending_link;
};

static int update_traffic_key_cb(ptls_update_traffic_key_t *self, ptls_t *tls, int is_enc, size_t epoch, const void *secret);
static int retire_acks(quicly_conn_t *conn, size_t count, size_t epoch);

static ptls_update_traffic_key_t update_traffic_key = {update_traffic_key_cb};

const quicly_context_t quicly_default_context = {
    {NULL, &ptls_get_time,     NULL, NULL, {NULL}, NULL, NULL, NULL, NULL, 0, 0, 1, 0, 0, 0, NULL, NULL, NULL,
     NULL, &update_traffic_key}, /* tls */
    1280,                        /* max_packet_size */
    &quicly_loss_default_conf,   /* loss */
    16384,                       /* initial_max_stream_data */
    65536,                       /* initial_max_data */
    600,                         /* idle_timeout */
    100,                         /* max_concurrent_streams_bidi */
    0,                           /* max_concurrent_streams_uni */
    {0, NULL},                   /* stateless_retry {enforce_use, key} */
    0,                           /* enforce_version_negotiation */
    quicly_default_alloc_packet,
    quicly_default_free_packet,
    quicly_default_alloc_stream,
    quicly_default_free_stream,
    NULL, /* on_stream_open */
    NULL, /* on_conn_close */
    quicly_default_now,
    NULL, /* debug_log */
};

static const quicly_transport_parameters_t transport_params_before_handshake = {16384, 16384, 10, 60, 0};

static void dispose_cipher(struct st_quicly_cipher_context_t *ctx)
{
    ptls_aead_free(ctx->aead);
    ptls_cipher_free(ctx->pne);
}

static size_t decode_cid_length(uint8_t src)
{
    return src != 0 ? src + 3 : 0;
}

static uint8_t encode_cid_length(size_t len)
{
    return len != 0 ? (uint8_t)len - 3 : 0;
}

size_t quicly_decode_packet(quicly_decoded_packet_t *packet, const uint8_t *src, size_t len, size_t host_cidl)
{
    const uint8_t *src_end = src + len;

    if (len < 2)
        goto Error;

    packet->octets = ptls_iovec_init(src, len);
    packet->datagram_size = len;
    ++src;

    if (!QUICLY_PACKET_TYPE_IS_1RTT(packet->octets.base[0])) {
        /* long header */
        uint64_t rest_length;
        if (src_end - src < 5)
            goto Error;
        packet->version = quicly_decode32(&src);
        packet->cid.dest.len = decode_cid_length(*src >> 4);
        packet->cid.src.len = decode_cid_length(*src & 0xf);
        ++src;
        if (src_end - src < packet->cid.dest.len + packet->cid.src.len)
            goto Error;
        packet->cid.dest.base = (void *)src;
        src += packet->cid.dest.len;
        packet->cid.src.base = (void *)src;
        src += packet->cid.src.len;
        if (packet->version == 0) {
            /* version negotiation packet does not have the length field nor is ever coalesced */
            packet->encrypted_off = src - packet->octets.base;
        } else {
            if ((rest_length = quicly_decodev(&src, src_end)) == UINT64_MAX)
                goto Error;
            if (rest_length < 1)
                goto Error;
            if (src_end - src < rest_length)
                goto Error;
            packet->encrypted_off = src - packet->octets.base;
            packet->octets.len = packet->encrypted_off + rest_length;
        }
    } else {
        /* short header */
        if (host_cidl != 0) {
            if (src_end - src < host_cidl)
                goto Error;
            packet->cid.dest = ptls_iovec_init(src, host_cidl);
            src += host_cidl;
        } else {
            packet->cid.dest = ptls_iovec_init(NULL, 0);
        }
        packet->cid.src = ptls_iovec_init(NULL, 0);
        packet->version = 0;
        packet->encrypted_off = src - packet->octets.base;
    }

    return packet->octets.len;

Error:
    return SIZE_MAX;
}

uint64_t quicly_determine_packet_number(uint32_t bits, uint32_t mask, uint64_t next_expected)
{
    uint64_t actual = (next_expected & ~(uint64_t)mask) + bits;

    if (((bits - (uint32_t)next_expected) & mask) > (mask >> 1)) {
        if (actual >= (uint64_t)mask + 1)
            actual -= (uint64_t)mask + 1;
    }

    return actual;
}

int quicly_connection_is_ready(quicly_conn_t *conn)
{
    return conn->application != NULL;
}

static int set_peeraddr(quicly_conn_t *conn, struct sockaddr *addr, socklen_t addrlen)
{
    int ret;

    if (conn->super.peer.salen != addrlen) {
        struct sockaddr *newsa;
        if ((newsa = malloc(addrlen)) == NULL) {
            ret = PTLS_ERROR_NO_MEMORY;
            goto Exit;
        }
        free(conn->super.peer.sa);
        conn->super.peer.sa = newsa;
        conn->super.peer.salen = addrlen;
    }

    memcpy(conn->super.peer.sa, addr, addrlen);
    ret = 0;

Exit:
    return ret;
}

static inline int stream_is_handshake_flow(uint64_t stream_id, size_t max_epoch_inclusive)
{
    return stream_id >= UINT64_MAX - max_epoch_inclusive;
}

static void sched_stream_control(quicly_stream_t *stream)
{
    assert(!stream_is_handshake_flow(stream->stream_id, 3));

    if (!quicly_linklist_is_linked(&stream->_send_aux.pending_link.control))
        quicly_linklist_insert(&stream->conn->pending_link.control, &stream->_send_aux.pending_link.control);
}

static void resched_stream_data(quicly_stream_t *stream)
{
    quicly_linklist_t *target = NULL;

    if (stream_is_handshake_flow(stream->stream_id, 2)) {
        uint8_t mask = 1 << (UINT64_MAX - stream->stream_id);
        if (stream->sendbuf.pending.num_ranges != 0) {
            stream->conn->crypto.pending_flows |= mask;
        } else {
            stream->conn->crypto.pending_flows &= ~mask;
        }
        return;
    }

    /* unlink so that we would round-robin the streams */
    if (quicly_linklist_is_linked(&stream->_send_aux.pending_link.stream))
        quicly_linklist_unlink(&stream->_send_aux.pending_link.stream);

    if (stream->sendbuf.pending.num_ranges != 0) {
        if (stream->sendbuf.pending.ranges[0].start == stream->sendbuf.eos) {
            /* fin is the only thing to be sent, and it can be sent if window size is zero */
            target = &stream->conn->pending_link.stream_fin_only;
        } else {
            /* check if we can send payload */
            if (stream->sendbuf.pending.ranges[0].start < stream->_send_aux.max_stream_data)
                target = &stream->conn->pending_link.stream_with_payload;
        }
    }

    if (target != NULL)
        quicly_linklist_insert(target, &stream->_send_aux.pending_link.stream);
}

static int stream_id_blocked(quicly_conn_t *conn, int uni)
{
    uint64_t *next_id = uni ? &conn->super.host.next_stream_id_uni : &conn->super.host.next_stream_id_bidi,
             *max_id = uni ? &conn->egress.max_stream_id_uni : &conn->egress.max_stream_id_bidi;
    return *next_id > *max_id;
}

static int should_update_max_stream_data(quicly_stream_t *stream)
{
    return quicly_maxsender_should_update(&stream->_send_aux.max_stream_data_sender, stream->recvbuf.data_off,
                                          stream->_recv_aux.window, 512);
}

static void on_sendbuf_change(quicly_sendbuf_t *buf)
{
    quicly_stream_t *stream = (void *)((char *)buf - offsetof(quicly_stream_t, sendbuf));
    assert(!stream_is_handshake_flow(stream->stream_id, 3) || buf->eos == UINT64_MAX);

    resched_stream_data(stream);
}

static void on_recvbuf_change(quicly_recvbuf_t *buf, size_t shift_amount)
{
    quicly_stream_t *stream = (void *)((char *)buf - offsetof(quicly_stream_t, recvbuf));

    if (!stream_is_handshake_flow(stream->stream_id, 3)) {
        stream->conn->ingress.max_data.bytes_consumed += shift_amount;
        if (should_update_max_stream_data(stream))
            sched_stream_control(stream);
    }
}

static int schedule_path_challenge(quicly_conn_t *conn, int is_response, const uint8_t *data)
{
    struct st_quicly_pending_path_challenge_t *pending;

    if ((pending = malloc(sizeof(struct st_quicly_pending_path_challenge_t))) == NULL)
        return PTLS_ERROR_NO_MEMORY;

    pending->next = NULL;
    pending->is_response = is_response;
    memcpy(pending->data, data, QUICLY_PATH_CHALLENGE_DATA_LEN);

    *conn->egress.path_challenge.tail_ref = pending;
    conn->egress.path_challenge.tail_ref = &pending->next;
    return 0;
}

static void write_tlsbuf(quicly_conn_t *conn, ptls_buffer_t *tlsbuf, size_t epoch_offsets[5])
{
    size_t epoch;

    if (tlsbuf->off == 0)
        return;

    for (epoch = 0; epoch < 4; ++epoch) {
        size_t len = epoch_offsets[epoch + 1] - epoch_offsets[epoch];
        if (len == 0)
            continue;
        quicly_stream_t *stream = quicly_get_stream(conn, UINT64_MAX - epoch);
        assert(stream != NULL);
        quicly_sendbuf_write(&stream->sendbuf, tlsbuf->base + epoch_offsets[epoch], len, NULL);
    }
}

static int crypto_hs_on_update(quicly_stream_t *flow)
{
    quicly_conn_t *conn = flow->conn;
    ptls_buffer_t buf;
    size_t in_epoch = UINT64_MAX - flow->stream_id, epoch_offsets[5] = {0};
    ptls_iovec_t input;
    int ret = 0;

    ptls_buffer_init(&buf, "", 0);

    /* send handshake messages to picotls, and let it fill in the response */
    while ((input = quicly_recvbuf_get(&flow->recvbuf)).len != 0) {
        ret = ptls_handle_message(conn->crypto.tls, &buf, epoch_offsets, in_epoch, input.base, input.len,
                                  &conn->crypto.handshake_properties);
        quicly_recvbuf_shift(&flow->recvbuf, input.len);
        switch (ret) {
        case 0:
            DEBUG_LOG(conn, 0, "handshake complete");
            break;
        case PTLS_ERROR_IN_PROGRESS:
            ret = 0;
            break;
        default:
            DEBUG_LOG(conn, 0, "handshake error %d", ret);
            goto Exit;
        }
    }

    write_tlsbuf(conn, &buf, epoch_offsets);

Exit:
    ptls_buffer_dispose(&buf);
    return ret;
}

static void init_stream_properties(quicly_stream_t *stream, uint32_t initial_max_stream_data_host,
                                   uint32_t initial_max_stream_data_peer)
{
    quicly_sendbuf_init(&stream->sendbuf, on_sendbuf_change);
    quicly_recvbuf_init(&stream->recvbuf, on_recvbuf_change);

    stream->_send_aux.max_stream_data = initial_max_stream_data_peer;
    stream->_send_aux.max_sent = 0;
    stream->_send_aux.stop_sending.sender_state = QUICLY_SENDER_STATE_NONE;
    stream->_send_aux.stop_sending.reason = 0;
    stream->_send_aux.rst.sender_state = QUICLY_SENDER_STATE_NONE;
    stream->_send_aux.rst.reason = 0;
    quicly_maxsender_init(&stream->_send_aux.max_stream_data_sender, initial_max_stream_data_host);
    quicly_linklist_init(&stream->_send_aux.pending_link.control);
    quicly_linklist_init(&stream->_send_aux.pending_link.stream);

    stream->_recv_aux.window = initial_max_stream_data_host;
    stream->_recv_aux.rst_reason = QUICLY_ERROR_FIN_CLOSED;
}

static void dispose_stream_properties(quicly_stream_t *stream)
{
    quicly_sendbuf_dispose(&stream->sendbuf);
    quicly_recvbuf_dispose(&stream->recvbuf);
    quicly_maxsender_dispose(&stream->_send_aux.max_stream_data_sender);
    quicly_linklist_unlink(&stream->_send_aux.pending_link.control);
    quicly_linklist_unlink(&stream->_send_aux.pending_link.stream);
}

static quicly_stream_t *open_stream(quicly_conn_t *conn, uint64_t stream_id)
{
    quicly_stream_t *stream;

    if ((stream = conn->super.ctx->alloc_stream(conn->super.ctx)) == NULL)
        return NULL;
    stream->conn = conn;
    stream->stream_id = stream_id;

    int r;
    khiter_t iter = kh_put(quicly_stream_t, conn->streams, stream_id, &r);
    assert(iter != kh_end(conn->streams));
    kh_val(conn->streams, iter) = stream;

    init_stream_properties(stream, conn->super.ctx->initial_max_stream_data,
                           conn->super.peer.transport_params.initial_max_stream_data);

    return stream;
}

static void destroy_stream(quicly_stream_t *stream)
{
    quicly_conn_t *conn = stream->conn;
    khiter_t iter = kh_get(quicly_stream_t, conn->streams, stream->stream_id);
    assert(iter != kh_end(conn->streams));
    kh_del(quicly_stream_t, conn->streams, iter);

    if (stream_is_handshake_flow(stream->stream_id, 3)) {
        uint64_t epoch = UINT64_MAX - stream->stream_id;
        if (epoch <= 2)
            stream->conn->crypto.pending_flows &= ~(uint8_t)(1 << epoch);
    } else {
        conn->ingress.max_data.bytes_consumed += stream->recvbuf.data.len;
        if (quicly_is_client(conn) == STREAM_IS_CLIENT_INITIATED(stream->stream_id)) {
            --conn->super.host.num_streams;
        } else {
            --conn->super.peer.num_streams;
        }
    }

    dispose_stream_properties(stream);
    conn->super.ctx->free_stream(stream);
}

quicly_stream_t *quicly_get_stream(quicly_conn_t *conn, uint64_t stream_id)
{
    khiter_t iter = kh_get(quicly_stream_t, conn->streams, stream_id);
    if (iter != kh_end(conn->streams))
        return kh_val(conn->streams, iter);
    return NULL;
}

void quicly_get_max_data(quicly_conn_t *conn, uint64_t *send_permitted, uint64_t *sent, uint64_t *consumed)
{
    if (send_permitted != NULL)
        *send_permitted = conn->egress.max_data.permitted;
    if (sent != NULL)
        *sent = conn->egress.max_data.sent;
    if (consumed != NULL)
        *consumed = conn->ingress.max_data.bytes_consumed;
}

static int create_handshake_flow(quicly_conn_t *conn, size_t epoch)
{
    quicly_stream_t *stream;

    if ((stream = open_stream(conn, UINT64_MAX - epoch)) == NULL)
        return PTLS_ERROR_NO_MEMORY;

    stream->on_update = crypto_hs_on_update;
    return 0;
}

static void destroy_handshake_flow(quicly_conn_t *conn, size_t epoch)
{
    if (conn->crypto.pending_flows_to_destroy.is_active) {
        conn->crypto.pending_flows_to_destroy.bits |= (uint8_t)(1 << epoch);
        return;
    }

    quicly_stream_t *stream = quicly_get_stream(conn, UINT64_MAX - epoch);
    assert(stream != NULL);
    destroy_stream(stream);
    retire_acks(conn, SIZE_MAX, epoch);
}

static struct st_quicly_pn_space_t *alloc_pn_space(size_t sz)
{
    struct st_quicly_pn_space_t *space;

    if ((space = malloc(sz)) == NULL)
        return NULL;

    quicly_ranges_init(&space->ack_queue);
    space->next_expected_packet_number = 0;
    space->send_ack_at = INT64_MAX;
    if (sz != sizeof(*space))
        memset((uint8_t *)space + sizeof(*space), 0, sz - sizeof(*space));

    return space;
}

static void do_free_pn_space(struct st_quicly_pn_space_t *space)
{
    quicly_ranges_dispose(&space->ack_queue);
    free(space);
}

static void free_handshake_space(struct st_quicly_handshake_space_t **space)
{
    if (*space != NULL) {
        if ((*space)->cipher.ingress.aead != NULL)
            dispose_cipher(&(*space)->cipher.ingress);
        if ((*space)->cipher.egress.aead != NULL)
            dispose_cipher(&(*space)->cipher.egress);
        do_free_pn_space(&(*space)->super);
        *space = NULL;
    }
}

static int setup_cipher(struct st_quicly_cipher_context_t *ctx, ptls_aead_algorithm_t *aead, ptls_hash_algorithm_t *hash,
                        int is_enc, const void *secret)
{
    uint8_t pnekey[PTLS_MAX_SECRET_SIZE];
    int ret;

    *ctx = (struct st_quicly_cipher_context_t){NULL};

    if ((ctx->aead = ptls_aead_new(aead, hash, is_enc, secret, NULL)) == NULL) {
        ret = PTLS_ERROR_NO_MEMORY;
        goto Exit;
    }
    if ((ret = ptls_hkdf_expand_label(hash, pnekey, aead->ctr_cipher->key_size, ptls_iovec_init(secret, hash->digest_size), "pn",
                                      ptls_iovec_init(NULL, 0), NULL)) != 0)
        goto Exit;
    if ((ctx->pne = ptls_cipher_new(aead->ctr_cipher, is_enc, pnekey)) == NULL) {
        ret = PTLS_ERROR_NO_MEMORY;
        goto Exit;
    }
    if (QUICLY_DEBUG) {
        char *secret_hex = quicly_hexdump(secret, hash->digest_size, SIZE_MAX),
             *pnekey_hex = quicly_hexdump(pnekey, aead->ctr_cipher->key_size, SIZE_MAX);
        fprintf(stderr, "%s:\n  aead-secret: %s\n  pne-key: %s\n", __FUNCTION__, secret_hex, pnekey_hex);
        free(secret_hex);
        free(pnekey_hex);
    }

    ret = 0;
Exit:
    if (ret != 0) {
        if (ctx->aead != NULL) {
            ptls_aead_free(ctx->aead);
            ctx->aead = NULL;
        }
        if (ctx->pne != NULL) {
            ptls_cipher_free(ctx->pne);
            ctx->pne = NULL;
        }
    }
    ptls_clear_memory(pnekey, sizeof(pnekey));
    return ret;
}

static int setup_handshake_space_and_flow(quicly_conn_t *conn, size_t epoch)
{
    struct st_quicly_handshake_space_t **space = epoch == 0 ? &conn->initial : &conn->handshake;
    if ((*space = (void *)alloc_pn_space(sizeof(struct st_quicly_handshake_space_t))) == NULL)
        return PTLS_ERROR_NO_MEMORY;
    return create_handshake_flow(conn, epoch);
}

static void free_application_space(struct st_quicly_application_space_t **space)
{
    if (*space != NULL) {
#define DISPOSE_CIPHER(label)                                                                                                      \
    if ((*space)->cipher.label.aead != NULL)                                                                                       \
    dispose_cipher(&(*space)->cipher.label)
        DISPOSE_CIPHER(ingress[0]);
        DISPOSE_CIPHER(ingress[1]);
        DISPOSE_CIPHER(egress_0rtt);
        DISPOSE_CIPHER(egress_1rtt);
#undef DISPOSE_CIPHER
        do_free_pn_space(&(*space)->super);
        *space = NULL;
    }
}

static int setup_application_space_and_flow(quicly_conn_t *conn, int setup_0rtt)
{
    if ((conn->application = (void *)alloc_pn_space(sizeof(struct st_quicly_application_space_t))) == NULL)
        return PTLS_ERROR_NO_MEMORY;
    if (setup_0rtt) {
        int ret;
        if ((ret = create_handshake_flow(conn, 1)) != 0)
            return ret;
    }
    return create_handshake_flow(conn, 3);
}

static void apply_peer_transport_params(quicly_conn_t *conn)
{
    conn->egress.max_data.permitted = conn->super.peer.transport_params.initial_max_data;
    /* FIXME max_stream_id_bidi is currently inclusive however needs to be changed to exclusive to prohibit creation of new streams
     * when initial value is set to zero */
    conn->egress.max_stream_id_bidi =
        conn->super.peer.transport_params.initial_max_streams_bidi * 4 - (quicly_is_client(conn) ? 4 : 3);
    conn->egress.max_stream_id_uni =
        conn->super.peer.transport_params.initial_max_streams_uni * 4 + (quicly_is_client(conn) ? 2 : 1);
}

void quicly_free(quicly_conn_t *conn)
{
    quicly_stream_t *stream;

    quicly_maxsender_dispose(&conn->ingress.max_data.sender);
    quicly_maxsender_dispose(&conn->ingress.max_stream_id_bidi);
    quicly_maxsender_dispose(&conn->ingress.max_stream_id_uni);
    while (conn->egress.path_challenge.head != NULL) {
        struct st_quicly_pending_path_challenge_t *pending = conn->egress.path_challenge.head;
        conn->egress.path_challenge.head = pending->next;
        free(pending);
    }

    kh_foreach_value(conn->streams, stream, { destroy_stream(stream); });
    kh_destroy(quicly_stream_t, conn->streams);

    assert(!quicly_linklist_is_linked(&conn->pending_link.control));
    assert(!quicly_linklist_is_linked(&conn->pending_link.stream_fin_only));
    assert(!quicly_linklist_is_linked(&conn->pending_link.stream_with_payload));

    free_handshake_space(&conn->initial);
    free_handshake_space(&conn->handshake);
    free_application_space(&conn->application);

    free(conn->super.peer.sa);
    free(conn);
}

static int setup_initial_key(struct st_quicly_cipher_context_t *ctx, ptls_cipher_suite_t *cs, const void *master_secret,
                             const char *label, int is_enc)
{
    uint8_t aead_secret[PTLS_MAX_DIGEST_SIZE];
    int ret;

    if ((ret = ptls_hkdf_expand_label(cs->hash, aead_secret, cs->hash->digest_size,
                                      ptls_iovec_init(master_secret, cs->hash->digest_size), label, ptls_iovec_init(NULL, 0),
                                      NULL)) != 0)
        goto Exit;
    if ((ret = setup_cipher(ctx, cs->aead, cs->hash, is_enc, aead_secret)) != 0)
        goto Exit;

Exit:
    ptls_clear_memory(aead_secret, sizeof(aead_secret));
    return ret;
}

static int setup_initial_encryption(struct st_quicly_cipher_context_t *ingress, struct st_quicly_cipher_context_t *egress,
                                    ptls_cipher_suite_t **cipher_suites, ptls_iovec_t cid, int is_client)
{
    static const uint8_t salt[] = {0x9c, 0x10, 0x8f, 0x98, 0x52, 0x0a, 0x5c, 0x5c, 0x32, 0x96,
                                   0x8e, 0x95, 0x0e, 0x8a, 0x2c, 0x5f, 0xe0, 0x6d, 0x6c, 0x38};
    static const char *labels[2] = {"client in", "server in"};
    ptls_cipher_suite_t **cs;
    uint8_t secret[PTLS_MAX_DIGEST_SIZE];
    int ret;

    /* find aes128gcm cipher */
    for (cs = cipher_suites;; ++cs) {
        assert(cs != NULL);
        if ((*cs)->id == PTLS_CIPHER_SUITE_AES_128_GCM_SHA256)
            break;
    }

    /* extract master secret */
    if ((ret = ptls_hkdf_extract((*cs)->hash, secret, ptls_iovec_init(salt, sizeof(salt)), cid)) != 0)
        goto Exit;

    /* create aead contexts */
    if ((ret = setup_initial_key(ingress, *cs, secret, labels[is_client], 0)) != 0)
        goto Exit;
    if ((ret = setup_initial_key(egress, *cs, secret, labels[!is_client], 1)) != 0)
        goto Exit;

Exit:
    ptls_clear_memory(secret, sizeof(secret));
    return ret;
}

static int do_apply_stream_frame(quicly_stream_t *stream, uint64_t off, ptls_iovec_t data)
{
    int ret;

    /* adjust the range of supplied data so that we not go above eos */
    if (stream->recvbuf.eos < off)
        return 0;
    if (stream->recvbuf.eos < off + data.len)
        data.len = stream->recvbuf.eos - off;

    /* make adjustments for retransmit */
    if (off < stream->recvbuf.data_off) {
        if (off + data.len <= stream->recvbuf.data_off)
            return 0;
        size_t delta = stream->recvbuf.data_off - off;
        off = stream->recvbuf.data_off;
        data.base += delta;
        data.len -= delta;
    }

    /* try the fast (copyless) path */
    if (stream->recvbuf.data_off == off && stream->recvbuf.data.len == 0) {
        struct st_quicly_buffer_vec_t vec = {NULL};
        assert(stream->recvbuf.received.num_ranges == 1);
        assert(stream->recvbuf.received.ranges[0].end == stream->recvbuf.data_off);

        if (data.len != 0) {
            stream->recvbuf.received.ranges[0].end += data.len;
            quicly_buffer_set_fast_external(&stream->recvbuf.data, &vec, data.base, data.len);
        }
        if ((ret = stream->on_update(stream)) != 0)
            return ret;
        /* stream might have been destroyed; in such case vec.len would be zero (see quicly_buffer_dispose) */
        if (vec.len != 0 && stream->recvbuf.data.len != 0) {
            size_t keeplen = stream->recvbuf.data.len;
            quicly_buffer_init(&stream->recvbuf.data);
            if ((ret = quicly_buffer_push(&stream->recvbuf.data, data.base + data.len - keeplen, keeplen, NULL)) != 0)
                return ret;
        }
        return 0;
    }

    uint64_t prev_end = stream->recvbuf.received.ranges[0].end;
    if ((ret = quicly_recvbuf_write(&stream->recvbuf, off, data.base, data.len)) != 0)
        return ret;
    if (prev_end != stream->recvbuf.received.ranges[0].end || prev_end == stream->recvbuf.eos)
        ret = stream->on_update(stream);
    return ret;
}

static int apply_stream_frame(quicly_stream_t *stream, quicly_stream_frame_t *frame)
{
    int ret;

    DEBUG_LOG(stream->conn, stream->stream_id, "received; off=%" PRIu64 ",len=%zu", frame->offset, frame->data.len);

    if (frame->is_fin && (ret = quicly_recvbuf_mark_eos(&stream->recvbuf, frame->offset + frame->data.len)) != 0)
        return ret;
    if ((ret = do_apply_stream_frame(stream, frame->offset, frame->data)) != 0)
        return ret;
    if (should_update_max_stream_data(stream))
        sched_stream_control(stream);

    return ret;
}

static int apply_handshake_flow(quicly_conn_t *conn, size_t epoch, quicly_stream_frame_t *frame)
{
    quicly_stream_t *stream = quicly_get_stream(conn, UINT64_MAX - epoch);
    int ret;

    assert(stream != NULL);

    conn->crypto.pending_flows_to_destroy.is_active = 1;
    conn->crypto.pending_flows_to_destroy.bits = 0;

    ret = apply_stream_frame(stream, frame);

    conn->crypto.pending_flows_to_destroy.is_active = 0;
    for (epoch = 0; conn->crypto.pending_flows_to_destroy.bits != 0; ++epoch) {
        if ((conn->crypto.pending_flows_to_destroy.bits & (uint8_t)(1 << epoch)) != 0) {
            destroy_handshake_flow(conn, epoch);
            conn->crypto.pending_flows_to_destroy.bits &= ~(uint8_t)(1 << epoch);
        }
    }

    return ret;
}

#define PUSH_TRANSPORT_PARAMETER(buf, id, block)                                                                                   \
    do {                                                                                                                           \
        ptls_buffer_push16((buf), (id));                                                                                           \
        ptls_buffer_push_block((buf), 2, block);                                                                                   \
    } while (0)

static int encode_transport_parameter_list(quicly_context_t *ctx, ptls_buffer_t *buf, int is_client)
{
    int ret;

    ptls_buffer_push_block(buf, 2, {
        PUSH_TRANSPORT_PARAMETER(buf, QUICLY_TRANSPORT_PARAMETER_ID_INITIAL_MAX_STREAM_DATA,
                                 { ptls_buffer_push32(buf, ctx->initial_max_stream_data); });
        PUSH_TRANSPORT_PARAMETER(buf, QUICLY_TRANSPORT_PARAMETER_ID_INITIAL_MAX_DATA,
                                 { ptls_buffer_push32(buf, ctx->initial_max_data); });
        PUSH_TRANSPORT_PARAMETER(buf, QUICLY_TRANSPORT_PARAMETER_ID_IDLE_TIMEOUT, { ptls_buffer_push16(buf, ctx->idle_timeout); });
        if (!is_client) {
            PUSH_TRANSPORT_PARAMETER(buf, QUICLY_TRANSPORT_PARAMETER_ID_STATELESS_RESET_TOKEN, {
                /* FIXME implement stateless reset */
                static const uint8_t zeroes[16] = {0};
                ptls_buffer_pushv(buf, zeroes, sizeof(zeroes));
            });
        }
        if (ctx->max_streams_bidi != 0)
            PUSH_TRANSPORT_PARAMETER(buf, QUICLY_TRANSPORT_PARAMETER_ID_INITIAL_MAX_STREAMS_BIDI,
                                     { ptls_buffer_push16(buf, ctx->max_streams_bidi); });
        if (ctx->max_streams_uni != 0) {
            PUSH_TRANSPORT_PARAMETER(buf, QUICLY_TRANSPORT_PARAMETER_ID_INITIAL_MAX_STREAMS_UNI,
                                     { ptls_buffer_push16(buf, ctx->max_streams_uni); });
        }
    });
    ret = 0;
Exit:
    return ret;
}

static int decode_transport_parameter_list(quicly_transport_parameters_t *params, int is_client, const uint8_t *src,
                                           const uint8_t *end)
{
#define ID_TO_BIT(id) ((uint64_t)1 << (id))

    uint64_t found_id_bits = 0,
             must_found_id_bits = ID_TO_BIT(QUICLY_TRANSPORT_PARAMETER_ID_INITIAL_MAX_STREAM_DATA) |
                                  ID_TO_BIT(QUICLY_TRANSPORT_PARAMETER_ID_INITIAL_MAX_DATA) |
                                  ID_TO_BIT(QUICLY_TRANSPORT_PARAMETER_ID_IDLE_TIMEOUT);
    int ret;

    if (is_client)
        must_found_id_bits = ID_TO_BIT(QUICLY_TRANSPORT_PARAMETER_ID_STATELESS_RESET_TOKEN);

    /* set optional parameters to their default values */
    params->initial_max_streams_bidi = 0;
    params->initial_max_streams_uni = 0;

    /* decode the parameters block */
    ptls_decode_block(src, end, 2, {
        while (src != end) {
            uint16_t id;
            if ((ret = ptls_decode16(&id, &src, end)) != 0)
                goto Exit;
            if (id < sizeof(found_id_bits) * 8) {
                if ((found_id_bits & ID_TO_BIT(id)) != 0) {
                    ret = QUICLY_ERROR_TRANSPORT_PARAMETER;
                    goto Exit;
                }
                found_id_bits |= ID_TO_BIT(id);
            }
            found_id_bits |= ID_TO_BIT(id);
            ptls_decode_open_block(src, end, 2, {
                switch (id) {
                case QUICLY_TRANSPORT_PARAMETER_ID_INITIAL_MAX_STREAM_DATA:
                    if ((ret = ptls_decode32(&params->initial_max_stream_data, &src, end)) != 0)
                        goto Exit;
                    break;
                case QUICLY_TRANSPORT_PARAMETER_ID_INITIAL_MAX_DATA:
                    if ((ret = ptls_decode32(&params->initial_max_data, &src, end)) != 0)
                        goto Exit;
                    break;
                case QUICLY_TRANSPORT_PARAMETER_ID_STATELESS_RESET_TOKEN:
                    if (!is_client || end - src != STATELESS_RESET_TOKEN_SIZE) {
                        ret = QUICLY_ERROR_TRANSPORT_PARAMETER;
                        goto Exit;
                    }
                    /* TODO remember */
                    src = end;
                    break;
                case QUICLY_TRANSPORT_PARAMETER_ID_IDLE_TIMEOUT:
                    if ((ret = ptls_decode16(&params->idle_timeout, &src, end)) != 0)
                        goto Exit;
                    break;
                case QUICLY_TRANSPORT_PARAMETER_ID_INITIAL_MAX_STREAMS_BIDI:
                    if ((ret = ptls_decode16(&params->initial_max_streams_bidi, &src, end)) != 0)
                        goto Exit;
                    break;
                case QUICLY_TRANSPORT_PARAMETER_ID_INITIAL_MAX_STREAMS_UNI:
                    if ((ret = ptls_decode16(&params->initial_max_streams_uni, &src, end)) != 0)
                        goto Exit;
                    break;
                default:
                    src = end;
                    break;
                }
            });
        }
    });

    /* check that we have found all the required parameters */
    if ((found_id_bits & must_found_id_bits) != must_found_id_bits) {
        ret = QUICLY_ERROR_TRANSPORT_PARAMETER;
        goto Exit;
    }

    ret = 0;
Exit:
    /* FIXME convert to quic error */
    return ret;

#undef ID_TO_BIT
}

static int collect_transport_parameters(ptls_t *tls, struct st_ptls_handshake_properties_t *properties, uint16_t type)
{
    return type == QUICLY_TLS_EXTENSION_TYPE_TRANSPORT_PARAMETERS;
}

static void set_cid(quicly_cid_t *dest, ptls_iovec_t src)
{
    memcpy(dest->cid, src.base, src.len);
    dest->len = src.len;
}

static quicly_conn_t *create_connection(quicly_context_t *ctx, const char *server_name, struct sockaddr *sa, socklen_t salen,
                                        ptls_handshake_properties_t *handshake_properties)
{
    ptls_t *tls = NULL;
    quicly_conn_t *conn;

    if ((tls = ptls_new(&ctx->tls, server_name == NULL)) == NULL)
        return NULL;
    if (server_name != NULL && ptls_set_server_name(tls, server_name, strlen(server_name)) != 0) {
        ptls_free(tls);
        return NULL;
    }
    if ((conn = malloc(sizeof(*conn))) == NULL) {
        ptls_free(tls);
        return NULL;
    }

    memset(conn, 0, sizeof(*conn));
    conn->super.ctx = ctx;
    conn->super.state = QUICLY_STATE_FIRSTFLIGHT;
    if (server_name != NULL) {
<<<<<<< HEAD
        conn->super.host.next_stream_id_bidi = 0;
=======
        ctx->tls->random_bytes(conn->super.peer.cid.cid, 8);
        conn->super.peer.cid.len = 8;
        conn->super.host.next_stream_id_bidi = 4;
>>>>>>> bac95138
        conn->super.host.next_stream_id_uni = 1;
        conn->super.peer.next_stream_id_bidi = 2;
        conn->super.peer.next_stream_id_uni = 3;
    } else {
        conn->super.host.next_stream_id_bidi = 2;
        conn->super.host.next_stream_id_uni = 3;
        conn->super.peer.next_stream_id_bidi = 0;
        conn->super.peer.next_stream_id_uni = 1;
    }
    conn->super.peer.transport_params = transport_params_before_handshake;
    if (server_name != NULL && ctx->enforce_version_negotiation) {
        ctx->tls.random_bytes(&conn->super.version, sizeof(conn->super.version));
        conn->super.version = (conn->super.version & 0xf0f0f0f0) | 0x0a0a0a0a;
    } else {
        conn->super.version = QUICLY_PROTOCOL_VERSION;
    }
    conn->streams = kh_init(quicly_stream_t);
    quicly_maxsender_init(&conn->ingress.max_data.sender, conn->super.ctx->initial_max_data);
    quicly_maxsender_init(&conn->ingress.max_stream_id_bidi,
                          conn->super.ctx->max_streams_bidi * 4 + conn->super.peer.next_stream_id_bidi);
    quicly_maxsender_init(&conn->ingress.max_stream_id_uni,
                          conn->super.ctx->max_streams_uni * 4 + conn->super.peer.next_stream_id_uni);
    quicly_loss_init(&conn->egress.loss, conn->super.ctx->loss,
                     conn->super.ctx->loss->default_initial_rtt /* FIXME remember initial_rtt in session ticket */);
    conn->egress.path_challenge.tail_ref = &conn->egress.path_challenge.head;
    conn->crypto.tls = tls;
    if (handshake_properties != NULL) {
        assert(handshake_properties->additional_extensions == NULL);
        assert(handshake_properties->collect_extension == NULL);
        assert(handshake_properties->collected_extensions == NULL);
        conn->crypto.handshake_properties = *handshake_properties;
    } else {
        conn->crypto.handshake_properties = (ptls_handshake_properties_t){{{{NULL}}}};
    }
    conn->crypto.handshake_properties.collect_extension = collect_transport_parameters;
    quicly_linklist_init(&conn->pending_link.control);
    quicly_linklist_init(&conn->pending_link.stream_fin_only);
    quicly_linklist_init(&conn->pending_link.stream_with_payload);

    if (set_peeraddr(conn, sa, salen) != 0) {
        quicly_free(conn);
        return NULL;
    }

    *ptls_get_data_ptr(tls) = conn;

    return conn;
}

static int client_collected_extensions(ptls_t *tls, ptls_handshake_properties_t *properties, ptls_raw_extension_t *slots)
{
    quicly_conn_t *conn = (void *)((char *)properties - offsetof(quicly_conn_t, crypto.handshake_properties));
    int ret;

    if (slots[0].type == UINT16_MAX) {
        ret = 0; // allow abcense of the extension for the time being PTLS_ALERT_MISSING_EXTENSION;
        goto Exit;
    }
    assert(slots[0].type == QUICLY_TLS_EXTENSION_TYPE_TRANSPORT_PARAMETERS);
    assert(slots[1].type == UINT16_MAX);

    const uint8_t *src = slots[0].data.base, *end = src + slots[0].data.len;

    uint32_t negotiated_version;
    if ((ret = ptls_decode32(&negotiated_version, &src, end)) != 0)
        goto Exit;
    if (negotiated_version != QUICLY_PROTOCOL_VERSION) {
        fprintf(stderr, "unexpected negotiated version\n");
        ret = QUICLY_ERROR_TBD;
        goto Exit;
    }

    ptls_decode_open_block(src, end, 1, {
        int found_negotiated_version = 0;
        do {
            uint32_t supported_version;
            if ((ret = ptls_decode32(&supported_version, &src, end)) != 0)
                goto Exit;
            if (supported_version == negotiated_version)
                found_negotiated_version = 1;
        } while (src != end);
        if (!found_negotiated_version) {
            ret = PTLS_ALERT_ILLEGAL_PARAMETER; /* FIXME is this the correct error code? */
            goto Exit;
        }
    });
    ret = decode_transport_parameter_list(&conn->super.peer.transport_params, 1, src, end);

Exit:
    return ret;
}

int quicly_connect(quicly_conn_t **_conn, quicly_context_t *ctx, const char *server_name, struct sockaddr *sa, socklen_t salen,
                   ptls_handshake_properties_t *handshake_properties)
{
<<<<<<< HEAD
    quicly_conn_t *conn = NULL;
    uint8_t random_cid[8];
=======
    quicly_conn_t *conn;
    const quicly_cid_t *server_cid;
>>>>>>> bac95138
    ptls_buffer_t buf;
    size_t epoch_offsets[5] = {0};
    size_t max_early_data_size;
    int ret;

<<<<<<< HEAD
    ctx->tls.random_bytes(random_cid, sizeof(random_cid));
    if ((conn = create_connection(ctx, ptls_iovec_init(NULL, 0), ptls_iovec_init(random_cid, sizeof(random_cid)), server_name, sa,
                                  salen, handshake_properties)) == NULL) {
        ret = PTLS_ERROR_NO_MEMORY;
        goto Exit;
    }
    if ((ret = setup_handshake_space_and_flow(conn, 0)) != 0)
        goto Exit;
    if ((ret = setup_initial_encryption(&conn->initial->cipher.ingress, &conn->initial->cipher.egress, ctx->tls.cipher_suites,
                                        ptls_iovec_init(random_cid, sizeof(random_cid)), 1)) != 0)
=======
    if ((conn = create_connection(ctx, server_name, sa, salen, handshake_properties)) == NULL) {
        ret = PTLS_ERROR_NO_MEMORY;
        goto Exit;
    }
    server_cid = quicly_get_peer_cid(conn);
    if ((ret = setup_handshake_encryption(&conn->ingress.pp.handshake, &conn->egress.pp.handshake, ctx->tls->cipher_suites,
                                          ptls_iovec_init(server_cid->cid, server_cid->len), 1)) != 0)
>>>>>>> bac95138
        goto Exit;

    /* handshake */
    ptls_buffer_init(&conn->crypto.transport_parameters.buf, "", 0);
    ptls_buffer_push32(&conn->crypto.transport_parameters.buf, conn->super.version);
    if ((ret = encode_transport_parameter_list(conn->super.ctx, &conn->crypto.transport_parameters.buf, 1)) != 0)
        goto Exit;
    conn->crypto.transport_parameters.ext[0] =
        (ptls_raw_extension_t){QUICLY_TLS_EXTENSION_TYPE_TRANSPORT_PARAMETERS,
                               {conn->crypto.transport_parameters.buf.base, conn->crypto.transport_parameters.buf.off}};
    conn->crypto.transport_parameters.ext[1] = (ptls_raw_extension_t){UINT16_MAX};
    conn->crypto.handshake_properties.additional_extensions = conn->crypto.transport_parameters.ext;
    conn->crypto.handshake_properties.collected_extensions = client_collected_extensions;

    ptls_buffer_init(&buf, "", 0);
    conn->crypto.handshake_properties.client.max_early_data_size = &max_early_data_size;
    ret = ptls_handle_message(conn->crypto.tls, &buf, epoch_offsets, 0, NULL, 0, &conn->crypto.handshake_properties);
    conn->crypto.handshake_properties.client.max_early_data_size = NULL;
    if (ret != PTLS_ERROR_IN_PROGRESS)
        goto Exit;
    write_tlsbuf(conn, &buf, epoch_offsets);
    ptls_buffer_dispose(&buf);

    if (max_early_data_size != 0)
        apply_peer_transport_params(conn);

    *_conn = conn;
    ret = 0;

Exit:
    if (ret != 0) {
        if (conn != NULL)
            quicly_free(conn);
    }
    return ret;
}

static int server_collected_extensions(ptls_t *tls, ptls_handshake_properties_t *properties, ptls_raw_extension_t *slots)
{
    quicly_conn_t *conn = (void *)((char *)properties - offsetof(quicly_conn_t, crypto.handshake_properties));
    int ret;

    if (slots[0].type == UINT16_MAX) {
        ret = 0; // allow abcense of the extension for the time being PTLS_ALERT_MISSING_EXTENSION;
        goto Exit;
    }
    assert(slots[0].type == QUICLY_TLS_EXTENSION_TYPE_TRANSPORT_PARAMETERS);
    assert(slots[1].type == UINT16_MAX);

    { /* decode transport_parameters extension */
        const uint8_t *src = slots[0].data.base, *end = src + slots[0].data.len;
        uint32_t initial_version;
        if ((ret = ptls_decode32(&initial_version, &src, end)) != 0)
            goto Exit;
        /* TODO we need to check initial_version when supporting multiple versions */
        if ((ret = decode_transport_parameter_list(&conn->super.peer.transport_params, 0, src, end)) != 0)
            goto Exit;
    }

    /* set transport_parameters extension to be sent in EE */
    assert(properties->additional_extensions == NULL);
    ptls_buffer_init(&conn->crypto.transport_parameters.buf, "", 0);
    ptls_buffer_push32(&conn->crypto.transport_parameters.buf, QUICLY_PROTOCOL_VERSION);
    ptls_buffer_push_block(&conn->crypto.transport_parameters.buf, 1,
                           { ptls_buffer_push32(&conn->crypto.transport_parameters.buf, QUICLY_PROTOCOL_VERSION); });
    if ((ret = encode_transport_parameter_list(conn->super.ctx, &conn->crypto.transport_parameters.buf, 0)) != 0)
        goto Exit;
    properties->additional_extensions = conn->crypto.transport_parameters.ext;
    conn->crypto.transport_parameters.ext[0] =
        (ptls_raw_extension_t){QUICLY_TLS_EXTENSION_TYPE_TRANSPORT_PARAMETERS,
                               {conn->crypto.transport_parameters.buf.base, conn->crypto.transport_parameters.buf.off}};
    conn->crypto.transport_parameters.ext[1] = (ptls_raw_extension_t){UINT16_MAX};
    conn->crypto.handshake_properties.additional_extensions = conn->crypto.transport_parameters.ext;

    ret = 0;

Exit:
    return ret;
}

static ptls_iovec_t decrypt_packet(struct st_quicly_cipher_context_t *ctx, quicly_decoded_packet_t *packet,
                                   uint64_t *next_expected_pn)
{
    size_t encrypted_len = packet->octets.len - packet->encrypted_off, iv_offset;
    uint8_t pnbuf[4];
    uint32_t pnbits, pnmask;
    size_t pnlen;

    /* determine the IV offset of pne */
    if (encrypted_len < ctx->pne->algo->iv_size + 1) {
        goto Error;
    } else if (encrypted_len < ctx->pne->algo->iv_size + 4) {
        iv_offset = packet->octets.len - ctx->pne->algo->iv_size;
    } else {
        iv_offset = packet->encrypted_off + 4;
    }

    /* decrypt PN */
    ptls_cipher_init(ctx->pne, packet->octets.base + iv_offset);
    ptls_cipher_encrypt(ctx->pne, pnbuf, packet->octets.base + packet->encrypted_off, sizeof(pnbuf));
    if ((pnbuf[0] & 0x80) == 0) {
        pnbits = pnbuf[0];
        pnmask = 0x7f;
        pnlen = 1;
    } else {
        pnbits = ((uint32_t)(pnbuf[0] & 0x3f) << 8) | pnbuf[1];
        if ((pnbuf[0] & 0x40) == 0) {
            pnmask = 0x3fff;
            pnlen = 2;
        } else {
            pnbits = (pnbits << 16) | ((uint32_t)pnbuf[2] << 8) | pnbuf[3];
            pnmask = 0x3fffffff;
            pnlen = 4;
        }
    }

    /* write-back the decrypted PN for AEAD */
    memcpy(packet->octets.base + packet->encrypted_off, pnbuf, pnlen);

    /* AEAD */
    uint64_t pn = quicly_determine_packet_number(pnbits, pnmask, *next_expected_pn);
    size_t aead_off = packet->encrypted_off + pnlen, ptlen;
    if ((ptlen = ptls_aead_decrypt(ctx->aead, packet->octets.base + aead_off, packet->octets.base + aead_off,
                                   packet->octets.len - aead_off, pn, packet->octets.base, aead_off)) == SIZE_MAX) {
        if (QUICLY_DEBUG)
            fprintf(stderr, "%s: aead decryption failure\n", __FUNCTION__);
        goto Error;
    }

    if (QUICLY_DEBUG) {
        char *payload_hex = quicly_hexdump(packet->octets.base + aead_off, ptlen, 4);
        fprintf(stderr, "%s: AEAD payload:\n%s", __FUNCTION__, payload_hex);
        free(payload_hex);
    }

    if (*next_expected_pn <= pn)
        *next_expected_pn = pn + 1;
    return ptls_iovec_init(packet->octets.base + aead_off, ptlen);

Error:
    return ptls_iovec_init(NULL, 0);
}

int quicly_accept(quicly_conn_t **_conn, quicly_context_t *ctx, struct sockaddr *sa, socklen_t salen,
                  ptls_handshake_properties_t *handshake_properties, quicly_decoded_packet_t *packet)
{
    quicly_conn_t *conn = NULL;
    struct st_quicly_cipher_context_t ingress_cipher = {NULL}, egress_cipher = {NULL};
    ptls_iovec_t payload;
    uint64_t next_expected_pn;
    quicly_stream_frame_t frame;
    int ret;

    /* ignore any packet that does not  */
    if (packet->octets.base[0] != QUICLY_PACKET_TYPE_INITIAL) {
        ret = QUICLY_ERROR_PACKET_IGNORED;
        goto Exit;
    }
    if (packet->version != QUICLY_PROTOCOL_VERSION) {
        ret = QUICLY_ERROR_VERSION_NEGOTIATION;
        goto Exit;
    }
<<<<<<< HEAD
    if ((ret = setup_initial_encryption(&ingress_cipher, &egress_cipher, ctx->tls.cipher_suites, packet->cid.dest, 0)) != 0)
=======
    if (packet->cid.dest.len < 8) {
        ret = QUICLY_ERROR_PROTOCOL_VIOLATION;
        goto Exit;
    }
    if ((ret = setup_handshake_encryption(&ingress_cipher, &egress_cipher, ctx->tls->cipher_suites, packet->cid.dest, 0)) != 0)
>>>>>>> bac95138
        goto Exit;
    next_expected_pn = 0; /* is this correct? do we need to take care of underflow? */
    if ((payload = decrypt_packet(&ingress_cipher, packet, &next_expected_pn)).base == NULL) {
        ret = QUICLY_ERROR_TBD;
        goto Exit;
    }

    {
        const uint8_t *src = payload.base, *end = src + payload.len;
        for (; src < end; ++src) {
            if (*src != QUICLY_FRAME_TYPE_PADDING)
                break;
        }
        if (src == end || *src++ != QUICLY_FRAME_TYPE_CRYPTO_HS) {
            ret = QUICLY_ERROR_TBD;
            goto Exit;
        }
        if ((ret = quicly_decode_crypto_hs_frame(&src, end, &frame)) != 0)
            goto Exit;
        if (frame.offset != 0) {
            ret = QUICLY_ERROR_PROTOCOL_VIOLATION;
            goto Exit;
        }
        /* FIXME check packet size */
        for (; src < end; ++src) {
            if (*src != QUICLY_FRAME_TYPE_PADDING) {
                ret = QUICLY_ERROR_TBD;
                goto Exit;
            }
        }
    }

<<<<<<< HEAD
    if ((conn = create_connection(ctx, packet->cid.dest, packet->cid.src, NULL, sa, salen, handshake_properties)) == NULL) {
        ret = PTLS_ERROR_NO_MEMORY;
        goto Exit;
    }
    if ((ret = setup_handshake_space_and_flow(conn, 0)) != 0)
        goto Exit;
    conn->initial->cipher.ingress = ingress_cipher;
=======
    if ((conn = create_connection(ctx, NULL, sa, salen, handshake_properties)) == NULL) {
        ret = PTLS_ERROR_NO_MEMORY;
        goto Exit;
    }
    set_cid(&conn->super.peer.cid, packet->cid.src);
    /* TODO let the app set host cid after successful return from quicly_accept / quicly_connect */
    ctx->tls->random_bytes(conn->super.host.cid.cid, 8);
    conn->super.host.cid.len = 8;
    set_cid(&conn->super.host.offered_cid, packet->cid.dest);
    conn->ingress.pp.handshake = ingress_cipher;
>>>>>>> bac95138
    ingress_cipher = (struct st_quicly_cipher_context_t){NULL};
    conn->initial->cipher.egress = egress_cipher;
    egress_cipher = (struct st_quicly_cipher_context_t){NULL};
    conn->crypto.handshake_properties.collected_extensions = server_collected_extensions;
    /* TODO should there be a way to set use of stateless reset per SNI or something? */
    if (ctx->stateless_retry.enforce_use) {
        conn->crypto.handshake_properties.server.enforce_retry = 1;
        conn->crypto.handshake_properties.server.retry_uses_cookie = 1;
    }
    conn->crypto.handshake_properties.server.cookie.key = ctx->stateless_retry.key;

    if ((ret = quicly_ranges_update(&conn->initial->super.ack_queue, next_expected_pn - 1, next_expected_pn)) != 0)
        goto Exit;
    assert(conn->initial->super.send_ack_at == INT64_MAX);
    conn->initial->super.send_ack_at = conn->super.ctx->now(conn->super.ctx) + QUICLY_DELAYED_ACK_TIMEOUT;
    conn->initial->super.next_expected_packet_number = next_expected_pn;

    if ((ret = apply_handshake_flow(conn, 0, &frame)) != 0)
        goto Exit;

    conn->super.state = QUICLY_STATE_CONNECTED;
    *_conn = conn;

Exit:
    if (!(ret == 0 || ret == PTLS_ERROR_IN_PROGRESS)) {
        if (conn != NULL)
            quicly_free(conn);
        if (ingress_cipher.aead != NULL)
            dispose_cipher(&ingress_cipher);
        if (egress_cipher.aead != NULL)
            dispose_cipher(&egress_cipher);
    }
    return ret;
}

static int on_ack_handshake_done(quicly_conn_t *conn, int acked, quicly_ack_t *ack)
{
    if (!acked)
        conn->egress.send_handshake_done = 1;
    return 0;
}

static int on_ack_stream(quicly_conn_t *conn, int acked, quicly_ack_t *ack)
{
    quicly_stream_t *stream;
    int ret;

    DEBUG_LOG(conn, ack->data.stream.stream_id, "%s; off=%" PRIu64 ",len=%zu", acked ? "acked" : "lost",
              ack->data.stream.args.start, (size_t)(ack->data.stream.args.end - ack->data.stream.args.start));

    /* TODO cache pointer to stream (using a generation counter?) */
    if ((stream = quicly_get_stream(conn, ack->data.stream.stream_id)) == NULL)
        return 0;

    if (acked) {
        if ((ret = quicly_sendbuf_acked(&stream->sendbuf, &ack->data.stream.args)) != 0)
            return ret;
        if (quicly_stream_is_closable(stream) && (ret = stream->on_update(stream)) != 0)
            return ret;
    } else {
        /* FIXME handle rto error */
        if ((ret = quicly_sendbuf_lost(&stream->sendbuf, &ack->data.stream.args)) != 0)
            return ret;
        if (stream->_send_aux.rst.sender_state == QUICLY_SENDER_STATE_NONE)
            resched_stream_data(stream);
    }

    return 0;
}

static int on_ack_max_stream_data(quicly_conn_t *conn, int acked, quicly_ack_t *ack)
{
    quicly_stream_t *stream;

    /* TODO cache pointer to stream (using a generation counter?) */
    if ((stream = quicly_get_stream(conn, ack->data.stream.stream_id)) != NULL) {
        if (acked) {
            quicly_maxsender_acked(&stream->_send_aux.max_stream_data_sender, &ack->data.max_stream_data.args);
        } else {
            quicly_maxsender_lost(&stream->_send_aux.max_stream_data_sender, &ack->data.max_stream_data.args);
            if (should_update_max_stream_data(stream))
                sched_stream_control(stream);
        }
    }

    return 0;
}

static int on_ack_max_data(quicly_conn_t *conn, int acked, quicly_ack_t *ack)
{
    if (acked) {
        quicly_maxsender_acked(&conn->ingress.max_data.sender, &ack->data.max_data.args);
    } else {
        quicly_maxsender_lost(&conn->ingress.max_data.sender, &ack->data.max_data.args);
    }

    return 0;
}

static int on_ack_max_stream_id_bidi(quicly_conn_t *conn, int acked, quicly_ack_t *ack)
{
    if (acked) {
        quicly_maxsender_acked(&conn->ingress.max_stream_id_bidi, &ack->data.max_stream_id.args);
    } else {
        quicly_maxsender_lost(&conn->ingress.max_stream_id_bidi, &ack->data.max_stream_id.args);
    }

    return 0;
}

static void on_ack_stream_state_sender(quicly_sender_state_t *sender_state, int acked)
{
    *sender_state = acked ? QUICLY_SENDER_STATE_ACKED : QUICLY_SENDER_STATE_SEND;
}

static int on_ack_rst_stream(quicly_conn_t *conn, int acked, quicly_ack_t *ack)
{
    quicly_stream_t *stream;
    int ret = 0;

    if ((stream = quicly_get_stream(conn, ack->data.stream_state_sender.stream_id)) != NULL) {
        assert(stream->sendbuf.acked.num_ranges == 1);
        assert(stream->sendbuf.acked.ranges[0].end - stream->sendbuf.eos <= 1);
        on_ack_stream_state_sender(&stream->_send_aux.rst.sender_state, acked);
        if (stream->_send_aux.rst.sender_state == QUICLY_SENDER_STATE_ACKED) {
            stream->sendbuf.acked.ranges[0].end = stream->sendbuf.eos + 1;
            if (quicly_stream_is_closable(stream))
                ret = stream->on_update(stream);
        }
    }

    return ret;
}

static int on_ack_stop_sending(quicly_conn_t *conn, int acked, quicly_ack_t *ack)
{
    quicly_stream_t *stream;

    if ((stream = quicly_get_stream(conn, ack->data.stream_state_sender.stream_id)) != NULL) {
        on_ack_stream_state_sender(&stream->_send_aux.stop_sending.sender_state, acked);
        if (stream->_send_aux.stop_sending.sender_state != QUICLY_SENDER_STATE_ACKED)
            sched_stream_control(stream);
    }

    return 0;
}

static int on_ack_stream_id_blocked(quicly_conn_t *conn, int acked, quicly_ack_t *ack)
{
    if (!acked && conn->egress.stream_id_blocked_state == QUICLY_SENDER_STATE_UNACKED && stream_id_blocked(conn, 0)) {
        conn->egress.stream_id_blocked_state = QUICLY_SENDER_STATE_SEND;
    } else {
        conn->egress.stream_id_blocked_state = QUICLY_SENDER_STATE_NONE;
    }

    return 0;
}

int64_t quicly_get_first_timeout(quicly_conn_t *conn)
{
    if (conn->super.state == QUICLY_STATE_DRAINING)
        return INT64_MAX;

    if (1 /* CWND is not full (TODO) */) {
        if (conn->crypto.pending_flows != 0 || conn->egress.send_handshake_done ||
            quicly_linklist_is_linked(&conn->pending_link.control) ||
            quicly_linklist_is_linked(&conn->pending_link.stream_fin_only) ||
            quicly_linklist_is_linked(&conn->pending_link.stream_with_payload))
            return 0;
    }

    int64_t at = conn->egress.loss.alarm_at;

#define CHECK_SPACE(label, egress_label)                                                                                           \
    if (conn->label != NULL && conn->label->super.send_ack_at < at && conn->label->cipher.egress_label.aead != NULL)               \
    at = conn->label->super.send_ack_at
    CHECK_SPACE(initial, egress);
    CHECK_SPACE(handshake, egress);
    CHECK_SPACE(application, egress_1rtt);
#undef CHECK_SPACE

    return at;
}

struct st_quicly_send_context_t {
    struct {
        struct st_quicly_cipher_context_t *cipher;
        int first_byte;
    } current;
    struct {
        quicly_datagram_t *packet;
        struct st_quicly_cipher_context_t *cipher;
        uint8_t *first_byte_at;
    } target;
    int64_t now;
    quicly_datagram_t **packets;
    size_t max_packets;
    size_t num_packets;
    uint8_t *dst;
    uint8_t *dst_end;
    uint8_t *dst_encrypt_from;
};

static int commit_send_packet(quicly_conn_t *conn, struct st_quicly_send_context_t *s, int coalesced)
{
    assert(s->target.cipher->aead != NULL);

    if (!coalesced && s->target.packet->data.base[0] == QUICLY_PACKET_TYPE_INITIAL &&
        conn->super.state == QUICLY_STATE_FIRSTFLIGHT) {
        const size_t max_size = 1264; /* max UDP packet size excluding aead tag */
        assert(quicly_is_client(conn));
        assert(s->dst - s->target.packet->data.base <= max_size);
        memset(s->dst, 0, s->target.packet->data.base + max_size - s->dst);
        s->dst = s->target.packet->data.base + max_size;
    }

    if ((*s->target.first_byte_at & 0x80) != 0) {
        uint16_t length = s->dst - s->dst_encrypt_from + s->target.cipher->aead->algo->tag_size + 4;
        length |= 0x4000;
        quicly_encode16(s->dst_encrypt_from - 6, length);
    }
    quicly_encode32(s->dst_encrypt_from - 4, (uint32_t)conn->egress.packet_number | 0xc0000000);

    s->dst = s->dst_encrypt_from + ptls_aead_encrypt(s->target.cipher->aead, s->dst_encrypt_from, s->dst_encrypt_from,
                                                     s->dst - s->dst_encrypt_from, conn->egress.packet_number,
                                                     s->target.first_byte_at, s->dst_encrypt_from - s->target.first_byte_at);

    ptls_cipher_init(s->target.cipher->pne, s->dst_encrypt_from);
    ptls_cipher_encrypt(s->target.cipher->pne, s->dst_encrypt_from - 4, s->dst_encrypt_from - 4, 4);

    s->target.packet->data.len = s->dst - s->target.packet->data.base;
    assert(s->target.packet->data.len <= conn->super.ctx->max_packet_size);

    ++conn->egress.packet_number;

    if (!coalesced) {
        s->packets[s->num_packets++] = s->target.packet;
        s->target.packet = NULL;
        s->target.cipher = NULL;
        s->target.first_byte_at = NULL;
    }

    return 0;
}

static inline uint8_t *emit_cid(uint8_t *dst, const quicly_cid_t *cid)
{
    if (cid->len != 0) {
        memcpy(dst, cid->cid, cid->len);
        dst += cid->len;
    }
    return dst;
}

static int prepare_packet(quicly_conn_t *conn, struct st_quicly_send_context_t *s, size_t min_space)
{
    int coalescible, ret;

    assert(s->current.first_byte != -1);

    /* allocate and setup the new packet if necessary */
    if (s->dst_end - s->dst < min_space || s->target.first_byte_at == NULL) {
        coalescible = 0;
    } else if (*s->target.first_byte_at != s->current.first_byte) {
        coalescible = (*s->target.first_byte_at & 0x80) != 0;
    } else if (s->dst_end - s->dst < min_space) {
        coalescible = 0;
    } else {
        /* use the existing packet */
        return 0;
    }

    /* commit at the same time determining if we will coalesce the packets */
    if (s->target.packet != NULL) {
        if (coalescible) {
            size_t overhead = s->target.cipher->aead->algo->tag_size;
            if ((s->current.first_byte & 0x80) != 0) {
                overhead = 1 + 4 + 1 + conn->super.peer.cid.len + conn->super.host.cid.len + 2 + 4;
            } else {
                overhead = 1 + conn->super.peer.cid.len + 4;
            }
            overhead += s->current.cipher->aead->algo->tag_size;
            if (overhead + min_space > s->dst_end - s->dst)
                coalescible = 0;
        }
        if ((ret = commit_send_packet(conn, s, coalescible)) != 0)
            return ret;
    } else {
        coalescible = 0;
    }

    /* allocate packet */
    if (coalescible) {
        s->target.cipher = s->current.cipher;
    } else {
        if (s->num_packets >= s->max_packets)
            return QUICLY_ERROR_SENDBUF_FULL;
        if ((s->target.packet =
                 conn->super.ctx->alloc_packet(conn->super.ctx, conn->super.peer.salen, conn->super.ctx->max_packet_size)) == NULL)
            return PTLS_ERROR_NO_MEMORY;
        s->target.packet->salen = conn->super.peer.salen;
        memcpy(&s->target.packet->sa, conn->super.peer.sa, conn->super.peer.salen);
        s->target.cipher = s->current.cipher;
        s->dst = s->target.packet->data.base;
        s->dst_end = s->target.packet->data.base + conn->super.ctx->max_packet_size;
    }

    /* emit header */
    s->target.first_byte_at = s->dst;
    *s->dst++ = s->current.first_byte;
    if ((s->current.first_byte & 0x80) != 0) {
        s->dst = quicly_encode32(s->dst, conn->super.version);
        *s->dst++ = (encode_cid_length(conn->super.peer.cid.len) << 4) | encode_cid_length(conn->super.host.cid.len);
        s->dst = emit_cid(s->dst, &conn->super.peer.cid);
        s->dst = emit_cid(s->dst, &conn->super.host.cid);
        /* payload length is filled laterwards */
        *s->dst++ = 0;
        *s->dst++ = 0;
    } else {
        s->dst = emit_cid(s->dst, &conn->super.peer.cid);
    }
    s->dst += 4; /* space for PN bits, filled in at commit time */
    s->dst_encrypt_from = s->dst;
    assert(s->target.cipher->aead != NULL);
    s->dst_end -= s->target.cipher->aead->algo->tag_size;
    assert(s->dst < s->dst_end);

    return 0;
}

static int prepare_acked_packet(quicly_conn_t *conn, struct st_quicly_send_context_t *s, size_t min_space, quicly_ack_t **ack,
                                quicly_ack_cb ack_cb)
{
    int ret;

    if ((ret = prepare_packet(conn, s, min_space)) != 0)
        return ret;
    if ((*ack = quicly_acks_allocate(&conn->egress.acks, conn->egress.packet_number, s->now, ack_cb)) == NULL)
        return PTLS_ERROR_NO_MEMORY;

    return ret;
}

static int send_ack(quicly_conn_t *conn, struct st_quicly_pn_space_t *space, struct st_quicly_send_context_t *s)
{
    size_t range_index;
    int ret;

    if (space->ack_queue.num_ranges == 0)
        return 0;

    range_index = space->ack_queue.num_ranges - 1;
    do {
        if ((ret = prepare_packet(conn, s, QUICLY_ACK_FRAME_CAPACITY)) != 0)
            break;
        s->dst = quicly_encode_ack_frame(s->dst, s->dst_end, &space->ack_queue, &range_index);
    } while (range_index != SIZE_MAX);

    quicly_ranges_clear(&space->ack_queue);
    space->send_ack_at = INT64_MAX;
    return ret;
}

static int prepare_stream_state_sender(quicly_stream_t *stream, quicly_sender_state_t *sender, struct st_quicly_send_context_t *s,
                                       size_t min_space, quicly_ack_cb ack_cb)
{
    quicly_ack_t *ack;
    int ret;

    if ((ret = prepare_acked_packet(stream->conn, s, min_space, &ack, ack_cb)) != 0)
        return ret;
    ack->data.stream_state_sender.stream_id = stream->stream_id;
    *sender = QUICLY_SENDER_STATE_UNACKED;

    return 0;
}

static int send_stream_control_frames(quicly_stream_t *stream, struct st_quicly_send_context_t *s)
{
    int ret;

    /* send STOP_SENDING if necessray */
    if (stream->_send_aux.stop_sending.sender_state == QUICLY_SENDER_STATE_SEND) {
        if ((ret = prepare_stream_state_sender(stream, &stream->_send_aux.stop_sending.sender_state, s,
                                               QUICLY_STOP_SENDING_FRAME_CAPACITY, on_ack_stop_sending)) != 0)
            return ret;
        s->dst = quicly_encode_stop_sending_frame(s->dst, stream->stream_id, stream->_send_aux.stop_sending.reason);
    }

    /* send MAX_STREAM_DATA if necessary */
    if (should_update_max_stream_data(stream)) {
        uint64_t new_value = stream->recvbuf.data_off + stream->_recv_aux.window;
        quicly_ack_t *ack;
        /* prepare */
        if ((ret = prepare_acked_packet(stream->conn, s, QUICLY_MAX_STREAM_DATA_FRAME_CAPACITY, &ack, on_ack_max_stream_data)) != 0)
            return ret;
        /* send */
        s->dst = quicly_encode_max_stream_data_frame(s->dst, stream->stream_id, new_value);
        /* register ack */
        ack->data.max_stream_data.stream_id = stream->stream_id;
        quicly_maxsender_record(&stream->_send_aux.max_stream_data_sender, new_value, &ack->data.max_stream_data.args);
    }

    /* send RST_STREAM if necessary */
    if (stream->_send_aux.rst.sender_state == QUICLY_SENDER_STATE_SEND) {
        if ((ret = prepare_stream_state_sender(stream, &stream->_send_aux.rst.sender_state, s, QUICLY_RST_FRAME_CAPACITY,
                                               on_ack_rst_stream)) != 0)
            return ret;
        s->dst =
            quicly_encode_rst_stream_frame(s->dst, stream->stream_id, stream->_send_aux.rst.reason, stream->_send_aux.max_sent);
    }

    return 0;
}

static int send_stream_frame(quicly_stream_t *stream, struct st_quicly_send_context_t *s, quicly_sendbuf_dataiter_t *iter,
                             size_t max_bytes)
{
    quicly_ack_t *ack;
    size_t copysize;
    int ret;

    if ((ret = prepare_acked_packet(stream->conn, s, QUICLY_STREAM_FRAME_CAPACITY, &ack, on_ack_stream)) != 0)
        return ret;

    copysize = max_bytes - (iter->stream_off + max_bytes > stream->sendbuf.eos);
    if (stream_is_handshake_flow(stream->stream_id, 3)) {
        s->dst = quicly_encode_crypto_hs_frame_header(s->dst, s->dst_end, iter->stream_off, &copysize);
    } else {
        s->dst = quicly_encode_stream_frame_header(s->dst, s->dst_end, stream->stream_id,
                                                   iter->stream_off + copysize >= stream->sendbuf.eos, iter->stream_off, &copysize);
    }

    DEBUG_LOG(stream->conn, stream->stream_id, "sending; off=%" PRIu64 ",len=%zu", iter->stream_off, copysize);

    /* adjust remaining send window */
    if (stream->_send_aux.max_sent < iter->stream_off + copysize) {
        if (!stream_is_handshake_flow(stream->stream_id, 3)) {
            uint64_t delta = iter->stream_off + copysize - stream->_send_aux.max_sent;
            assert(stream->conn->egress.max_data.sent + delta <= stream->conn->egress.max_data.permitted);
            stream->conn->egress.max_data.sent += delta;
        }
        stream->_send_aux.max_sent = iter->stream_off + copysize;
        if (stream->_send_aux.max_sent == stream->sendbuf.eos)
            ++stream->_send_aux.max_sent;
    }

    /* send */
    quicly_sendbuf_emit(&stream->sendbuf, iter, copysize, s->dst, &ack->data.stream.args);
    s->dst += copysize;

    ack->data.stream.stream_id = stream->stream_id;

    return 0;
}

static int send_stream_data(quicly_stream_t *stream, struct st_quicly_send_context_t *s)
{
    quicly_sendbuf_dataiter_t iter;
    uint64_t max_stream_data;
    size_t i;
    int ret = 0;

    /* determine the maximum offset than can be sent */
    if (stream->_send_aux.max_sent >= stream->sendbuf.eos) {
        max_stream_data = stream->sendbuf.eos + 1;
    } else {
        uint64_t delta = stream->_send_aux.max_stream_data - stream->_send_aux.max_sent;
        if (!stream_is_handshake_flow(stream->stream_id, 3) &&
            stream->conn->egress.max_data.permitted - stream->conn->egress.max_data.sent < delta)
            delta = (uint64_t)(stream->conn->egress.max_data.permitted - stream->conn->egress.max_data.sent);
        max_stream_data = stream->_send_aux.max_sent + delta;
        if (max_stream_data == stream->sendbuf.eos)
            ++max_stream_data;
    }

    /* emit packets in the pending ranges */
    quicly_sendbuf_init_dataiter(&stream->sendbuf, &iter);
    for (i = 0; i != stream->sendbuf.pending.num_ranges; ++i) {
        uint64_t start = stream->sendbuf.pending.ranges[i].start, end = stream->sendbuf.pending.ranges[i].end;
        if (max_stream_data <= start)
            goto ShrinkRanges;
        if (max_stream_data < end)
            end = max_stream_data;

        if (iter.stream_off != start) {
            assert(iter.stream_off <= start);
            quicly_sendbuf_advance_dataiter(&iter, start - iter.stream_off);
        }
        /* when end == eos, iter.stream_off becomes end+1 after calling send_steram_frame; hence `<` is used */
        while (iter.stream_off < end) {
            if ((ret = send_stream_frame(stream, s, &iter, end - iter.stream_off)) != 0) {
                if (ret == QUICLY_ERROR_SENDBUF_FULL)
                    goto ShrinkToIter;
                return ret;
            }
        }

        if (iter.stream_off < stream->sendbuf.pending.ranges[i].end)
            goto ShrinkToIter;
    }

    quicly_ranges_clear(&stream->sendbuf.pending);
    return 0;

ShrinkToIter:
    stream->sendbuf.pending.ranges[i].start = iter.stream_off;
ShrinkRanges:
    quicly_ranges_shrink(&stream->sendbuf.pending, 0, i);
    return ret;
}

static inline int ack_is_handshake_flow(quicly_ack_t *ack, size_t epoch)
{
    return ack->acked == on_ack_stream && ack->data.stream.stream_id == UINT64_MAX - epoch;
}

int retire_acks(quicly_conn_t *conn, size_t count, size_t epoch)
{
    quicly_acks_iter_t iter;
    quicly_ack_t *ack;
    uint64_t pn;
    int ret;

    assert(count != 0);

    quicly_acks_init_iter(&conn->egress.acks, &iter);
    ack = quicly_acks_get(&iter);

    do {
        if ((pn = ack->packet_number) == UINT64_MAX)
            break;
        do {
            int skip = 0;
            if (epoch != SIZE_MAX) {
                if (ack_is_handshake_flow(ack, epoch)) {
                    skip = 0;
                } else if (epoch == 1 &&
                           (ack->acked == on_ack_stream && !stream_is_handshake_flow(ack->data.stream.stream_id, 3))) {
                    /* NACK all application data upon 0-RTT denial */
                    skip = 0;
                } else {
                    skip = 1;
                }
            }
            if (!skip) {
                if ((ret = ack->acked(conn, 0, ack)) != 0)
                    return ret;
                quicly_acks_release(&conn->egress.acks, &iter);
            }
            quicly_acks_next(&iter);
        } while ((ack = quicly_acks_get(&iter))->packet_number == pn);
    } while (--count != 0);

    return 0;
}

static int do_detect_loss(quicly_loss_t *ld, int64_t now, uint64_t largest_acked, uint32_t delay_until_lost, int64_t *loss_time)
{
    quicly_conn_t *conn = (void *)((char *)ld - offsetof(quicly_conn_t, egress.loss));
    quicly_acks_iter_t iter;
    quicly_ack_t *ack;
    int64_t sent_before = now - delay_until_lost;
    uint64_t logged_pn = UINT64_MAX;
    int ret;

    quicly_acks_init_iter(&conn->egress.acks, &iter);

    /* handle loss */
    while ((ack = quicly_acks_get(&iter))->sent_at <= sent_before) {
        if (ack->packet_number != logged_pn) {
            logged_pn = ack->packet_number;
            DEBUG_LOG(conn, 0, "RTO; packet-number: %" PRIu64, logged_pn);
        }
        if ((ret = ack->acked(conn, 0, ack)) != 0)
            return ret;
        quicly_acks_release(&conn->egress.acks, &iter);
        quicly_acks_next(&iter);
    }

    /* schedule next alarm */
    *loss_time = ack->sent_at == INT64_MAX ? INT64_MAX : ack->sent_at + delay_until_lost;

    return 0;
}

static int send_stream_frames(quicly_conn_t *conn, struct st_quicly_send_context_t *s)
{
    int ret = 0;

    /* fin-only STREAM frames */
    while (s->num_packets != s->max_packets && quicly_linklist_is_linked(&conn->pending_link.stream_fin_only)) {
        quicly_stream_t *stream =
            (void *)((char *)conn->pending_link.stream_fin_only.next - offsetof(quicly_stream_t, _send_aux.pending_link.stream));
        if ((ret = send_stream_data(stream, s)) != 0)
            goto Exit;
        resched_stream_data(stream);
    }
    /* STREAM frames with payload */
    while (s->num_packets != s->max_packets && quicly_linklist_is_linked(&conn->pending_link.stream_with_payload) &&
           conn->egress.max_data.sent < conn->egress.max_data.permitted) {
        quicly_stream_t *stream = (void *)((char *)conn->pending_link.stream_with_payload.next -
                                           offsetof(quicly_stream_t, _send_aux.pending_link.stream));
        if ((ret = send_stream_data(stream, s)) != 0)
            goto Exit;
        resched_stream_data(stream);
    }

Exit:
    return 0;
}

quicly_datagram_t *quicly_send_version_negotiation(quicly_context_t *ctx, struct sockaddr *sa, socklen_t salen,
                                                   ptls_iovec_t dest_cid, ptls_iovec_t src_cid)
{
    quicly_datagram_t *packet;
    uint8_t *dst;

    if ((packet = ctx->alloc_packet(ctx, salen, ctx->max_packet_size)) == NULL)
        return NULL;
    packet->salen = salen;
    memcpy(&packet->sa, sa, salen);
    dst = packet->data.base;

    /* type_flags */
    ctx->tls.random_bytes(dst, 1);
    *dst |= 0x80;
    ++dst;
    /* version */
    dst = quicly_encode32(dst, 0);
    /* connection-id */
    *dst++ = (encode_cid_length(dest_cid.len) << 4) | encode_cid_length(src_cid.len);
    if (dest_cid.len != 0) {
        memcpy(dst, dest_cid.base, dest_cid.len);
        dst += dest_cid.len;
    }
    if (src_cid.len != 0) {
        memcpy(dst, src_cid.base, src_cid.len);
        dst += src_cid.len;
    }
    /* supported_versions */
    dst = quicly_encode32(dst, QUICLY_PROTOCOL_VERSION);

    packet->data.len = dst - packet->data.base;

    return packet;
}

static int send_handshake_flow(quicly_conn_t *conn, size_t epoch, struct st_quicly_send_context_t *s)
{
    struct st_quicly_pn_space_t *ack_space = NULL;
    int ret = 0;

    switch (epoch) {
    case 0:
        if (conn->initial == NULL || (s->current.cipher = &conn->initial->cipher.egress)->aead == NULL)
            return 0;
        s->current.first_byte = QUICLY_PACKET_TYPE_INITIAL;
        ack_space = &conn->initial->super;
        break;
    case 1:
        if (conn->application == NULL || (s->current.cipher = &conn->application->cipher.egress_0rtt)->aead == NULL)
            return 0;
        s->current.first_byte = QUICLY_PACKET_TYPE_0RTT_PROTECTED;
        break;
    case 2:
        if (conn->handshake == NULL || (s->current.cipher = &conn->handshake->cipher.egress)->aead == NULL)
            return 0;
        s->current.first_byte = QUICLY_PACKET_TYPE_HANDSHAKE;
        ack_space = &conn->handshake->super;
        break;
    default:
        assert(!"logic flaw");
        return 0;
    }

    /* send ACK */
    if (ack_space != NULL && ack_space->send_ack_at <= s->now)
        if ((ret = send_ack(conn, ack_space, s)) != 0)
            goto Exit;

    /* send data */
    if ((conn->crypto.pending_flows & (uint8_t)(1 << epoch)) != 0) {
        quicly_stream_t *stream = quicly_get_stream(conn, UINT64_MAX - epoch);
        assert(stream != NULL);
        if ((ret = send_stream_data(stream, s)) != 0)
            goto Exit;
        resched_stream_data(stream);
    }

Exit:
    return ret;
}

static int update_traffic_key_cb(ptls_update_traffic_key_t *self, ptls_t *_tls, int is_enc, size_t epoch, const void *secret)
{
    quicly_conn_t *conn = *ptls_get_data_ptr(_tls);
    ptls_cipher_suite_t *cipher = ptls_get_cipher(conn->crypto.tls);
    struct st_quicly_cipher_context_t *cipher_slot;
    int ret;

    DEBUG_LOG(conn, 0, "%s: is_enc=%d,epoch=%zu", __FUNCTION__, is_enc, epoch);

    switch (epoch) {
    case 1: /* 0-RTT */
        assert(is_enc == quicly_is_client(conn));
        if (conn->application == NULL && (ret = setup_application_space_and_flow(conn, 1)) != 0)
            return ret;
        cipher_slot = is_enc ? &conn->application->cipher.egress_0rtt : &conn->application->cipher.ingress[0];
        break;
    case 2: /* handshake */
        if (is_enc && conn->application != NULL && quicly_is_client(conn) &&
            !conn->crypto.handshake_properties.client.early_data_accepted_by_peer) {
            assert(conn->application->cipher.egress_0rtt.aead != NULL);
            dispose_cipher(&conn->application->cipher.egress_0rtt);
            conn->application->cipher.egress_0rtt = (struct st_quicly_cipher_context_t){NULL};
            retire_acks(conn, SIZE_MAX, 1);
        }
        if (conn->handshake == NULL && (ret = setup_handshake_space_and_flow(conn, 2)) != 0)
            return ret;
        cipher_slot = is_enc ? &conn->handshake->cipher.egress : &conn->handshake->cipher.ingress;
        break;
    case 3: /* 1-RTT */
        if (is_enc) {
            apply_peer_transport_params(conn);
        } else {
            assert(conn->initial == NULL);
            if (quicly_is_client(conn)) {
                assert(conn->handshake != NULL && conn->handshake->cipher.ingress.aead != NULL);
                dispose_cipher(&conn->handshake->cipher.ingress);
                conn->handshake->cipher.ingress = (struct st_quicly_cipher_context_t){NULL};
            } else {
                free_handshake_space(&conn->handshake);
                destroy_handshake_flow(conn, 2);
                conn->egress.send_handshake_done = 1;
            }
        }
        if (conn->application == NULL && (ret = setup_application_space_and_flow(conn, 0)) != 0)
            return ret;
        cipher_slot = is_enc ? &conn->application->cipher.egress_1rtt : &conn->application->cipher.ingress[1];
        break;
    default:
        assert(!"logic flaw");
        break;
    }

    return setup_cipher(cipher_slot, cipher->aead, cipher->hash, is_enc, secret);
}

int quicly_send(quicly_conn_t *conn, quicly_datagram_t **packets, size_t *num_packets)
{
    struct st_quicly_send_context_t s = {
        {NULL, -1}, {NULL, NULL, NULL}, conn->super.ctx->now(conn->super.ctx), packets, *num_packets};
    int ret;

    switch (quicly_get_state(conn)) {
    case QUICLY_STATE_SEND_RETRY:
        assert(!"TODO");
        return 0;
    case QUICLY_STATE_DRAINING:
        *num_packets = 0;
        return QUICLY_ERROR_CONNECTION_CLOSED;
    default:
        break;
    }

    /* handle timeouts */
    if (conn->egress.loss.alarm_at <= s.now) {
        size_t min_packets_to_send;
        if ((ret = quicly_loss_on_alarm(&conn->egress.loss, s.now, conn->egress.packet_number - 1, do_detect_loss,
                                        &min_packets_to_send)) != 0)
            goto Exit;
        if (min_packets_to_send != 0) {
            /* better way to notify the app that we want to send some packets outside the congestion window? */
            assert(min_packets_to_send <= s.max_packets);
            s.max_packets = min_packets_to_send;
            if ((ret = retire_acks(conn, min_packets_to_send, SIZE_MAX)) != 0)
                goto Exit;
        }
    }

<<<<<<< HEAD
    { /* send handshake flows */
        size_t epoch;
        for (epoch = 0; epoch <= 2; ++epoch)
            if ((ret = send_handshake_flow(conn, epoch, &s)) != 0)
                goto Exit;
    }

    /* send encrypted frames */
    if (conn->application != NULL) {
        if ((s.current.cipher = &conn->application->cipher.egress_1rtt)->aead != NULL) {
            s.current.first_byte = 0x32; /* 1rtt,has-connection-id,key-phase=0,packet-number-size=4 */
            /* acks */
            if (conn->application->super.send_ack_at <= s.now) {
                if ((ret = send_ack(conn, &conn->application->super, &s)) != 0)
                    goto Exit;
            }
            /* handshake_done */
            if (conn->egress.send_handshake_done) {
=======
    /* send cleartext frames */
    switch (quicly_get_state(conn)) {
    case QUICLY_STATE_SEND_RETRY:
        assert(!quicly_is_client(conn));
        s.current.first_byte = QUICLY_PACKET_TYPE_RETRY;
        break;
    case QUICLY_STATE_FIRSTFLIGHT:
        assert(quicly_is_client(conn));
        s.current.first_byte = QUICLY_PACKET_TYPE_INITIAL;
        break;
    default:
        s.current.first_byte = QUICLY_PACKET_TYPE_HANDSHAKE;
        if (conn->egress.send_ack_at <= s.now && quicly_get_state(conn) != QUICLY_STATE_1RTT_ENCRYPTED) {
            if ((ret = send_ack(conn, &s)) != 0)
                goto Exit;
        }
        break;
    }

    /* respond to all pending received PATH_CHALLENGE frames */
    if (conn->egress.path_challenge.head != NULL) {
        do {
            struct st_quicly_pending_path_challenge_t *c = conn->egress.path_challenge.head;
            if ((ret = prepare_packet(conn, &s, QUICLY_PATH_CHALLENGE_FRAME_CAPACITY)) != 0)
                goto Exit;
            s.dst = quicly_encode_path_challenge_frame(s.dst, c->is_response, c->data);
            conn->egress.path_challenge.head = c->next;
            free(c);
        } while (conn->egress.path_challenge.head != NULL);
        conn->egress.path_challenge.tail_ref = &conn->egress.path_challenge.head;
    }

    /* process crypto stream */
    if (conn->crypto.pending_control || conn->crypto.pending_data) {
        if (conn->crypto.pending_control) {
            if ((ret = send_stream_control_frames(&conn->crypto.stream, &s)) != 0)
                goto Exit;
            conn->crypto.pending_control = 0;
        }
        if (conn->crypto.pending_data) {
            if ((ret = send_stream_data(&conn->crypto.stream, &s)) != 0)
                goto Exit;
            conn->crypto.pending_data = 0;
        }
    }

    /* send 0RTT packets if 0RTT key is available */
    if (conn->egress.pp.early_data.aead != NULL) {
        assert(conn->egress.pp.one_rtt[0].aead == NULL);
        s.current.cipher = &conn->egress.pp.early_data;
        s.current.first_byte = QUICLY_PACKET_TYPE_0RTT_PROTECTED;
        if ((ret = send_stream_frames(conn, &s)) != 0)
            goto Exit;
    }

    /* send 1RTT-encrypted packets */
    if (quicly_get_state(conn) == QUICLY_STATE_1RTT_ENCRYPTED) {
        assert(conn->egress.pp.early_data.aead == NULL);
        s.current.cipher = &conn->egress.pp.one_rtt[0];
        s.current.first_byte = 0x30; /* short header, key-phase=0 */
	/* send ack frame */
        if (conn->egress.send_ack_at <= s.now) {
            if ((ret = send_ack(conn, &s)) != 0)
                goto Exit;
        }
        /* send max_stream_id frame (TODO uni) */
        uint64_t max_stream_id;
        if ((max_stream_id = quicly_maxsender_should_update_stream_id(
                 &conn->ingress.max_stream_id_bidi, conn->super.peer.next_stream_id_bidi, conn->super.peer.num_streams,
                 conn->super.ctx->max_streams_bidi, 768)) != 0) {
            quicly_ack_t *ack;
            if ((ret = prepare_acked_packet(conn, &s, QUICLY_MAX_STREAM_ID_FRAME_CAPACITY, &ack, on_ack_max_stream_id_bidi)) != 0)
                goto Exit;
            s.dst = quicly_encode_max_stream_id_frame(s.dst, max_stream_id);
            quicly_maxsender_record(&conn->ingress.max_stream_id_bidi, max_stream_id, &ack->data.max_stream_id.args);
        }
        /* send connection-level flow control frame */
        if (quicly_maxsender_should_update(&conn->ingress.max_data.sender, conn->ingress.max_data.bytes_consumed,
                                           conn->super.ctx->initial_max_data, 512)) {
            quicly_ack_t *ack;
            if ((ret = prepare_acked_packet(conn, &s, QUICLY_MAX_DATA_FRAME_CAPACITY, &ack, on_ack_max_data)) != 0)
                goto Exit;
            uint64_t new_value = conn->ingress.max_data.bytes_consumed + conn->super.ctx->initial_max_data;
            s.dst = quicly_encode_max_data_frame(s.dst, new_value);
            quicly_maxsender_record(&conn->ingress.max_data.sender, new_value, &ack->data.max_data.args);
        }
        /* send stream_id_blocked frame (TODO uni) */
        if (conn->egress.stream_id_blocked_state == QUICLY_SENDER_STATE_SEND) {
            if (stream_id_blocked(conn, 0)) {
>>>>>>> bac95138
                quicly_ack_t *ack;
                if ((ret = prepare_acked_packet(conn, &s, 1, &ack, on_ack_handshake_done)) != 0)
                    goto Exit;
                *s.dst++ = QUICLY_FRAME_TYPE_HANDSHAKE_DONE;
                conn->egress.send_handshake_done = 0;
            }
            /* path-challenge */
            if (conn->egress.path_challenge.head != NULL) {
                do {
                    struct st_quicly_pending_path_challenge_t *c = conn->egress.path_challenge.head;
                    if ((ret = prepare_packet(conn, &s, QUICLY_PATH_CHALLENGE_FRAME_CAPACITY)) != 0)
                        goto Exit;
                    s.dst = quicly_encode_path_challenge_frame(s.dst, c->is_response, c->data);
                    conn->egress.path_challenge.head = c->next;
                    free(c);
                } while (conn->egress.path_challenge.head != NULL);
                conn->egress.path_challenge.tail_ref = &conn->egress.path_challenge.head;
            }
            /* max_stream_id (TODO uni) */
            uint64_t max_stream_id;
            if ((max_stream_id = quicly_maxsender_should_update_stream_id(
                     &conn->ingress.max_stream_id_bidi, conn->super.peer.next_stream_id_bidi, conn->super.peer.num_streams,
                     conn->super.ctx->max_streams_bidi, 768)) != 0) {
                quicly_ack_t *ack;
                if ((ret = prepare_acked_packet(conn, &s, QUICLY_MAX_STREAM_ID_FRAME_CAPACITY, &ack, on_ack_max_stream_id_bidi)) !=
                    0)
                    goto Exit;
                s.dst = quicly_encode_max_stream_id_frame(s.dst, max_stream_id);
                quicly_maxsender_record(&conn->ingress.max_stream_id_bidi, max_stream_id, &ack->data.max_stream_id.args);
            }
            /* max_data */
            if (quicly_maxsender_should_update(&conn->ingress.max_data.sender, conn->ingress.max_data.bytes_consumed,
                                               conn->super.ctx->initial_max_data, 512)) {
                quicly_ack_t *ack;
                if ((ret = prepare_acked_packet(conn, &s, QUICLY_MAX_DATA_FRAME_CAPACITY, &ack, on_ack_max_data)) != 0)
                    goto Exit;
                uint64_t new_value = conn->ingress.max_data.bytes_consumed + conn->super.ctx->initial_max_data;
                s.dst = quicly_encode_max_data_frame(s.dst, new_value);
                quicly_maxsender_record(&conn->ingress.max_data.sender, new_value, &ack->data.max_data.args);
            }
            /* stream_id_blocked (TODO uni) */
            if (conn->egress.stream_id_blocked_state == QUICLY_SENDER_STATE_SEND) {
                if (stream_id_blocked(conn, 0)) {
                    quicly_ack_t *ack;
                    if ((ret = prepare_acked_packet(conn, &s, QUICLY_STREAM_ID_BLOCKED_FRAME_CAPACITY, &ack,
                                                    on_ack_stream_id_blocked)) != 0)
                        goto Exit;
                    s.dst = quicly_encode_stream_id_blocked_frame(s.dst, conn->egress.max_stream_id_bidi);
                    conn->egress.stream_id_blocked_state = QUICLY_SENDER_STATE_UNACKED;
                } else {
                    conn->egress.stream_id_blocked_state = QUICLY_SENDER_STATE_NONE;
                }
            }
        } else if ((s.current.cipher = &conn->application->cipher.egress_0rtt)->aead != NULL) {
            s.current.first_byte = QUICLY_PACKET_TYPE_0RTT_PROTECTED;
        } else {
            s.current.cipher = NULL;
        }
<<<<<<< HEAD
        if (s.current.cipher != NULL) {
            /* stream-level control frames */
            while (s.num_packets != s.max_packets && quicly_linklist_is_linked(&conn->pending_link.control)) {
                quicly_stream_t *stream =
                    (void *)((char *)conn->pending_link.control.next - offsetof(quicly_stream_t, _send_aux.pending_link.control));
                if ((ret = send_stream_control_frames(stream, &s)) != 0)
                    goto Exit;
                quicly_linklist_unlink(&stream->_send_aux.pending_link.control);
            }
            /* send STREAM frames */
            if ((ret = send_stream_frames(conn, &s)) != 0)
=======
        /* send stream-level control frames */
        while (s.num_packets != s.max_packets && quicly_linklist_is_linked(&conn->pending_link.control)) {
            quicly_stream_t *stream =
                (void *)((char *)conn->pending_link.control.next - offsetof(quicly_stream_t, _send_aux.pending_link.control));
            if ((ret = send_stream_control_frames(stream, &s)) != 0)
                goto Exit;
            quicly_linklist_unlink(&stream->_send_aux.pending_link.control);
        }
        /* send STREAM frames */
        if ((ret = send_stream_frames(conn, &s)) != 0)
            goto Exit;
        /* piggyback an ack if a packet is under construction.
	 * TODO: This may cause a second packet to be emitted. Check for packet size before piggybacking ack.
	 */
        if (s.target.packet != NULL) {
            if ((ret = send_ack(conn, &s)) != 0)
>>>>>>> bac95138
                goto Exit;
            /* commit */
            if (s.target.packet != NULL) {
                if (conn->application->cipher.egress_1rtt.aead != NULL &&
                    (ret = send_ack(conn, &conn->application->super, &s)) != 0)
                    goto Exit;
            }
        }
    }

    if (s.target.packet != NULL)
        commit_send_packet(conn, &s, 0);

    quicly_loss_update_alarm(&conn->egress.loss, s.now, conn->egress.acks.head != NULL);

    ret = 0;
Exit:
    if (ret == QUICLY_ERROR_SENDBUF_FULL)
        ret = 0;
    if (ret == 0) {
        *num_packets = s.num_packets;
        if (s.current.first_byte == QUICLY_PACKET_TYPE_RETRY)
            ret = QUICLY_ERROR_CONNECTION_CLOSED;
    }
    return ret;
}

static int get_stream_or_open_if_new(quicly_conn_t *conn, uint64_t stream_id, quicly_stream_t **stream)
{
    int ret = 0;

    if ((*stream = quicly_get_stream(conn, stream_id)) != NULL)
        goto Exit;

    /* TODO implement */
    if (STREAM_IS_UNI(stream_id)) {
        ret = QUICLY_ERROR_INTERNAL;
        goto Exit;
    }

    if (STREAM_IS_CLIENT_INITIATED(stream_id) != quicly_is_client(conn) && conn->super.peer.next_stream_id_bidi <= stream_id) {
        /* open new streams upto given id */
        do {
            if ((*stream = open_stream(conn, conn->super.peer.next_stream_id_bidi)) == NULL) {
                ret = PTLS_ERROR_NO_MEMORY;
                goto Exit;
            }
            if ((ret = conn->super.ctx->on_stream_open(*stream)) != 0) {
                destroy_stream(*stream);
                *stream = NULL;
                goto Exit;
            }
            ++conn->super.peer.num_streams;
            conn->super.peer.next_stream_id_bidi += 4;
        } while (stream_id != (*stream)->stream_id);
    }

Exit:
    return ret;
}

static int handle_stream_frame(quicly_conn_t *conn, quicly_stream_frame_t *frame)
{
    quicly_stream_t *stream;
    int ret;

    if ((ret = get_stream_or_open_if_new(conn, frame->stream_id, &stream)) != 0 || stream == NULL)
        return ret;
    return apply_stream_frame(stream, frame);
}

static int handle_rst_stream_frame(quicly_conn_t *conn, quicly_rst_stream_frame_t *frame)
{
    quicly_stream_t *stream;
    uint64_t bytes_missing;
    int ret;

    if ((ret = get_stream_or_open_if_new(conn, frame->stream_id, &stream)) != 0 || stream == NULL)
        return ret;

    if ((ret = quicly_recvbuf_reset(&stream->recvbuf, frame->final_offset, &bytes_missing)) != 0)
        return ret;
    stream->_recv_aux.rst_reason = frame->app_error_code;
    conn->ingress.max_data.bytes_consumed += bytes_missing;

    if (quicly_stream_is_closable(stream))
        ret = stream->on_update(stream);

    return ret;
}

static int handle_ack_frame(quicly_conn_t *conn, size_t epoch, quicly_ack_frame_t *frame, int64_t now)
{
    quicly_acks_iter_t iter;
    uint64_t packet_number = frame->smallest_acknowledged;
    int64_t last_packet_sent_at = INT64_MAX;
    int ret;

    if (epoch == 1)
        return QUICLY_ERROR_PROTOCOL_VIOLATION;

    quicly_acks_init_iter(&conn->egress.acks, &iter);

    size_t gap_index = frame->num_gaps;
    while (1) {
        uint64_t block_length = frame->ack_block_lengths[gap_index];
        if (block_length != 0) {
            while (quicly_acks_get(&iter)->packet_number < packet_number)
                quicly_acks_next(&iter);
            do {
                quicly_ack_t *ack;
                while ((ack = quicly_acks_get(&iter))->packet_number == packet_number) {
                    if (epoch == 3 || ack_is_handshake_flow(ack, epoch)) {
                        last_packet_sent_at = ack->sent_at;
                        if ((ret = ack->acked(conn, 1, ack)) != 0)
                            return ret;
                        quicly_acks_release(&conn->egress.acks, &iter);
                    }
                    quicly_acks_next(&iter);
                }
                if (quicly_loss_on_packet_acked(&conn->egress.loss, packet_number)) {
                    /* FIXME notify CC that RTO has been verified */
                }
                ++packet_number;
            } while (--block_length != 0);
        }
        if (gap_index-- == 0)
            break;
        packet_number += frame->gaps[gap_index];
    }

    quicly_loss_on_ack_received(&conn->egress.loss, frame->largest_acknowledged,
                                last_packet_sent_at <= now && packet_number >= frame->largest_acknowledged
                                    ? (uint32_t)(now - last_packet_sent_at)
                                    : UINT32_MAX);
    quicly_loss_detect_loss(&conn->egress.loss, now, conn->egress.packet_number - 1, frame->largest_acknowledged, do_detect_loss);
    quicly_loss_update_alarm(&conn->egress.loss, now, conn->egress.acks.head != NULL);

    return 0;
}

static int handle_max_stream_data_frame(quicly_conn_t *conn, quicly_max_stream_data_frame_t *frame)
{
    quicly_stream_t *stream = quicly_get_stream(conn, frame->stream_id);

    if (stream == NULL)
        return 0;

    if (frame->max_stream_data < stream->_send_aux.max_stream_data)
        return 0;
    stream->_send_aux.max_stream_data = frame->max_stream_data;

    if (stream->_send_aux.rst.sender_state == QUICLY_SENDER_STATE_NONE)
        resched_stream_data(stream);

    return 0;
}

static int handle_stream_blocked_frame(quicly_conn_t *conn, quicly_stream_blocked_frame_t *frame)
{
    quicly_stream_t *stream;

    if ((stream = quicly_get_stream(conn, frame->stream_id)) != NULL)
        quicly_maxsender_reset(&stream->_send_aux.max_stream_data_sender, 0);

    return 0;
}

static int handle_max_stream_id_frame(quicly_conn_t *conn, quicly_max_stream_id_frame_t *frame)
{
    uint64_t *slot = STREAM_IS_UNI(frame->max_stream_id) ? &conn->egress.max_stream_id_uni : &conn->egress.max_stream_id_bidi;
    if (frame->max_stream_id < *slot)
        return 0;
    *slot = frame->max_stream_id;
    /* TODO notify the app? */
    return 0;
}

static int handle_path_challenge_frame(quicly_conn_t *conn, quicly_path_challenge_frame_t *frame)
{
    return schedule_path_challenge(conn, 1, frame->data);
}

static int handle_stop_sending_frame(quicly_conn_t *conn, quicly_stop_sending_frame_t *frame)
{
    quicly_stream_t *stream;
    int ret;

    if ((ret = get_stream_or_open_if_new(conn, frame->stream_id, &stream)) != 0 || stream == NULL)
        return ret;

    quicly_reset_stream(stream, QUICLY_RESET_STREAM_EGRESS, QUICLY_ERROR_TBD);
    return 0;
}

static int handle_max_data_frame(quicly_conn_t *conn, quicly_max_data_frame_t *frame)
{
    if (frame->max_data < conn->egress.max_data.permitted)
        return 0;
    conn->egress.max_data.permitted = frame->max_data;

    /* TODO schedule for delivery */
    return 0;
}

static int negotiate_using_version(quicly_conn_t *conn, uint32_t version)
{
    /* set selected version */
    conn->super.version = version;
    DEBUG_LOG(conn, 0, "switching version to %" PRIx32, version);

    { /* reschedule the Initial packet for immediate resend */
        quicly_acks_t *acks = &conn->egress.acks;
        quicly_acks_iter_t iter;
        quicly_acks_init_iter(acks, &iter);
        quicly_ack_t *ack = quicly_acks_get(&iter);
        int ret = ack->acked(conn, 0, ack);
        assert(ret == 0);
        quicly_acks_release(acks, &iter);
    }

    return 0;
}

static int handle_version_negotiation_packet(quicly_conn_t *conn, quicly_decoded_packet_t *packet)
{
#define CAN_SELECT(v) ((v) != conn->super.version && (v) == QUICLY_PROTOCOL_VERSION)

    const uint8_t *src = packet->octets.base + packet->encrypted_off, *end = packet->octets.base + packet->octets.len;

    if (src == end || (end - src) % 4 != 0)
        return QUICLY_ERROR_PROTOCOL_VIOLATION;
    while (src != end) {
        uint32_t supported_version = quicly_decode32(&src);
        if (CAN_SELECT(supported_version))
            return negotiate_using_version(conn, supported_version);
    }
    return QUICLY_ERROR_VERSION_NEGOTIATION_FAILURE;

#undef CAN_SELECT
}

<<<<<<< HEAD
static int handle_payload(quicly_conn_t *conn, size_t epoch, int64_t now, const uint8_t *src, size_t _len, int *is_ack_only)
{
    const uint8_t *end = src + _len;
    int ret = 0;

    *is_ack_only = 1;

    do {
        uint8_t type_flags = *src++;
        switch (type_flags) {
        case QUICLY_FRAME_TYPE_PADDING:
            break;
        case QUICLY_FRAME_TYPE_CONNECTION_CLOSE:
        case QUICLY_FRAME_TYPE_APPLICATION_CLOSE: {
            quicly_close_frame_t frame;
            if ((ret = quicly_decode_close_frame(&src, end, &frame)) != 0)
                goto Exit;
            conn->super.state = QUICLY_STATE_DRAINING;
            if (conn->super.ctx->on_conn_close != NULL)
                conn->super.ctx->on_conn_close(conn, type_flags, frame.error_code, (const char *)frame.reason_phrase.base,
                                               frame.reason_phrase.len);
        } break;
        case QUICLY_FRAME_TYPE_ACK: {
            quicly_ack_frame_t frame;
            if ((ret = quicly_decode_ack_frame(&src, end, &frame)) != 0)
                goto Exit;
            if ((ret = handle_ack_frame(conn, epoch, &frame, now)) != 0)
                goto Exit;
        } break;
        case QUICLY_FRAME_TYPE_CRYPTO_HS: {
            quicly_stream_frame_t frame;
            if ((ret = quicly_decode_crypto_hs_frame(&src, end, &frame)) != 0)
                goto Exit;
            if ((ret = apply_handshake_flow(conn, epoch, &frame)) != 0)
                goto Exit;
            *is_ack_only = 0;
        } break;
        default:
            /* 0-rtt, 1-rtt only frames */
            if (!(epoch == 1 || epoch == 3)) {
                ret = QUICLY_ERROR_PROTOCOL_VIOLATION;
                goto Exit;
            }
            if ((type_flags & ~QUICLY_FRAME_TYPE_STREAM_BITS) == QUICLY_FRAME_TYPE_STREAM_BASE) {
                quicly_stream_frame_t frame;
                if ((ret = quicly_decode_stream_frame(type_flags, &src, end, &frame)) != 0)
                    goto Exit;
                if ((ret = handle_stream_frame(conn, &frame)) != 0)
                    goto Exit;
            } else {
                switch (type_flags) {
                case QUICLY_FRAME_TYPE_RST_STREAM: {
                    quicly_rst_stream_frame_t frame;
                    if ((ret = quicly_decode_rst_stream_frame(&src, end, &frame)) != 0)
                        goto Exit;
                    if ((ret = handle_rst_stream_frame(conn, &frame)) != 0)
                        goto Exit;
                } break;
                case QUICLY_FRAME_TYPE_MAX_DATA: {
                    quicly_max_data_frame_t frame;
                    if ((ret = quicly_decode_max_data_frame(&src, end, &frame)) != 0)
                        goto Exit;
                    if ((ret = handle_max_data_frame(conn, &frame)) != 0)
                        goto Exit;
                } break;
                case QUICLY_FRAME_TYPE_MAX_STREAM_DATA: {
                    quicly_max_stream_data_frame_t frame;
                    if ((ret = quicly_decode_max_stream_data_frame(&src, end, &frame)) != 0)
                        goto Exit;
                    if ((ret = handle_max_stream_data_frame(conn, &frame)) != 0)
                        goto Exit;
                } break;
                case QUICLY_FRAME_TYPE_MAX_STREAM_ID: {
                    quicly_max_stream_id_frame_t frame;
                    if ((ret = quicly_decode_max_stream_id_frame(&src, end, &frame)) != 0)
                        goto Exit;
                    if ((ret = handle_max_stream_id_frame(conn, &frame)) != 0)
                        goto Exit;
                } break;
                case QUICLY_FRAME_TYPE_PING:
                    ret = 0;
                    break;
                case QUICLY_FRAME_TYPE_BLOCKED: {
                    quicly_blocked_frame_t frame;
                    if ((ret = quicly_decode_blocked_frame(&src, end, &frame)) != 0)
                        goto Exit;
                    quicly_maxsender_reset(&conn->ingress.max_data.sender, 0);
                    ret = 0;
                } break;
                case QUICLY_FRAME_TYPE_STREAM_BLOCKED: {
                    quicly_stream_blocked_frame_t frame;
                    if ((ret = quicly_decode_stream_blocked_frame(&src, end, &frame)) != 0)
                        goto Exit;
                    if ((ret = handle_stream_blocked_frame(conn, &frame)) != 0)
                        goto Exit;
                } break;
                case QUICLY_FRAME_TYPE_STREAM_ID_BLOCKED: {
                    quicly_stream_id_blocked_frame_t frame;
                    if ((ret = quicly_decode_stream_id_blocked_frame(&src, end, &frame)) != 0)
                        goto Exit;
                    quicly_maxsender_reset(
                        STREAM_IS_UNI(frame.stream_id) ? &conn->ingress.max_stream_id_uni : &conn->ingress.max_stream_id_bidi, 0);
                    ret = 0;
                } break;
                case QUICLY_FRAME_TYPE_STOP_SENDING: {
                    quicly_stop_sending_frame_t frame;
                    if ((ret = quicly_decode_stop_sending_frame(&src, end, &frame)) != 0)
                        goto Exit;
                    if ((ret = handle_stop_sending_frame(conn, &frame)) != 0)
                        goto Exit;
                } break;
                case QUICLY_FRAME_TYPE_PATH_CHALLENGE: {
                    quicly_path_challenge_frame_t frame;
                    if ((ret = quicly_decode_path_challenge_frame(&src, end, &frame)) != 0)
                        goto Exit;
                    if ((ret = handle_path_challenge_frame(conn, &frame)) != 0)
                        goto Exit;
                } break;
                case QUICLY_FRAME_TYPE_HANDSHAKE_DONE:
                    if (!(epoch == 3 && quicly_is_client(conn))) {
                        ret = QUICLY_ERROR_PROTOCOL_VIOLATION;
                        goto Exit;
                    }
                    assert(conn->initial == NULL);
                    if (conn->application->cipher.egress_0rtt.aead != NULL) {
                        destroy_handshake_flow(conn, 1);
                        dispose_cipher(&conn->application->cipher.egress_0rtt);
                        conn->application->cipher.egress_0rtt = (struct st_quicly_cipher_context_t){NULL};
                    }
                    if (conn->handshake != NULL) {
                        free_handshake_space(&conn->handshake);
                        destroy_handshake_flow(conn, 2);
                    }
                    DEBUG_LOG(conn, 0, "got handshake_done");
                    break;
                default:
                    fprintf(stderr, "ignoring frame type:%02x\n", (unsigned)type_flags);
                    ret = QUICLY_ERROR_TBD;
                    goto Exit;
                }
            }
            *is_ack_only = 0;
        }
    } while (src != end);

Exit:
    return ret;
=======
int quicly_is_destination(quicly_conn_t *conn, int is_1rtt, ptls_iovec_t cid)
{
    if (quicly_cid_is_equal(&conn->super.host.cid, cid)) {
        return 1;
    } else if (!is_1rtt && !quicly_is_client(conn) && quicly_cid_is_equal(&conn->super.host.offered_cid, cid)) {
        /* long header pacekt carrying the offered CID */
        return 1;
    }
    return 0;
>>>>>>> bac95138
}

int quicly_receive(quicly_conn_t *conn, quicly_decoded_packet_t *packet)
{
    struct st_quicly_pn_space_t **space;
    size_t epoch;
    struct st_quicly_cipher_context_t *cipher;
    ptls_iovec_t payload;
    int is_ack_only, ret;

    if (conn->super.state == QUICLY_STATE_FIRSTFLIGHT) {
        assert(quicly_is_client(conn));
        if (QUICLY_PACKET_TYPE_IS_1RTT(packet->octets.base[0])) {
            ret = QUICLY_ERROR_PACKET_IGNORED;
            goto Exit;
        }
        /* FIXME check peer address */
        memcpy(conn->super.peer.cid.cid, packet->cid.src.base, packet->cid.src.len);
        conn->super.peer.cid.len = packet->cid.src.len;
    }
    if (conn->super.state == QUICLY_STATE_DRAINING) {
        ret = 0;
        goto Exit;
    }

    if (QUICLY_PACKET_TYPE_IS_1RTT(packet->octets.base[0])) {
        int key_phase = QUICLY_PACKET_TYPE_1RTT_TO_KEY_PHASE(packet->octets.base[0]);
        if (conn->application == NULL || (cipher = &conn->application->cipher.ingress[key_phase])->aead == NULL) {
            ret = QUICLY_ERROR_PACKET_IGNORED;
            goto Exit;
        }
        space = (void *)&conn->application;
        epoch = 3;
    } else {
        if (conn->super.state == QUICLY_STATE_FIRSTFLIGHT) {
            if (packet->version == 0)
                return handle_version_negotiation_packet(conn, packet);
        }
        switch (packet->octets.base[0]) {
        case QUICLY_PACKET_TYPE_RETRY:
            assert(!"FIXME");
            return 0;
        case QUICLY_PACKET_TYPE_INITIAL:
            if (conn->initial == NULL || (cipher = &conn->initial->cipher.ingress)->aead == NULL) {
                ret = QUICLY_ERROR_PACKET_IGNORED;
                goto Exit;
            }
            space = (void *)&conn->initial;
            epoch = 0;
            break;
        case QUICLY_PACKET_TYPE_HANDSHAKE:
            if (conn->handshake == NULL || (cipher = &conn->handshake->cipher.ingress)->aead == NULL) {
                ret = QUICLY_ERROR_PACKET_IGNORED;
                goto Exit;
            }
            space = (void *)&conn->handshake;
            epoch = 2;
            break;
        case QUICLY_PACKET_TYPE_0RTT_PROTECTED:
            if (quicly_is_client(conn)) {
                ret = QUICLY_ERROR_PROTOCOL_VIOLATION;
                goto Exit;
            }
            if (conn->application == NULL || (cipher = &conn->application->cipher.ingress[0])->aead == NULL) {
                ret = QUICLY_ERROR_PACKET_IGNORED;
                goto Exit;
            }
            space = (void *)&conn->application;
            epoch = 1;
            break;
        default:
            ret = QUICLY_ERROR_PROTOCOL_VIOLATION;
            goto Exit;
        }
    }

    if ((payload = decrypt_packet(cipher, packet, &(*space)->next_expected_packet_number)).base == NULL) {
        ret = QUICLY_ERROR_TBD;
        goto Exit;
    }

    if (epoch == 2 && conn->initial != NULL) {
        free_handshake_space(&conn->initial);
        destroy_handshake_flow(conn, 0);
        if (!quicly_is_client(conn) && conn->application != NULL && conn->application->cipher.egress_0rtt.aead != NULL) {
            destroy_handshake_flow(conn, 1);
            dispose_cipher(&conn->application->cipher.egress_0rtt);
            conn->application->cipher.egress_0rtt = (struct st_quicly_cipher_context_t){NULL};
        }
    }

    if (payload.len == 0) {
        ret = QUICLY_ERROR_PROTOCOL_VIOLATION;
        goto Exit;
    }

    if (conn->super.state == QUICLY_STATE_FIRSTFLIGHT)
        conn->super.state = QUICLY_STATE_CONNECTED;

    int64_t now = conn->super.ctx->now(conn->super.ctx);

    if ((ret = handle_payload(conn, epoch, now, payload.base, payload.len, &is_ack_only)) != 0)
        goto Exit;

    if (*space != NULL) {
        if ((ret = quicly_ranges_update(&(*space)->ack_queue, (*space)->next_expected_packet_number - 1,
                                        (*space)->next_expected_packet_number)) != 0)
            goto Exit;
        if (!is_ack_only && (*space)->send_ack_at == INT64_MAX)
            (*space)->send_ack_at = now + QUICLY_DELAYED_ACK_TIMEOUT;
    }

Exit:
    return ret;
}

int quicly_open_stream(quicly_conn_t *conn, quicly_stream_t **stream)
{
    if (stream_id_blocked(conn, 0)) {
        conn->egress.stream_id_blocked_state = QUICLY_SENDER_STATE_SEND;
        return QUICLY_ERROR_TOO_MANY_OPEN_STREAMS;
    }

    if ((*stream = open_stream(conn, conn->super.host.next_stream_id_bidi)) == NULL)
        return PTLS_ERROR_NO_MEMORY;

    ++conn->super.host.num_streams;
    conn->super.host.next_stream_id_bidi += 4;

    return 0;
}

void quicly_reset_stream(quicly_stream_t *stream, unsigned direction, uint32_t reason)
{
    if ((direction & QUICLY_RESET_STREAM_EGRESS) != 0) {
        /* if we have not yet sent FIN, then... */
        if (stream->_send_aux.max_sent <= stream->sendbuf.eos) {
            /* close the sender and mark the eos as the only byte that's not confirmed */
            assert(!quicly_sendbuf_transfer_complete(&stream->sendbuf));
            quicly_sendbuf_shutdown(&stream->sendbuf);
            quicly_sendbuf_ackargs_t ackargs = {0, stream->sendbuf.eos};
            quicly_sendbuf_acked(&stream->sendbuf, &ackargs);
            /* setup RST_STREAM */
            stream->_send_aux.rst.sender_state = QUICLY_SENDER_STATE_SEND;
            stream->_send_aux.rst.reason = reason;
            /* schedule for delivery */
            sched_stream_control(stream);
        }
    }

    if ((direction & QUICLY_RESET_STREAM_INGRESS) != 0) {
        /* send STOP_SENDING if the incoming side of the stream is still open */
        if (stream->recvbuf.eos == UINT64_MAX && stream->_send_aux.stop_sending.sender_state == QUICLY_SENDER_STATE_NONE) {
            stream->_send_aux.stop_sending.sender_state = QUICLY_SENDER_STATE_SEND;
            sched_stream_control(stream);
        }
    }
}

void quicly_close_stream(quicly_stream_t *stream)
{
    assert(quicly_stream_is_closable(stream));
    destroy_stream(stream);
}

quicly_datagram_t *quicly_default_alloc_packet(quicly_context_t *ctx, socklen_t salen, size_t payloadsize)
{
    quicly_datagram_t *packet;

    if ((packet = malloc(offsetof(quicly_datagram_t, sa) + salen + payloadsize)) == NULL)
        return NULL;
    packet->salen = salen;
    packet->data.base = (uint8_t *)packet + offsetof(quicly_datagram_t, sa) + salen;

    return packet;
}

void quicly_default_free_packet(quicly_context_t *ctx, quicly_datagram_t *packet)
{
    free(packet);
}

quicly_stream_t *quicly_default_alloc_stream(quicly_context_t *ctx)
{
    return malloc(sizeof(quicly_stream_t));
}

void quicly_default_free_stream(quicly_stream_t *stream)
{
    free(stream);
}

int64_t quicly_default_now(quicly_context_t *ctx)
{
    struct timeval tv;
    gettimeofday(&tv, NULL);
    return (int64_t)tv.tv_sec * 1000 + tv.tv_usec / 1000;
}

void quicly_default_debug_log(quicly_context_t *ctx, const char *fmt, ...)
{
    va_list args;

    va_start(args, fmt);
    vfprintf(stderr, fmt, args);
    va_end(args);
}

static void tohex(char *dst, uint8_t v)
{
    dst[0] = "0123456789abcdef"[v >> 4];
    dst[1] = "0123456789abcdef"[v & 0xf];
}

char *quicly_hexdump(const uint8_t *bytes, size_t len, size_t indent)
{
    size_t i, line, row, bufsize = indent == SIZE_MAX ? len * 2 + 1 : (indent + 5 + 3 * 16 + 2 + 16 + 1) * ((len + 15) / 16) + 1;
    char *buf, *p;

    if ((buf = malloc(bufsize)) == NULL)
        return NULL;
    p = buf;
    if (indent == SIZE_MAX) {
        for (i = 0; i != len; ++i) {
            tohex(p, bytes[i]);
            p += 2;
        }
    } else {
        for (line = 0; line * 16 < len; ++line) {
            for (i = 0; i < indent; ++i)
                *p++ = ' ';
            tohex(p, (line >> 4) & 0xff);
            p += 2;
            tohex(p, (line << 4) & 0xff);
            p += 2;
            *p++ = ' ';
            for (row = 0; row < 16; ++row) {
                *p++ = row == 8 ? '-' : ' ';
                if (line * 16 + row < len) {
                    tohex(p, bytes[line * 16 + row]);
                    p += 2;
                } else {
                    *p++ = ' ';
                    *p++ = ' ';
                }
            }
            *p++ = ' ';
            *p++ = ' ';
            for (row = 0; row < 16; ++row) {
                if (line * 16 + row < len) {
                    int ch = bytes[line * 16 + row];
                    *p++ = 0x20 <= ch && ch < 0x7f ? ch : '.';
                } else {
                    *p++ = ' ';
                }
            }
            *p++ = '\n';
        }
    }
    *p++ = '\0';

    assert(p - buf <= bufsize);

    return buf;
}<|MERGE_RESOLUTION|>--- conflicted
+++ resolved
@@ -1090,13 +1090,9 @@
     conn->super.ctx = ctx;
     conn->super.state = QUICLY_STATE_FIRSTFLIGHT;
     if (server_name != NULL) {
-<<<<<<< HEAD
+        ctx->tls.random_bytes(conn->super.peer.cid.cid, 8);
+        conn->super.peer.cid.len = 8;
         conn->super.host.next_stream_id_bidi = 0;
-=======
-        ctx->tls->random_bytes(conn->super.peer.cid.cid, 8);
-        conn->super.peer.cid.len = 8;
-        conn->super.host.next_stream_id_bidi = 4;
->>>>>>> bac95138
         conn->super.host.next_stream_id_uni = 1;
         conn->super.peer.next_stream_id_bidi = 2;
         conn->super.peer.next_stream_id_uni = 3;
@@ -1192,38 +1188,22 @@
 int quicly_connect(quicly_conn_t **_conn, quicly_context_t *ctx, const char *server_name, struct sockaddr *sa, socklen_t salen,
                    ptls_handshake_properties_t *handshake_properties)
 {
-<<<<<<< HEAD
     quicly_conn_t *conn = NULL;
-    uint8_t random_cid[8];
-=======
-    quicly_conn_t *conn;
     const quicly_cid_t *server_cid;
->>>>>>> bac95138
     ptls_buffer_t buf;
     size_t epoch_offsets[5] = {0};
     size_t max_early_data_size;
     int ret;
 
-<<<<<<< HEAD
-    ctx->tls.random_bytes(random_cid, sizeof(random_cid));
-    if ((conn = create_connection(ctx, ptls_iovec_init(NULL, 0), ptls_iovec_init(random_cid, sizeof(random_cid)), server_name, sa,
-                                  salen, handshake_properties)) == NULL) {
-        ret = PTLS_ERROR_NO_MEMORY;
-        goto Exit;
-    }
-    if ((ret = setup_handshake_space_and_flow(conn, 0)) != 0)
-        goto Exit;
-    if ((ret = setup_initial_encryption(&conn->initial->cipher.ingress, &conn->initial->cipher.egress, ctx->tls.cipher_suites,
-                                        ptls_iovec_init(random_cid, sizeof(random_cid)), 1)) != 0)
-=======
     if ((conn = create_connection(ctx, server_name, sa, salen, handshake_properties)) == NULL) {
         ret = PTLS_ERROR_NO_MEMORY;
         goto Exit;
     }
     server_cid = quicly_get_peer_cid(conn);
-    if ((ret = setup_handshake_encryption(&conn->ingress.pp.handshake, &conn->egress.pp.handshake, ctx->tls->cipher_suites,
-                                          ptls_iovec_init(server_cid->cid, server_cid->len), 1)) != 0)
->>>>>>> bac95138
+    if ((ret = setup_handshake_space_and_flow(conn, 0)) != 0)
+        goto Exit;
+    if ((ret = setup_initial_encryption(&conn->initial->cipher.ingress, &conn->initial->cipher.egress, ctx->tls.cipher_suites,
+                                        ptls_iovec_init(server_cid->cid, server_cid->len), 1)) != 0)
         goto Exit;
 
     /* handshake */
@@ -1386,15 +1366,11 @@
         ret = QUICLY_ERROR_VERSION_NEGOTIATION;
         goto Exit;
     }
-<<<<<<< HEAD
-    if ((ret = setup_initial_encryption(&ingress_cipher, &egress_cipher, ctx->tls.cipher_suites, packet->cid.dest, 0)) != 0)
-=======
     if (packet->cid.dest.len < 8) {
         ret = QUICLY_ERROR_PROTOCOL_VIOLATION;
         goto Exit;
     }
-    if ((ret = setup_handshake_encryption(&ingress_cipher, &egress_cipher, ctx->tls->cipher_suites, packet->cid.dest, 0)) != 0)
->>>>>>> bac95138
+    if ((ret = setup_initial_encryption(&ingress_cipher, &egress_cipher, ctx->tls.cipher_suites, packet->cid.dest, 0)) != 0)
         goto Exit;
     next_expected_pn = 0; /* is this correct? do we need to take care of underflow? */
     if ((payload = decrypt_packet(&ingress_cipher, packet, &next_expected_pn)).base == NULL) {
@@ -1427,26 +1403,18 @@
         }
     }
 
-<<<<<<< HEAD
-    if ((conn = create_connection(ctx, packet->cid.dest, packet->cid.src, NULL, sa, salen, handshake_properties)) == NULL) {
-        ret = PTLS_ERROR_NO_MEMORY;
-        goto Exit;
-    }
-    if ((ret = setup_handshake_space_and_flow(conn, 0)) != 0)
-        goto Exit;
-    conn->initial->cipher.ingress = ingress_cipher;
-=======
     if ((conn = create_connection(ctx, NULL, sa, salen, handshake_properties)) == NULL) {
         ret = PTLS_ERROR_NO_MEMORY;
         goto Exit;
     }
     set_cid(&conn->super.peer.cid, packet->cid.src);
     /* TODO let the app set host cid after successful return from quicly_accept / quicly_connect */
-    ctx->tls->random_bytes(conn->super.host.cid.cid, 8);
+    ctx->tls.random_bytes(conn->super.host.cid.cid, 8);
     conn->super.host.cid.len = 8;
     set_cid(&conn->super.host.offered_cid, packet->cid.dest);
-    conn->ingress.pp.handshake = ingress_cipher;
->>>>>>> bac95138
+    if ((ret = setup_handshake_space_and_flow(conn, 0)) != 0)
+        goto Exit;
+    conn->initial->cipher.ingress = ingress_cipher;
     ingress_cipher = (struct st_quicly_cipher_context_t){NULL};
     conn->initial->cipher.egress = egress_cipher;
     egress_cipher = (struct st_quicly_cipher_context_t){NULL};
@@ -2228,7 +2196,6 @@
         }
     }
 
-<<<<<<< HEAD
     { /* send handshake flows */
         size_t epoch;
         for (epoch = 0; epoch <= 2; ++epoch)
@@ -2239,7 +2206,7 @@
     /* send encrypted frames */
     if (conn->application != NULL) {
         if ((s.current.cipher = &conn->application->cipher.egress_1rtt)->aead != NULL) {
-            s.current.first_byte = 0x32; /* 1rtt,has-connection-id,key-phase=0,packet-number-size=4 */
+            s.current.first_byte = 0x30; /* short header, key-phase=0 */
             /* acks */
             if (conn->application->super.send_ack_at <= s.now) {
                 if ((ret = send_ack(conn, &conn->application->super, &s)) != 0)
@@ -2247,104 +2214,13 @@
             }
             /* handshake_done */
             if (conn->egress.send_handshake_done) {
-=======
-    /* send cleartext frames */
-    switch (quicly_get_state(conn)) {
-    case QUICLY_STATE_SEND_RETRY:
-        assert(!quicly_is_client(conn));
-        s.current.first_byte = QUICLY_PACKET_TYPE_RETRY;
-        break;
-    case QUICLY_STATE_FIRSTFLIGHT:
-        assert(quicly_is_client(conn));
-        s.current.first_byte = QUICLY_PACKET_TYPE_INITIAL;
-        break;
-    default:
-        s.current.first_byte = QUICLY_PACKET_TYPE_HANDSHAKE;
-        if (conn->egress.send_ack_at <= s.now && quicly_get_state(conn) != QUICLY_STATE_1RTT_ENCRYPTED) {
-            if ((ret = send_ack(conn, &s)) != 0)
-                goto Exit;
-        }
-        break;
-    }
-
-    /* respond to all pending received PATH_CHALLENGE frames */
-    if (conn->egress.path_challenge.head != NULL) {
-        do {
-            struct st_quicly_pending_path_challenge_t *c = conn->egress.path_challenge.head;
-            if ((ret = prepare_packet(conn, &s, QUICLY_PATH_CHALLENGE_FRAME_CAPACITY)) != 0)
-                goto Exit;
-            s.dst = quicly_encode_path_challenge_frame(s.dst, c->is_response, c->data);
-            conn->egress.path_challenge.head = c->next;
-            free(c);
-        } while (conn->egress.path_challenge.head != NULL);
-        conn->egress.path_challenge.tail_ref = &conn->egress.path_challenge.head;
-    }
-
-    /* process crypto stream */
-    if (conn->crypto.pending_control || conn->crypto.pending_data) {
-        if (conn->crypto.pending_control) {
-            if ((ret = send_stream_control_frames(&conn->crypto.stream, &s)) != 0)
-                goto Exit;
-            conn->crypto.pending_control = 0;
-        }
-        if (conn->crypto.pending_data) {
-            if ((ret = send_stream_data(&conn->crypto.stream, &s)) != 0)
-                goto Exit;
-            conn->crypto.pending_data = 0;
-        }
-    }
-
-    /* send 0RTT packets if 0RTT key is available */
-    if (conn->egress.pp.early_data.aead != NULL) {
-        assert(conn->egress.pp.one_rtt[0].aead == NULL);
-        s.current.cipher = &conn->egress.pp.early_data;
-        s.current.first_byte = QUICLY_PACKET_TYPE_0RTT_PROTECTED;
-        if ((ret = send_stream_frames(conn, &s)) != 0)
-            goto Exit;
-    }
-
-    /* send 1RTT-encrypted packets */
-    if (quicly_get_state(conn) == QUICLY_STATE_1RTT_ENCRYPTED) {
-        assert(conn->egress.pp.early_data.aead == NULL);
-        s.current.cipher = &conn->egress.pp.one_rtt[0];
-        s.current.first_byte = 0x30; /* short header, key-phase=0 */
-	/* send ack frame */
-        if (conn->egress.send_ack_at <= s.now) {
-            if ((ret = send_ack(conn, &s)) != 0)
-                goto Exit;
-        }
-        /* send max_stream_id frame (TODO uni) */
-        uint64_t max_stream_id;
-        if ((max_stream_id = quicly_maxsender_should_update_stream_id(
-                 &conn->ingress.max_stream_id_bidi, conn->super.peer.next_stream_id_bidi, conn->super.peer.num_streams,
-                 conn->super.ctx->max_streams_bidi, 768)) != 0) {
-            quicly_ack_t *ack;
-            if ((ret = prepare_acked_packet(conn, &s, QUICLY_MAX_STREAM_ID_FRAME_CAPACITY, &ack, on_ack_max_stream_id_bidi)) != 0)
-                goto Exit;
-            s.dst = quicly_encode_max_stream_id_frame(s.dst, max_stream_id);
-            quicly_maxsender_record(&conn->ingress.max_stream_id_bidi, max_stream_id, &ack->data.max_stream_id.args);
-        }
-        /* send connection-level flow control frame */
-        if (quicly_maxsender_should_update(&conn->ingress.max_data.sender, conn->ingress.max_data.bytes_consumed,
-                                           conn->super.ctx->initial_max_data, 512)) {
-            quicly_ack_t *ack;
-            if ((ret = prepare_acked_packet(conn, &s, QUICLY_MAX_DATA_FRAME_CAPACITY, &ack, on_ack_max_data)) != 0)
-                goto Exit;
-            uint64_t new_value = conn->ingress.max_data.bytes_consumed + conn->super.ctx->initial_max_data;
-            s.dst = quicly_encode_max_data_frame(s.dst, new_value);
-            quicly_maxsender_record(&conn->ingress.max_data.sender, new_value, &ack->data.max_data.args);
-        }
-        /* send stream_id_blocked frame (TODO uni) */
-        if (conn->egress.stream_id_blocked_state == QUICLY_SENDER_STATE_SEND) {
-            if (stream_id_blocked(conn, 0)) {
->>>>>>> bac95138
                 quicly_ack_t *ack;
                 if ((ret = prepare_acked_packet(conn, &s, 1, &ack, on_ack_handshake_done)) != 0)
                     goto Exit;
                 *s.dst++ = QUICLY_FRAME_TYPE_HANDSHAKE_DONE;
                 conn->egress.send_handshake_done = 0;
             }
-            /* path-challenge */
+            /* respond to all pending received PATH_CHALLENGE frames */
             if (conn->egress.path_challenge.head != NULL) {
                 do {
                     struct st_quicly_pending_path_challenge_t *c = conn->egress.path_challenge.head;
@@ -2356,7 +2232,7 @@
                 } while (conn->egress.path_challenge.head != NULL);
                 conn->egress.path_challenge.tail_ref = &conn->egress.path_challenge.head;
             }
-            /* max_stream_id (TODO uni) */
+            /* send max_stream_id frame (TODO uni) */
             uint64_t max_stream_id;
             if ((max_stream_id = quicly_maxsender_should_update_stream_id(
                      &conn->ingress.max_stream_id_bidi, conn->super.peer.next_stream_id_bidi, conn->super.peer.num_streams,
@@ -2368,7 +2244,7 @@
                 s.dst = quicly_encode_max_stream_id_frame(s.dst, max_stream_id);
                 quicly_maxsender_record(&conn->ingress.max_stream_id_bidi, max_stream_id, &ack->data.max_stream_id.args);
             }
-            /* max_data */
+            /* send connection-level flow control frame */
             if (quicly_maxsender_should_update(&conn->ingress.max_data.sender, conn->ingress.max_data.bytes_consumed,
                                                conn->super.ctx->initial_max_data, 512)) {
                 quicly_ack_t *ack;
@@ -2378,7 +2254,7 @@
                 s.dst = quicly_encode_max_data_frame(s.dst, new_value);
                 quicly_maxsender_record(&conn->ingress.max_data.sender, new_value, &ack->data.max_data.args);
             }
-            /* stream_id_blocked (TODO uni) */
+            /* send stream_id_blocked frame (TODO uni) */
             if (conn->egress.stream_id_blocked_state == QUICLY_SENDER_STATE_SEND) {
                 if (stream_id_blocked(conn, 0)) {
                     quicly_ack_t *ack;
@@ -2396,9 +2272,8 @@
         } else {
             s.current.cipher = NULL;
         }
-<<<<<<< HEAD
         if (s.current.cipher != NULL) {
-            /* stream-level control frames */
+            /* send stream-level control frames */
             while (s.num_packets != s.max_packets && quicly_linklist_is_linked(&conn->pending_link.control)) {
                 quicly_stream_t *stream =
                     (void *)((char *)conn->pending_link.control.next - offsetof(quicly_stream_t, _send_aux.pending_link.control));
@@ -2408,27 +2283,12 @@
             }
             /* send STREAM frames */
             if ((ret = send_stream_frames(conn, &s)) != 0)
-=======
-        /* send stream-level control frames */
-        while (s.num_packets != s.max_packets && quicly_linklist_is_linked(&conn->pending_link.control)) {
-            quicly_stream_t *stream =
-                (void *)((char *)conn->pending_link.control.next - offsetof(quicly_stream_t, _send_aux.pending_link.control));
-            if ((ret = send_stream_control_frames(stream, &s)) != 0)
-                goto Exit;
-            quicly_linklist_unlink(&stream->_send_aux.pending_link.control);
-        }
-        /* send STREAM frames */
-        if ((ret = send_stream_frames(conn, &s)) != 0)
-            goto Exit;
-        /* piggyback an ack if a packet is under construction.
-	 * TODO: This may cause a second packet to be emitted. Check for packet size before piggybacking ack.
-	 */
-        if (s.target.packet != NULL) {
-            if ((ret = send_ack(conn, &s)) != 0)
->>>>>>> bac95138
                 goto Exit;
             /* commit */
             if (s.target.packet != NULL) {
+                /* piggyback an ack if a packet is under construction.
+                 * TODO: This may cause a second packet to be emitted. Check for packet size before piggybacking ack.
+                 */
                 if (conn->application->cipher.egress_1rtt.aead != NULL &&
                     (ret = send_ack(conn, &conn->application->super, &s)) != 0)
                     goto Exit;
@@ -2668,7 +2528,17 @@
 #undef CAN_SELECT
 }
 
-<<<<<<< HEAD
+int quicly_is_destination(quicly_conn_t *conn, int is_1rtt, ptls_iovec_t cid)
+{
+    if (quicly_cid_is_equal(&conn->super.host.cid, cid)) {
+        return 1;
+    } else if (!is_1rtt && !quicly_is_client(conn) && quicly_cid_is_equal(&conn->super.host.offered_cid, cid)) {
+        /* long header pacekt carrying the offered CID */
+        return 1;
+    }
+    return 0;
+}
+
 static int handle_payload(quicly_conn_t *conn, size_t epoch, int64_t now, const uint8_t *src, size_t _len, int *is_ack_only)
 {
     const uint8_t *end = src + _len;
@@ -2816,17 +2686,6 @@
 
 Exit:
     return ret;
-=======
-int quicly_is_destination(quicly_conn_t *conn, int is_1rtt, ptls_iovec_t cid)
-{
-    if (quicly_cid_is_equal(&conn->super.host.cid, cid)) {
-        return 1;
-    } else if (!is_1rtt && !quicly_is_client(conn) && quicly_cid_is_equal(&conn->super.host.offered_cid, cid)) {
-        /* long header pacekt carrying the offered CID */
-        return 1;
-    }
-    return 0;
->>>>>>> bac95138
 }
 
 int quicly_receive(quicly_conn_t *conn, quicly_decoded_packet_t *packet)
