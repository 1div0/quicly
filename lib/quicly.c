/*
 * Copyright (c) 2017 Fastly, Kazuho Oku
 *
 * Permission is hereby granted, free of charge, to any person obtaining a copy
 * of this software and associated documentation files (the "Software"), to
 * deal in the Software without restriction, including without limitation the
 * rights to use, copy, modify, merge, publish, distribute, sublicense, and/or
 * sell copies of the Software, and to permit persons to whom the Software is
 * furnished to do so, subject to the following conditions:
 *
 * The above copyright notice and this permission notice shall be included in
 * all copies or substantial portions of the Software.
 *
 * THE SOFTWARE IS PROVIDED "AS IS", WITHOUT WARRANTY OF ANY KIND, EXPRESS OR
 * IMPLIED, INCLUDING BUT NOT LIMITED TO THE WARRANTIES OF MERCHANTABILITY,
 * FITNESS FOR A PARTICULAR PURPOSE AND NONINFRINGEMENT. IN NO EVENT SHALL THE
 * AUTHORS OR COPYRIGHT HOLDERS BE LIABLE FOR ANY CLAIM, DAMAGES OR OTHER
 * LIABILITY, WHETHER IN AN ACTION OF CONTRACT, TORT OR OTHERWISE, ARISING
 * FROM, OUT OF OR IN CONNECTION WITH THE SOFTWARE OR THE USE OR OTHER DEALINGS
 * IN THE SOFTWARE.
 */
#include <assert.h>
#include <inttypes.h>
#include <netinet/in.h>
#include <pthread.h>
#include <stdarg.h>
#include <stdio.h>
#include <stdlib.h>
#include <sys/socket.h>
#include <sys/time.h>
#include "khash.h"
#include "quicly.h"
#include "quicly/defaults.h"
#include "quicly/sentmap.h"
#include "quicly/frame.h"
#include "quicly/streambuf.h"
#include "quicly/cc.h"
#if QUICLY_USE_EMBEDDED_PROBES
#include "embedded-probes.h"
#elif QUICLY_USE_DTRACE
#include "quicly-probes.h"
#endif
#include "quicly/retire_cid.h"

#define QUICLY_TLS_EXTENSION_TYPE_TRANSPORT_PARAMETERS 0xffa5
#define QUICLY_TRANSPORT_PARAMETER_ID_ORIGINAL_CONNECTION_ID 0
#define QUICLY_TRANSPORT_PARAMETER_ID_MAX_IDLE_TIMEOUT 1
#define QUICLY_TRANSPORT_PARAMETER_ID_STATELESS_RESET_TOKEN 2
#define QUICLY_TRANSPORT_PARAMETER_ID_MAX_UDP_PAYLOAD_SIZE 3
#define QUICLY_TRANSPORT_PARAMETER_ID_INITIAL_MAX_DATA 4
#define QUICLY_TRANSPORT_PARAMETER_ID_INITIAL_MAX_STREAM_DATA_BIDI_LOCAL 5
#define QUICLY_TRANSPORT_PARAMETER_ID_INITIAL_MAX_STREAM_DATA_BIDI_REMOTE 6
#define QUICLY_TRANSPORT_PARAMETER_ID_INITIAL_MAX_STREAM_DATA_UNI 7
#define QUICLY_TRANSPORT_PARAMETER_ID_INITIAL_MAX_STREAMS_BIDI 8
#define QUICLY_TRANSPORT_PARAMETER_ID_INITIAL_MAX_STREAMS_UNI 9
#define QUICLY_TRANSPORT_PARAMETER_ID_ACK_DELAY_EXPONENT 10
#define QUICLY_TRANSPORT_PARAMETER_ID_MAX_ACK_DELAY 11
#define QUICLY_TRANSPORT_PARAMETER_ID_DISABLE_ACTIVE_MIGRATION 12
#define QUICLY_TRANSPORT_PARAMETER_ID_PREFERRED_ADDRESS 13
#define QUICLY_TRANSPORT_PARAMETER_ID_ACTIVE_CONNECTION_ID_LIMIT 14
#define QUICLY_TRANSPORT_PARAMETER_ID_INITIAL_SOURCE_CONNECTION_ID 15
#define QUICLY_TRANSPORT_PARAMETER_ID_RETRY_SOURCE_CONNECTION_ID 16
#define QUICLY_TRANSPORT_PARAMETER_ID_MIN_ACK_DELAY 0xde1a

#define QUICLY_EPOCH_INITIAL 0
#define QUICLY_EPOCH_0RTT 1
#define QUICLY_EPOCH_HANDSHAKE 2
#define QUICLY_EPOCH_1RTT 3

/**
 * maximum size of token that quicly accepts
 */
#define QUICLY_MAX_TOKEN_LEN 512
/**
 * do not try to send ACK-eliciting frames if the available CWND is below this value
 */
#define MIN_SEND_WINDOW 64
/**
 * sends ACK bundled with PING, when number of gaps in the ack queue reaches or exceeds this threshold. This value should be much
 * smaller than QUICLY_MAX_RANGES.
 */
#define QUICLY_NUM_ACK_BLOCKS_TO_INDUCE_ACKACK 8

KHASH_MAP_INIT_INT64(quicly_stream_t, quicly_stream_t *)

#if QUICLY_USE_EMBEDDED_PROBES || QUICLY_USE_DTRACE
#define QUICLY_PROBE(label, conn, ...)                                                                                             \
    do {                                                                                                                           \
        quicly_conn_t *_conn = (conn);                                                                                             \
        if (PTLS_UNLIKELY(QUICLY_##label##_ENABLED()) && !ptls_skip_tracing(_conn->crypto.tls))                                    \
            QUICLY_##label(_conn, __VA_ARGS__);                                                                                    \
    } while (0)
#define QUICLY_PROBE_HEXDUMP(s, l)                                                                                                 \
    ({                                                                                                                             \
        size_t _l = (l);                                                                                                           \
        ptls_hexdump(alloca(_l * 2 + 1), (s), _l);                                                                                 \
    })
#define QUICLY_PROBE_ESCAPE_UNSAFE_STRING(s, l)                                                                                    \
    ({                                                                                                                             \
        size_t _l = (l);                                                                                                           \
        quicly_escape_unsafe_string(alloca(_l * 4 + 1), (s), _l);                                                                  \
    })
#else
#define QUICLY_PROBE(label, conn, ...)
#define QUICLY_PROBE_HEXDUMP(s, l)
#define QUICLY_PROBE_ESCAPE_UNSAFE_STRING(s, l)
#endif

struct st_quicly_cipher_context_t {
    ptls_aead_context_t *aead;
    ptls_cipher_context_t *header_protection;
};

struct st_quicly_pending_path_challenge_t {
    struct st_quicly_pending_path_challenge_t *next;
    uint8_t is_response;
    uint8_t data[QUICLY_PATH_CHALLENGE_DATA_LEN];
};

struct st_quicly_pn_space_t {
    /**
     * acks to be sent to remote peer
     */
    quicly_ranges_t ack_queue;
    /**
     * time at when the largest pn in the ack_queue has been received (or INT64_MAX if none)
     */
    int64_t largest_pn_received_at;
    /**
     *
     */
    uint64_t next_expected_packet_number;
    /**
     * number of ACK-eliciting packets that have not been ACKed yet
     */
    uint32_t unacked_count;
    /**
     * maximum number of ACK-eliciting packets to be queued before sending an ACK
     */
    uint32_t packet_tolerance;
    /**
     * boolean indicating if reorder should NOT trigger an immediate ack
     */
    uint8_t ignore_order;
};

struct st_quicly_handshake_space_t {
    struct st_quicly_pn_space_t super;
    struct {
        struct st_quicly_cipher_context_t ingress;
        struct st_quicly_cipher_context_t egress;
    } cipher;
    uint16_t largest_ingress_udp_payload_size;
};

struct st_quicly_application_space_t {
    struct st_quicly_pn_space_t super;
    struct {
        struct {
            struct {
                ptls_cipher_context_t *zero_rtt, *one_rtt;
            } header_protection;
            ptls_aead_context_t *aead[2]; /* 0-RTT uses aead[1], 1-RTT uses aead[key_phase] */
            uint8_t secret[PTLS_MAX_DIGEST_SIZE];
            struct {
                uint64_t prepared;
                uint64_t decrypted;
            } key_phase;
        } ingress;
        struct {
            struct st_quicly_cipher_context_t key;
            uint8_t secret[PTLS_MAX_DIGEST_SIZE];
            uint64_t key_phase;
            struct {
                /**
                 * PN at which key update was initiated. Set to UINT64_MAX once key update is acked.
                 */
                uint64_t last;
                /**
                 * PN at which key update should be initiated. Set to UINT64_MAX when key update cannot be initiated.
                 */
                uint64_t next;
            } key_update_pn;
        } egress;
    } cipher;
    int one_rtt_writable;
};

struct st_quicly_conn_t {
    struct _st_quicly_conn_public_t super;
    /**
     * the initial context
     */
    struct st_quicly_handshake_space_t *initial;
    /**
     * the handshake context
     */
    struct st_quicly_handshake_space_t *handshake;
    /**
     * 0-RTT and 1-RTT context
     */
    struct st_quicly_application_space_t *application;
    /**
     * hashtable of streams
     */
    khash_t(quicly_stream_t) * streams;
    /**
     *
     */
    struct {
        /**
         *
         */
        struct {
            uint64_t bytes_consumed;
            quicly_maxsender_t sender;
        } max_data;
        /**
         *
         */
        struct {
            quicly_maxsender_t uni, bidi;
        } max_streams;
        /**
         *
         */
        struct {
            uint64_t next_sequence;
        } ack_frequency;
    } ingress;
    /**
     *
     */
    struct {
        /**
         * contains actions that needs to be performed when an ack is being received
         */
        quicly_sentmap_t sentmap;
        /**
         * all packets where pn < max_lost_pn are deemed lost
         */
        uint64_t max_lost_pn;
        /**
         * loss recovery
         */
        quicly_loss_t loss;
        /**
         * next or the currently encoding packet number
         */
        uint64_t packet_number;
        /**
         * next PN to be skipped
         */
        uint64_t next_pn_to_skip;
        /**
         *
         */
        uint16_t max_udp_payload_size;
        /**
         * valid if state is CLOSING
         */
        struct {
            uint16_t error_code;
            uint64_t frame_type; /* UINT64_MAX if application close */
            const char *reason_phrase;
            unsigned long num_packets_received;
            unsigned long num_sent;
        } connection_close;
        /**
         *
         */
        struct {
            uint64_t permitted;
            uint64_t sent;
        } max_data;
        /**
         *
         */
        struct {
            struct st_quicly_max_streams_t {
                uint64_t count;
                quicly_maxsender_t blocked_sender;
            } uni, bidi;
        } max_streams;
        /**
         *
         */
        struct {
            struct st_quicly_pending_path_challenge_t *head, **tail_ref;
        } path_challenge;
        /**
         *
         */
        struct {
            uint64_t generation;
            uint64_t max_acked;
            uint32_t num_inflight;
        } new_token;
        /**
         *
         */
        struct {
            int64_t update_at;
            uint64_t sequence;
        } ack_frequency;
        /**
         *
         */
        int64_t last_retransmittable_sent_at;
        /**
         * when to send an ACK, or other frames used for managing the connection
         */
        int64_t send_ack_at;
        /**
         * congestion control
         */
        quicly_cc_t cc;
        /**
         * things to be sent at the stream-level, that are not governed by the stream scheduler
         */
        struct {
            /**
             * list of blocked streams (sorted in ascending order of stream_ids)
             */
            struct {
                quicly_linklist_t uni;
                quicly_linklist_t bidi;
            } blocked;
            /**
             * list of streams with pending control data (e.g., RESET_STREAM)
             */
            quicly_linklist_t control;
        } pending_streams;
        /**
         * bit vector indicating if there's any pending crypto data (the insignificant 4 bits), or other non-stream data
         */
        uint8_t pending_flows;
#define QUICLY_PENDING_FLOW_NEW_TOKEN_BIT (1 << 5)
#define QUICLY_PENDING_FLOW_HANDSHAKE_DONE_BIT (1 << 6)
/**
 * is there a pending NEW_CONNECTION_ID or RETIRE_CONNECTION_ID frame?
 *
 * This single bit represents two frame types, to keep `pending_flows` within 8 bits, and to reduce `if` branch in `do_send`
 * function. If we had two separate bits, we would have to check each bit separately in `do_send` function. Given NEW_CONNECTION_ID
 * and RETIRE_CONNECTION_ID frames are expected to be rarely sent, folding two types into a single bit makes sense.
 */
#define QUICLY_PENDING_FLOW_CID_FRAME_BIT (1 << 7)
        /**
         * pending RETIRE_CONNECTION_ID frames to be sent
         */
        quicly_retire_cid_set_t retire_cid;
    } egress;
    /**
     * crypto data
     */
    struct {
        ptls_t *tls;
        ptls_handshake_properties_t handshake_properties;
        struct {
            ptls_raw_extension_t ext[2];
            ptls_buffer_t buf;
        } transport_params;
    } crypto;
    /**
     * token (if the token is a Retry token can be determined by consulting the length of retry_scid)
     */
    ptls_iovec_t token;
    /**
     * len=UINT8_MAX if Retry was not used, use client_received_retry() to check
     */
    quicly_cid_t retry_scid;
    /**
     *
     */
    struct {
        /**
         * The moment when the idle timeout fires (including the additional 3 PTO). The value is set to INT64_MAX while the
         * handshake is in progress.
         */
        int64_t at;
        /**
         * idle timeout
         */
        uint8_t should_rearm_on_send : 1;
    } idle_timeout;
    /**
     * structure to hold various data used internally
     */
    struct {
        /**
         * This value holds current time that remains constant while quicly functions that deal with time are running. Only
         * available when the lock is held using `lock_now`.
         */
        int64_t now;
        /**
         *
         */
        uint8_t lock_count;
        struct {
            /**
             * This cache is used to concatenate acked ranges of streams before processing them, reducing the frequency of function
             * calls to `quicly_sendstate_t` and to the application-level send window management callbacks. This approach works,
             * because in most cases acks will contain contiguous ranges of a single stream.
             */
            struct {
                /**
                 * set to INT64_MIN when the cache is invalid
                 */
                quicly_stream_id_t stream_id;
                quicly_sendstate_sent_t args;
            } active_acked_cache;
        } on_ack_stream;
    } stash;
};

struct st_quicly_handle_payload_state_t {
    const uint8_t *src, *const end;
    size_t epoch;
    uint64_t frame_type;
};

static void crypto_stream_receive(quicly_stream_t *stream, size_t off, const void *src, size_t len);

static const quicly_stream_callbacks_t crypto_stream_callbacks = {quicly_streambuf_destroy, quicly_streambuf_egress_shift,
                                                                  quicly_streambuf_egress_emit, NULL, crypto_stream_receive};

static int update_traffic_key_cb(ptls_update_traffic_key_t *self, ptls_t *tls, int is_enc, size_t epoch, const void *secret);
static int initiate_close(quicly_conn_t *conn, int err, uint64_t frame_type, const char *reason_phrase);
static int discard_sentmap_by_epoch(quicly_conn_t *conn, unsigned ack_epochs);

static const quicly_transport_parameters_t default_transport_params = {.max_udp_payload_size = QUICLY_DEFAULT_MAX_UDP_PAYLOAD_SIZE,
                                                                       .ack_delay_exponent = QUICLY_DEFAULT_ACK_DELAY_EXPONENT,
                                                                       .max_ack_delay = QUICLY_DEFAULT_MAX_ACK_DELAY,
                                                                       .min_ack_delay_usec = UINT64_MAX,
                                                                       .active_connection_id_limit =
                                                                           QUICLY_DEFAULT_ACTIVE_CONNECTION_ID_LIMIT};

static void lock_now(quicly_conn_t *conn, int is_reentrant)
{
    if (conn->stash.now == 0) {
        assert(conn->stash.lock_count == 0);
        conn->stash.now = conn->super.ctx->now->cb(conn->super.ctx->now);
    } else {
        assert(is_reentrant && "caller must be reentrant");
        assert(conn->stash.lock_count != 0);
    }

    ++conn->stash.lock_count;
}

static void unlock_now(quicly_conn_t *conn)
{
    assert(conn->stash.now != 0);

    if (--conn->stash.lock_count == 0)
        conn->stash.now = 0;
}

static void set_address(quicly_address_t *addr, struct sockaddr *sa)
{
    if (sa == NULL) {
        addr->sa.sa_family = AF_UNSPEC;
        return;
    }

    switch (sa->sa_family) {
    case AF_UNSPEC:
        addr->sa.sa_family = AF_UNSPEC;
        break;
    case AF_INET:
        addr->sin = *(struct sockaddr_in *)sa;
        break;
    case AF_INET6:
        addr->sin6 = *(struct sockaddr_in6 *)sa;
        break;
    default:
        memset(addr, 0xff, sizeof(*addr));
        assert(!"unexpected address type");
        break;
    }
}

static ptls_cipher_suite_t *get_aes128gcmsha256(quicly_context_t *ctx)
{
    ptls_cipher_suite_t **cs;

    for (cs = ctx->tls->cipher_suites;; ++cs) {
        assert(cs != NULL);
        if ((*cs)->id == PTLS_CIPHER_SUITE_AES_128_GCM_SHA256)
            break;
    }
    return *cs;
}

static inline uint8_t get_epoch(uint8_t first_byte)
{
    if (!QUICLY_PACKET_IS_LONG_HEADER(first_byte))
        return QUICLY_EPOCH_1RTT;

    switch (first_byte & QUICLY_PACKET_TYPE_BITMASK) {
    case QUICLY_PACKET_TYPE_INITIAL:
        return QUICLY_EPOCH_INITIAL;
    case QUICLY_PACKET_TYPE_HANDSHAKE:
        return QUICLY_EPOCH_HANDSHAKE;
    case QUICLY_PACKET_TYPE_0RTT:
        return QUICLY_EPOCH_0RTT;
    default:
        assert(!"FIXME");
    }
}

static ptls_aead_context_t *create_retry_aead(quicly_context_t *ctx, int is_enc)
{
    static const uint8_t secret[] = {0x65, 0x6e, 0x61, 0xe3, 0x36, 0xae, 0x94, 0x17, 0xf7, 0xf0, 0xed,
                                     0xd8, 0xd7, 0x8d, 0x46, 0x1e, 0x2a, 0xa7, 0x08, 0x4a, 0xba, 0x7a,
                                     0x14, 0xc1, 0xe9, 0xf7, 0x26, 0xd5, 0x57, 0x09, 0x16, 0x9a};
    ptls_cipher_suite_t *algo = get_aes128gcmsha256(ctx);
    ptls_aead_context_t *aead = ptls_aead_new(algo->aead, algo->hash, is_enc, secret, QUICLY_AEAD_BASE_LABEL);
    assert(aead != NULL);
    return aead;
}

static void dispose_cipher(struct st_quicly_cipher_context_t *ctx)
{
    ptls_aead_free(ctx->aead);
    ptls_cipher_free(ctx->header_protection);
}

static int is_retry(quicly_conn_t *conn)
{
    return conn->retry_scid.len != UINT8_MAX;
}

/**
 * Returns the timeout for sentmap entries. This timeout is also used as the duration of CLOSING / DRAINING state, and therefore be
 * longer than 3PTO. At the moment, the value is 4PTO.
 */
static int64_t get_sentmap_expiration_time(quicly_conn_t *conn)
{
    return quicly_rtt_get_pto(&conn->egress.loss.rtt, conn->super.remote.transport_params.max_ack_delay,
                              conn->egress.loss.conf->min_pto) *
           4;
}

static void ack_frequency_set_next_update_at(quicly_conn_t *conn)
{
    if (conn->super.remote.transport_params.min_ack_delay_usec != UINT64_MAX)
        conn->egress.ack_frequency.update_at = conn->stash.now + get_sentmap_expiration_time(conn);
}

size_t quicly_decode_packet(quicly_context_t *ctx, quicly_decoded_packet_t *packet, const uint8_t *datagram, size_t datagram_size,
                            size_t *off)
{
    const uint8_t *src = datagram, *src_end = datagram + datagram_size;

    assert(*off <= datagram_size);

    packet->octets = ptls_iovec_init(src + *off, datagram_size - *off);
    if (packet->octets.len < 2)
        goto Error;
    packet->datagram_size = *off == 0 ? datagram_size : 0;
    packet->token = ptls_iovec_init(NULL, 0);
    packet->decrypted.pn = UINT64_MAX;

    /* move the cursor to the sencond byte */
    src += *off + 1;

    if (QUICLY_PACKET_IS_LONG_HEADER(packet->octets.base[0])) {
        /* long header */
        uint64_t rest_length;
        if (src_end - src < 5)
            goto Error;
        packet->version = quicly_decode32(&src);
        packet->cid.dest.encrypted.len = *src++;
        if (src_end - src < packet->cid.dest.encrypted.len + 1)
            goto Error;
        packet->cid.dest.encrypted.base = (uint8_t *)src;
        src += packet->cid.dest.encrypted.len;
        packet->cid.src.len = *src++;
        if (src_end - src < packet->cid.src.len)
            goto Error;
        packet->cid.src.base = (uint8_t *)src;
        src += packet->cid.src.len;
        if (ctx->cid_encryptor != NULL) {
            ctx->cid_encryptor->decrypt_cid(ctx->cid_encryptor, &packet->cid.dest.plaintext, packet->cid.dest.encrypted.base,
                                            packet->cid.dest.encrypted.len);
        } else {
            packet->cid.dest.plaintext = (quicly_cid_plaintext_t){0};
        }
        switch (packet->octets.base[0] & QUICLY_PACKET_TYPE_BITMASK) {
        case QUICLY_PACKET_TYPE_INITIAL:
        case QUICLY_PACKET_TYPE_0RTT:
            packet->cid.dest.might_be_client_generated = 1;
            break;
        default:
            packet->cid.dest.might_be_client_generated = 0;
            break;
        }
        if (packet->version != QUICLY_PROTOCOL_VERSION) {
            /* VN packet or packets of unknown version cannot be parsed. `encrypted_off` is set to the first byte after SCID. */
            packet->encrypted_off = src - packet->octets.base;
        } else if ((packet->octets.base[0] & QUICLY_PACKET_TYPE_BITMASK) == QUICLY_PACKET_TYPE_RETRY) {
            /* retry */
            if (src_end - src <= PTLS_AESGCM_TAG_SIZE)
                goto Error;
            packet->token = ptls_iovec_init(src, src_end - src - PTLS_AESGCM_TAG_SIZE);
            src += packet->token.len;
            packet->encrypted_off = src - packet->octets.base;
        } else {
            /* coalescible long header packet */
            if ((packet->octets.base[0] & QUICLY_PACKET_TYPE_BITMASK) == QUICLY_PACKET_TYPE_INITIAL) {
                /* initial has a token */
                uint64_t token_len;
                if ((token_len = quicly_decodev(&src, src_end)) == UINT64_MAX)
                    goto Error;
                if (src_end - src < token_len)
                    goto Error;
                packet->token = ptls_iovec_init(src, token_len);
                src += token_len;
            }
            if ((rest_length = quicly_decodev(&src, src_end)) == UINT64_MAX)
                goto Error;
            if (rest_length < 1)
                goto Error;
            if (src_end - src < rest_length)
                goto Error;
            packet->encrypted_off = src - packet->octets.base;
            packet->octets.len = packet->encrypted_off + rest_length;
        }
        packet->_is_stateless_reset_cached = QUICLY__DECODED_PACKET_CACHED_NOT_STATELESS_RESET;
    } else {
        /* short header */
        if (ctx->cid_encryptor != NULL) {
            if (src_end - src < QUICLY_MAX_CID_LEN_V1)
                goto Error;
            size_t local_cidl = ctx->cid_encryptor->decrypt_cid(ctx->cid_encryptor, &packet->cid.dest.plaintext, src, 0);
            if (local_cidl == SIZE_MAX)
                goto Error;
            packet->cid.dest.encrypted = ptls_iovec_init(src, local_cidl);
            src += local_cidl;
        } else {
            packet->cid.dest.encrypted = ptls_iovec_init(NULL, 0);
            packet->cid.dest.plaintext = (quicly_cid_plaintext_t){0};
        }
        packet->cid.dest.might_be_client_generated = 0;
        packet->cid.src = ptls_iovec_init(NULL, 0);
        packet->version = 0;
        packet->encrypted_off = src - packet->octets.base;
        packet->_is_stateless_reset_cached = QUICLY__DECODED_PACKET_CACHED_MAYBE_STATELESS_RESET;
    }

    *off += packet->octets.len;
    return packet->octets.len;

Error:
    return SIZE_MAX;
}

uint64_t quicly_determine_packet_number(uint32_t truncated, size_t num_bits, uint64_t expected)
{
    uint64_t win = (uint64_t)1 << num_bits, candidate = (expected & ~(win - 1)) | truncated;

    if (candidate + win / 2 <= expected)
        return candidate + win;
    if (candidate > expected + win / 2 && candidate >= win)
        return candidate - win;
    return candidate;
}

static void assert_consistency(quicly_conn_t *conn, int timer_must_be_in_future)
{
    if (conn->super.state >= QUICLY_STATE_CLOSING) {
        assert(!timer_must_be_in_future || conn->stash.now < conn->egress.send_ack_at);
        return;
    }

    if (conn->egress.sentmap.bytes_in_flight != 0 || conn->super.remote.address_validation.send_probe) {
        assert(conn->egress.loss.alarm_at != INT64_MAX);
    } else {
        assert(conn->egress.loss.loss_time == INT64_MAX);
    }
    /* Allow timers not in the future when the remote peer is not yet validated, since we may not be able to send packets even when
     * timers fire. */
    if (timer_must_be_in_future && conn->super.remote.address_validation.validated)
        assert(conn->stash.now < conn->egress.loss.alarm_at);
}

static int on_invalid_ack(quicly_conn_t *conn, const quicly_sent_packet_t *packet, int acked, quicly_sent_t *sent)
{
    if (acked)
        return QUICLY_TRANSPORT_ERROR_PROTOCOL_VIOLATION;
    return 0;
}

static uint64_t calc_next_pn_to_skip(ptls_context_t *tlsctx, uint64_t next_pn, uint32_t cwnd, uint64_t mtu)
{
    static __thread struct {
        uint32_t values[8];
        size_t off;
    } cached_rand;

    if (cached_rand.off == 0) {
        tlsctx->random_bytes(cached_rand.values, sizeof(cached_rand.values));
        cached_rand.off = PTLS_ELEMENTSOF(cached_rand.values);
    }

    /* on average, skip one PN per every min(256 packets, 8 * CWND) */
    uint32_t packet_cwnd = cwnd / mtu;
    if (packet_cwnd < 32)
        packet_cwnd = 32;
    uint64_t skip_after = cached_rand.values[--cached_rand.off] % (16 * packet_cwnd);
    return next_pn + 1 + skip_after;
}

static void init_max_streams(struct st_quicly_max_streams_t *m)
{
    m->count = 0;
    quicly_maxsender_init(&m->blocked_sender, -1);
}

static int update_max_streams(struct st_quicly_max_streams_t *m, uint64_t count)
{
    if (count > (uint64_t)1 << 60)
        return QUICLY_TRANSPORT_ERROR_STREAM_LIMIT;

    if (m->count < count) {
        m->count = count;
        if (m->blocked_sender.max_acked < count)
            m->blocked_sender.max_acked = count;
    }

    return 0;
}

int quicly_connection_is_ready(quicly_conn_t *conn)
{
    return conn->application != NULL;
}

static int stream_is_destroyable(quicly_stream_t *stream)
{
    if (!quicly_recvstate_transfer_complete(&stream->recvstate))
        return 0;
    if (!quicly_sendstate_transfer_complete(&stream->sendstate))
        return 0;
    switch (stream->_send_aux.reset_stream.sender_state) {
    case QUICLY_SENDER_STATE_NONE:
    case QUICLY_SENDER_STATE_ACKED:
        break;
    default:
        return 0;
    }
    return 1;
}

static void sched_stream_control(quicly_stream_t *stream)
{
    assert(stream->stream_id >= 0);

    if (!quicly_linklist_is_linked(&stream->_send_aux.pending_link.control))
        quicly_linklist_insert(stream->conn->egress.pending_streams.control.prev, &stream->_send_aux.pending_link.control);
}

static void resched_stream_data(quicly_stream_t *stream)
{
    if (stream->stream_id < 0) {
        assert(-4 <= stream->stream_id);
        uint8_t mask = 1 << -(1 + stream->stream_id);
        if (stream->sendstate.pending.num_ranges != 0) {
            stream->conn->egress.pending_flows |= mask;
        } else {
            stream->conn->egress.pending_flows &= ~mask;
        }
        return;
    }

    /* do nothing if blocked */
    if (stream->streams_blocked)
        return;

    quicly_stream_scheduler_t *scheduler = stream->conn->super.ctx->stream_scheduler;
    scheduler->update_state(scheduler, stream);
}

static int should_send_max_data(quicly_conn_t *conn)
{
    return quicly_maxsender_should_send_max(&conn->ingress.max_data.sender, conn->ingress.max_data.bytes_consumed,
                                            (uint32_t)conn->super.ctx->transport_params.max_data, 512);
}

static int should_send_max_stream_data(quicly_stream_t *stream)
{
    if (stream->recvstate.eos != UINT64_MAX)
        return 0;
    return quicly_maxsender_should_send_max(&stream->_send_aux.max_stream_data_sender, stream->recvstate.data_off,
                                            stream->_recv_aux.window, 512);
}

int quicly_stream_sync_sendbuf(quicly_stream_t *stream, int activate)
{
    int ret;

    if (activate) {
        if ((ret = quicly_sendstate_activate(&stream->sendstate)) != 0)
            return ret;
    }

    resched_stream_data(stream);
    return 0;
}

void quicly_stream_sync_recvbuf(quicly_stream_t *stream, size_t shift_amount)
{
    stream->recvstate.data_off += shift_amount;
    if (stream->stream_id >= 0) {
        if (should_send_max_stream_data(stream))
            sched_stream_control(stream);
    }
}

static int schedule_path_challenge_frame(quicly_conn_t *conn, int is_response, const uint8_t *data)
{
    struct st_quicly_pending_path_challenge_t *pending;

    if ((pending = malloc(sizeof(struct st_quicly_pending_path_challenge_t))) == NULL)
        return PTLS_ERROR_NO_MEMORY;

    pending->next = NULL;
    pending->is_response = is_response;
    memcpy(pending->data, data, QUICLY_PATH_CHALLENGE_DATA_LEN);

    *conn->egress.path_challenge.tail_ref = pending;
    conn->egress.path_challenge.tail_ref = &pending->next;
    return 0;
}

/**
 * calculate how many CIDs we provide to the remote peer
 */
static size_t local_cid_size(const quicly_conn_t *conn)
{
    PTLS_BUILD_ASSERT(QUICLY_LOCAL_ACTIVE_CONNECTION_ID_LIMIT < SIZE_MAX / sizeof(uint64_t));

    /* if we don't have an encryptor, the only CID we issue is the one we send during handshake */
    if (conn->super.ctx->cid_encryptor == NULL)
        return 1;

    uint64_t capacity = conn->super.remote.transport_params.active_connection_id_limit;
    if (capacity > QUICLY_LOCAL_ACTIVE_CONNECTION_ID_LIMIT)
        capacity = QUICLY_LOCAL_ACTIVE_CONNECTION_ID_LIMIT;
    return capacity;
}

/**
 * set up an internal record to send RETIRE_CONNECTION_ID frame later
 */
static void schedule_retire_connection_id_frame(quicly_conn_t *conn, uint64_t sequence)
{
    quicly_retire_cid_push(&conn->egress.retire_cid, sequence);
    conn->egress.pending_flows |= QUICLY_PENDING_FLOW_CID_FRAME_BIT;
}

static int write_crypto_data(quicly_conn_t *conn, ptls_buffer_t *tlsbuf, size_t epoch_offsets[5])
{
    size_t epoch;
    int ret;

    if (tlsbuf->off == 0)
        return 0;

    for (epoch = 0; epoch < 4; ++epoch) {
        size_t len = epoch_offsets[epoch + 1] - epoch_offsets[epoch];
        if (len == 0)
            continue;
        quicly_stream_t *stream = quicly_get_stream(conn, -(quicly_stream_id_t)(1 + epoch));
        assert(stream != NULL);
        if ((ret = quicly_streambuf_egress_write(stream, tlsbuf->base + epoch_offsets[epoch], len)) != 0)
            return ret;
    }

    return 0;
}

void crypto_stream_receive(quicly_stream_t *stream, size_t off, const void *src, size_t len)
{
    quicly_conn_t *conn = stream->conn;
    size_t in_epoch = -(1 + stream->stream_id), epoch_offsets[5] = {0};
    ptls_iovec_t input;
    ptls_buffer_t output;

    if (quicly_streambuf_ingress_receive(stream, off, src, len) != 0)
        return;

    ptls_buffer_init(&output, "", 0);

    /* send handshake messages to picotls, and let it fill in the response */
    while ((input = quicly_streambuf_ingress_get(stream)).len != 0) {
        int handshake_result = ptls_handle_message(conn->crypto.tls, &output, epoch_offsets, in_epoch, input.base, input.len,
                                                   &conn->crypto.handshake_properties);
        quicly_streambuf_ingress_shift(stream, input.len);
        QUICLY_PROBE(CRYPTO_HANDSHAKE, conn, conn->stash.now, handshake_result);
        switch (handshake_result) {
        case 0:
        case PTLS_ERROR_IN_PROGRESS:
            break;
        default:
            initiate_close(conn,
                           PTLS_ERROR_GET_CLASS(handshake_result) == PTLS_ERROR_CLASS_SELF_ALERT ? handshake_result
                                                                                                 : QUICLY_TRANSPORT_ERROR_INTERNAL,
                           QUICLY_FRAME_TYPE_CRYPTO, NULL);
            goto Exit;
        }
        /* drop 0-RTT write key if 0-RTT is rejected by remote peer */
        if (conn->application != NULL && !conn->application->one_rtt_writable &&
            conn->application->cipher.egress.key.aead != NULL) {
            assert(quicly_is_client(conn));
            if (conn->crypto.handshake_properties.client.early_data_acceptance == PTLS_EARLY_DATA_REJECTED) {
                dispose_cipher(&conn->application->cipher.egress.key);
                conn->application->cipher.egress.key = (struct st_quicly_cipher_context_t){NULL};
                discard_sentmap_by_epoch(
                    conn, 1u << QUICLY_EPOCH_1RTT); /* retire all packets with ack_epoch == 3; they are all 0-RTT packets */
            }
        }
    }
    write_crypto_data(conn, &output, epoch_offsets);

Exit:
    ptls_buffer_dispose(&output);
}

static void init_stream_properties(quicly_stream_t *stream, uint32_t initial_max_stream_data_local,
                                   uint64_t initial_max_stream_data_remote)
{
    int is_client = quicly_is_client(stream->conn);

    if (quicly_stream_has_send_side(is_client, stream->stream_id)) {
        quicly_sendstate_init(&stream->sendstate);
    } else {
        quicly_sendstate_init_closed(&stream->sendstate);
    }
    if (quicly_stream_has_receive_side(is_client, stream->stream_id)) {
        quicly_recvstate_init(&stream->recvstate);
    } else {
        quicly_recvstate_init_closed(&stream->recvstate);
    }
    stream->streams_blocked = 0;

    stream->_send_aux.max_stream_data = initial_max_stream_data_remote;
    stream->_send_aux.stop_sending.sender_state = QUICLY_SENDER_STATE_NONE;
    stream->_send_aux.stop_sending.error_code = 0;
    stream->_send_aux.reset_stream.sender_state = QUICLY_SENDER_STATE_NONE;
    stream->_send_aux.reset_stream.error_code = 0;
    quicly_maxsender_init(&stream->_send_aux.max_stream_data_sender, initial_max_stream_data_local);
    quicly_linklist_init(&stream->_send_aux.pending_link.control);
    quicly_linklist_init(&stream->_send_aux.pending_link.default_scheduler);

    stream->_recv_aux.window = initial_max_stream_data_local;

    /* Set the number of max ranges to be capable of handling following case:
     * * every one of the two packets being sent are lost
     * * average size of a STREAM frame found in a packet is >= ~512 bytes
     * See also: the doc-comment on `_recv_aux.max_ranges`.
     */
    if ((stream->_recv_aux.max_ranges = initial_max_stream_data_local / 1024) < 63)
        stream->_recv_aux.max_ranges = 63;
}

static void dispose_stream_properties(quicly_stream_t *stream)
{
    quicly_sendstate_dispose(&stream->sendstate);
    quicly_recvstate_dispose(&stream->recvstate);
    quicly_maxsender_dispose(&stream->_send_aux.max_stream_data_sender);
    quicly_linklist_unlink(&stream->_send_aux.pending_link.control);
    quicly_linklist_unlink(&stream->_send_aux.pending_link.default_scheduler);
}

static quicly_stream_t *open_stream(quicly_conn_t *conn, uint64_t stream_id, uint32_t initial_max_stream_data_local,
                                    uint64_t initial_max_stream_data_remote)
{
    quicly_stream_t *stream;

    if ((stream = malloc(sizeof(*stream))) == NULL)
        return NULL;
    stream->conn = conn;
    stream->stream_id = stream_id;
    stream->callbacks = NULL;
    stream->data = NULL;

    int r;
    khiter_t iter = kh_put(quicly_stream_t, conn->streams, stream_id, &r);
    assert(iter != kh_end(conn->streams));
    kh_val(conn->streams, iter) = stream;

    init_stream_properties(stream, initial_max_stream_data_local, initial_max_stream_data_remote);

    return stream;
}

static struct st_quicly_conn_streamgroup_state_t *get_streamgroup_state(quicly_conn_t *conn, quicly_stream_id_t stream_id)
{
    if (quicly_is_client(conn) == quicly_stream_is_client_initiated(stream_id)) {
        return quicly_stream_is_unidirectional(stream_id) ? &conn->super.local.uni : &conn->super.local.bidi;
    } else {
        return quicly_stream_is_unidirectional(stream_id) ? &conn->super.remote.uni : &conn->super.remote.bidi;
    }
}

static int should_send_max_streams(quicly_conn_t *conn, int uni)
{
    uint64_t concurrency;
    quicly_maxsender_t *maxsender;
    struct st_quicly_conn_streamgroup_state_t *group;

#define INIT_VARS(type)                                                                                                            \
    do {                                                                                                                           \
        concurrency = conn->super.ctx->transport_params.max_streams_##type;                                                        \
        maxsender = &conn->ingress.max_streams.type;                                                                               \
        group = &conn->super.remote.type;                                                                                          \
    } while (0)
    if (uni) {
        INIT_VARS(uni);
    } else {
        INIT_VARS(bidi);
    }
#undef INIT_VARS

    if (concurrency == 0)
        return 0;

    if (!quicly_maxsender_should_send_max(maxsender, group->next_stream_id / 4, group->num_streams, 768))
        return 0;

    return 1;
}

static void destroy_stream(quicly_stream_t *stream, int err)
{
    quicly_conn_t *conn = stream->conn;

    if (stream->callbacks != NULL)
        stream->callbacks->on_destroy(stream, err);

    khiter_t iter = kh_get(quicly_stream_t, conn->streams, stream->stream_id);
    assert(iter != kh_end(conn->streams));
    kh_del(quicly_stream_t, conn->streams, iter);

    if (stream->stream_id < 0) {
        size_t epoch = -(1 + stream->stream_id);
        stream->conn->egress.pending_flows &= ~(uint8_t)(1 << epoch);
    } else {
        struct st_quicly_conn_streamgroup_state_t *group = get_streamgroup_state(conn, stream->stream_id);
        --group->num_streams;
    }

    dispose_stream_properties(stream);

    if (conn->application != NULL) {
        /* The function is normally invoked when receiving a packet, therefore just setting send_ack_at to zero is sufficient to
         * trigger the emission of the MAX_STREAMS frame. FWIW, the only case the function is invoked when not receiving a packet is
         * when the connection is being closed. In such case, the change will not have any bad side effects.
         */
        if (should_send_max_streams(conn, quicly_stream_is_unidirectional(stream->stream_id)))
            conn->egress.send_ack_at = 0;
    }

    free(stream);
}

static void destroy_all_streams(quicly_conn_t *conn, int err, int including_crypto_streams)
{
    quicly_stream_t *stream;
    kh_foreach_value(conn->streams, stream, {
        /* TODO do we need to send reset signals to open streams? */
        if (including_crypto_streams || stream->stream_id >= 0)
            destroy_stream(stream, err);
    });
}

quicly_stream_t *quicly_get_stream(quicly_conn_t *conn, quicly_stream_id_t stream_id)
{
    khiter_t iter = kh_get(quicly_stream_t, conn->streams, stream_id);
    if (iter != kh_end(conn->streams))
        return kh_val(conn->streams, iter);
    return NULL;
}

ptls_t *quicly_get_tls(quicly_conn_t *conn)
{
    return conn->crypto.tls;
}

int quicly_get_stats(quicly_conn_t *conn, quicly_stats_t *stats)
{
    /* copy the pre-built stats fields */
    memcpy(stats, &conn->super.stats, sizeof(conn->super.stats));

    /* set or generate the non-pre-built stats fields here */
    stats->rtt = conn->egress.loss.rtt;
    stats->cc = conn->egress.cc;
    return 0;
}

quicly_stream_id_t quicly_get_ingress_max_streams(quicly_conn_t *conn, int uni)
{
    quicly_maxsender_t *maxsender = uni ? &conn->ingress.max_streams.uni : &conn->ingress.max_streams.bidi;
    return maxsender->max_committed;
}

void quicly_get_max_data(quicly_conn_t *conn, uint64_t *send_permitted, uint64_t *sent, uint64_t *consumed)
{
    if (send_permitted != NULL)
        *send_permitted = conn->egress.max_data.permitted;
    if (sent != NULL)
        *sent = conn->egress.max_data.sent;
    if (consumed != NULL)
        *consumed = conn->ingress.max_data.bytes_consumed;
}

static void update_idle_timeout(quicly_conn_t *conn, int is_in_receive)
{
    if (!is_in_receive && !conn->idle_timeout.should_rearm_on_send)
        return;

    /* calculate the minimum of the two max_idle_timeout */
    int64_t idle_msec = INT64_MAX;
    if (conn->initial == NULL && conn->handshake == NULL && conn->super.remote.transport_params.max_idle_timeout != 0)
        idle_msec = conn->super.remote.transport_params.max_idle_timeout;
    if (conn->super.ctx->transport_params.max_idle_timeout != 0 && conn->super.ctx->transport_params.max_idle_timeout < idle_msec)
        idle_msec = conn->super.ctx->transport_params.max_idle_timeout;

    if (idle_msec == INT64_MAX)
        return;

    uint32_t three_pto = 3 * quicly_rtt_get_pto(&conn->egress.loss.rtt, conn->super.ctx->transport_params.max_ack_delay,
                                                conn->egress.loss.conf->min_pto);
    conn->idle_timeout.at = conn->stash.now + (idle_msec > three_pto ? idle_msec : three_pto);
    conn->idle_timeout.should_rearm_on_send = is_in_receive;
}

static int scheduler_can_send(quicly_conn_t *conn)
{
    /* scheduler would never have data to send, until application keys become available */
    if (conn->application == NULL)
        return 0;
    int conn_is_saturated = !(conn->egress.max_data.sent < conn->egress.max_data.permitted);
    return conn->super.ctx->stream_scheduler->can_send(conn->super.ctx->stream_scheduler, conn, conn_is_saturated);
}

static void update_loss_alarm(quicly_conn_t *conn, int is_after_send)
{
    int has_outstanding = conn->egress.sentmap.bytes_in_flight != 0 || conn->super.remote.address_validation.send_probe,
        handshake_is_in_progress = conn->initial != NULL || conn->handshake != NULL;
    quicly_loss_update_alarm(&conn->egress.loss, conn->stash.now, conn->egress.last_retransmittable_sent_at, has_outstanding,
                             scheduler_can_send(conn), handshake_is_in_progress, conn->egress.max_data.sent, is_after_send);
}

static int create_handshake_flow(quicly_conn_t *conn, size_t epoch)
{
    quicly_stream_t *stream;
    int ret;

    if ((stream = open_stream(conn, -(quicly_stream_id_t)(1 + epoch), 65536, 65536)) == NULL)
        return PTLS_ERROR_NO_MEMORY;
    if ((ret = quicly_streambuf_create(stream, sizeof(quicly_streambuf_t))) != 0) {
        destroy_stream(stream, ret);
        return ret;
    }
    stream->callbacks = &crypto_stream_callbacks;

    return 0;
}

static void destroy_handshake_flow(quicly_conn_t *conn, size_t epoch)
{
    quicly_stream_t *stream = quicly_get_stream(conn, -(quicly_stream_id_t)(1 + epoch));
    if (stream != NULL)
        destroy_stream(stream, 0);
}

static struct st_quicly_pn_space_t *alloc_pn_space(size_t sz)
{
    struct st_quicly_pn_space_t *space;

    if ((space = malloc(sz)) == NULL)
        return NULL;

    quicly_ranges_init(&space->ack_queue);
    space->largest_pn_received_at = INT64_MAX;
    space->next_expected_packet_number = 0;
    space->unacked_count = 0;
    space->packet_tolerance = QUICLY_DEFAULT_PACKET_TOLERANCE;
    space->ignore_order = 0;
    if (sz != sizeof(*space))
        memset((uint8_t *)space + sizeof(*space), 0, sz - sizeof(*space));

    return space;
}

static void do_free_pn_space(struct st_quicly_pn_space_t *space)
{
    quicly_ranges_clear(&space->ack_queue);
    free(space);
}

static int record_pn(quicly_ranges_t *ranges, uint64_t pn, int *is_out_of_order)
{
    int ret;

    *is_out_of_order = 0;

    if (ranges->num_ranges != 0) {
        /* fast path that is taken when we receive a packet in-order */
        if (ranges->ranges[ranges->num_ranges - 1].end == pn) {
            ranges->ranges[ranges->num_ranges - 1].end = pn + 1;
            return 0;
        }
        *is_out_of_order = 1;
    }

    /* slow path; we add, then remove the oldest ranges when the number of ranges exceed the maximum */
    if ((ret = quicly_ranges_add(ranges, pn, pn + 1)) != 0)
        return ret;
    if (ranges->num_ranges > QUICLY_MAX_ACK_BLOCKS)
        quicly_ranges_drop_by_range_indices(ranges, ranges->num_ranges - QUICLY_MAX_ACK_BLOCKS, ranges->num_ranges);

    return 0;
}

static int record_receipt(quicly_conn_t *conn, struct st_quicly_pn_space_t *space, uint64_t pn, int is_ack_only, size_t epoch)
{
    int ret, ack_now, is_out_of_order;

    if ((ret = record_pn(&space->ack_queue, pn, &is_out_of_order)) != 0)
        goto Exit;

    ack_now = is_out_of_order && !space->ignore_order && !is_ack_only;

    /* update largest_pn_received_at (TODO implement deduplication at an earlier moment?) */
    if (space->ack_queue.ranges[space->ack_queue.num_ranges - 1].end == pn + 1)
        space->largest_pn_received_at = conn->stash.now;

    /* if the received packet is ack-eliciting, update / schedule transmission of ACK */
    if (!is_ack_only) {
        space->unacked_count++;
        /* Ack after QUICLY_NUM_PACKETS_BEFORE_ACK packets or after the delayed ack timeout */
        if (space->unacked_count >= space->packet_tolerance || epoch == QUICLY_EPOCH_INITIAL || epoch == QUICLY_EPOCH_HANDSHAKE)
            ack_now = 1;
    }

    if (ack_now) {
        conn->egress.send_ack_at = conn->stash.now;
    } else if (conn->egress.send_ack_at == INT64_MAX) {
        conn->egress.send_ack_at = conn->stash.now + QUICLY_DELAYED_ACK_TIMEOUT;
    }

    ret = 0;
Exit:
    return ret;
}

static void free_handshake_space(struct st_quicly_handshake_space_t **space)
{
    if (*space != NULL) {
        if ((*space)->cipher.ingress.aead != NULL)
            dispose_cipher(&(*space)->cipher.ingress);
        if ((*space)->cipher.egress.aead != NULL)
            dispose_cipher(&(*space)->cipher.egress);
        do_free_pn_space(&(*space)->super);
        *space = NULL;
    }
}

static int setup_cipher(quicly_conn_t *conn, size_t epoch, int is_enc, ptls_cipher_context_t **hp_ctx,
                        ptls_aead_context_t **aead_ctx, ptls_aead_algorithm_t *aead, ptls_hash_algorithm_t *hash,
                        const void *secret)
{
    /* quicly_accept builds cipher before instantitating a connection. In such case, we use the default crypto engine */
    quicly_crypto_engine_t *engine = conn != NULL ? conn->super.ctx->crypto_engine : &quicly_default_crypto_engine;

    return engine->setup_cipher(engine, conn, epoch, is_enc, hp_ctx, aead_ctx, aead, hash, secret);
}

static int setup_handshake_space_and_flow(quicly_conn_t *conn, size_t epoch)
{
    struct st_quicly_handshake_space_t **space = epoch == QUICLY_EPOCH_INITIAL ? &conn->initial : &conn->handshake;
    if ((*space = (void *)alloc_pn_space(sizeof(struct st_quicly_handshake_space_t))) == NULL)
        return PTLS_ERROR_NO_MEMORY;
    return create_handshake_flow(conn, epoch);
}

static void free_application_space(struct st_quicly_application_space_t **space)
{
    if (*space != NULL) {
#define DISPOSE_INGRESS(label, func)                                                                                               \
    if ((*space)->cipher.ingress.label != NULL)                                                                                    \
    func((*space)->cipher.ingress.label)
        DISPOSE_INGRESS(header_protection.zero_rtt, ptls_cipher_free);
        DISPOSE_INGRESS(header_protection.one_rtt, ptls_cipher_free);
        DISPOSE_INGRESS(aead[0], ptls_aead_free);
        DISPOSE_INGRESS(aead[1], ptls_aead_free);
#undef DISPOSE_INGRESS
        if ((*space)->cipher.egress.key.aead != NULL)
            dispose_cipher(&(*space)->cipher.egress.key);
        memset((*space)->cipher.egress.secret, 0, sizeof((*space)->cipher.egress.secret));
        do_free_pn_space(&(*space)->super);
        *space = NULL;
    }
}

static int setup_application_space(quicly_conn_t *conn)
{
    if ((conn->application = (void *)alloc_pn_space(sizeof(struct st_quicly_application_space_t))) == NULL)
        return PTLS_ERROR_NO_MEMORY;

    /* prohibit key-update until receiving an ACK for an 1-RTT packet */
    conn->application->cipher.egress.key_update_pn.last = 0;
    conn->application->cipher.egress.key_update_pn.next = UINT64_MAX;

    return create_handshake_flow(conn, QUICLY_EPOCH_1RTT);
}

static int discard_handshake_context(quicly_conn_t *conn, size_t epoch)
{
    int ret;

    assert(epoch == QUICLY_EPOCH_INITIAL || epoch == QUICLY_EPOCH_HANDSHAKE);

    if ((ret = discard_sentmap_by_epoch(conn, 1u << epoch)) != 0)
        return ret;
    destroy_handshake_flow(conn, epoch);
    free_handshake_space(epoch == QUICLY_EPOCH_INITIAL ? &conn->initial : &conn->handshake);

    return 0;
}

static int apply_remote_transport_params(quicly_conn_t *conn)
{
    int ret;

    conn->egress.max_data.permitted = conn->super.remote.transport_params.max_data;
    if ((ret = update_max_streams(&conn->egress.max_streams.uni, conn->super.remote.transport_params.max_streams_uni)) != 0)
        return ret;
    if ((ret = update_max_streams(&conn->egress.max_streams.bidi, conn->super.remote.transport_params.max_streams_bidi)) != 0)
        return ret;

    return 0;
}

static int update_1rtt_key(quicly_conn_t *conn, ptls_cipher_suite_t *cipher, int is_enc, ptls_aead_context_t **aead,
                           uint8_t *secret)
{
    uint8_t new_secret[PTLS_MAX_DIGEST_SIZE];
    ptls_aead_context_t *new_aead = NULL;
    int ret;

    /* generate next AEAD key */
    if ((ret = ptls_hkdf_expand_label(cipher->hash, new_secret, cipher->hash->digest_size,
                                      ptls_iovec_init(secret, cipher->hash->digest_size), "quic ku", ptls_iovec_init(NULL, 0),
                                      NULL)) != 0)
        goto Exit;
    if ((ret = setup_cipher(conn, QUICLY_EPOCH_1RTT, is_enc, NULL, &new_aead, cipher->aead, cipher->hash, new_secret)) != 0)
        goto Exit;

    /* success! update AEAD and secret */
    if (*aead != NULL)
        ptls_aead_free(*aead);
    *aead = new_aead;
    new_aead = NULL;
    memcpy(secret, new_secret, cipher->hash->digest_size);

    ret = 0;
Exit:
    if (new_aead != NULL)
        ptls_aead_free(new_aead);
    ptls_clear_memory(new_secret, cipher->hash->digest_size);
    return ret;
}

static int update_1rtt_egress_key(quicly_conn_t *conn)
{
    struct st_quicly_application_space_t *space = conn->application;
    ptls_cipher_suite_t *cipher = ptls_get_cipher(conn->crypto.tls);
    int ret;

    /* generate next AEAD key, and increment key phase if it succeeds */
    if ((ret = update_1rtt_key(conn, cipher, 1, &space->cipher.egress.key.aead, space->cipher.egress.secret)) != 0)
        return ret;
    ++space->cipher.egress.key_phase;

    /* signal that we are waiting for an ACK */
    space->cipher.egress.key_update_pn.last = conn->egress.packet_number;
    space->cipher.egress.key_update_pn.next = UINT64_MAX;

    QUICLY_PROBE(CRYPTO_SEND_KEY_UPDATE, conn, conn->stash.now, space->cipher.egress.key_phase,
                 QUICLY_PROBE_HEXDUMP(space->cipher.egress.secret, cipher->hash->digest_size));

    return 0;
}

static int received_key_update(quicly_conn_t *conn, uint64_t newly_decrypted_key_phase)
{
    struct st_quicly_application_space_t *space = conn->application;

    assert(space->cipher.ingress.key_phase.decrypted < newly_decrypted_key_phase);
    assert(newly_decrypted_key_phase <= space->cipher.ingress.key_phase.prepared);

    space->cipher.ingress.key_phase.decrypted = newly_decrypted_key_phase;

    QUICLY_PROBE(CRYPTO_RECEIVE_KEY_UPDATE, conn, conn->stash.now, space->cipher.ingress.key_phase.decrypted,
                 QUICLY_PROBE_HEXDUMP(space->cipher.ingress.secret, ptls_get_cipher(conn->crypto.tls)->hash->digest_size));

    if (space->cipher.egress.key_phase < space->cipher.ingress.key_phase.decrypted) {
        return update_1rtt_egress_key(conn);
    } else {
        return 0;
    }
}

void quicly_free(quicly_conn_t *conn)
{
    QUICLY_PROBE(FREE, conn, conn->stash.now);
#if QUICLY_USE_EMBEDDED_PROBES || QUICLY_USE_DTRACE
    if (QUICLY_CONN_STATS_ENABLED()) {
        quicly_stats_t stats;
        quicly_get_stats(conn, &stats);
        QUICLY_PROBE(CONN_STATS, conn, conn->stash.now, &stats, sizeof(stats));
    }
#endif

    destroy_all_streams(conn, 0, 1);

    quicly_maxsender_dispose(&conn->ingress.max_data.sender);
    quicly_maxsender_dispose(&conn->ingress.max_streams.uni);
    quicly_maxsender_dispose(&conn->ingress.max_streams.bidi);
    while (conn->egress.path_challenge.head != NULL) {
        struct st_quicly_pending_path_challenge_t *pending = conn->egress.path_challenge.head;
        conn->egress.path_challenge.head = pending->next;
        free(pending);
    }
    quicly_sentmap_dispose(&conn->egress.sentmap);

    kh_destroy(quicly_stream_t, conn->streams);

    assert(!quicly_linklist_is_linked(&conn->egress.pending_streams.blocked.uni));
    assert(!quicly_linklist_is_linked(&conn->egress.pending_streams.blocked.bidi));
    assert(!quicly_linklist_is_linked(&conn->egress.pending_streams.control));
    assert(!quicly_linklist_is_linked(&conn->super._default_scheduler.active));
    assert(!quicly_linklist_is_linked(&conn->super._default_scheduler.blocked));

    free_handshake_space(&conn->initial);
    free_handshake_space(&conn->handshake);
    free_application_space(&conn->application);

    ptls_buffer_dispose(&conn->crypto.transport_params.buf);
    ptls_free(conn->crypto.tls);

    free(conn->token.base);
    free(conn);
}

static int setup_initial_key(struct st_quicly_cipher_context_t *ctx, ptls_cipher_suite_t *cs, const void *master_secret,
                             const char *label, int is_enc, quicly_conn_t *conn)
{
    uint8_t aead_secret[PTLS_MAX_DIGEST_SIZE];
    int ret;

    if ((ret = ptls_hkdf_expand_label(cs->hash, aead_secret, cs->hash->digest_size,
                                      ptls_iovec_init(master_secret, cs->hash->digest_size), label, ptls_iovec_init(NULL, 0),
                                      NULL)) != 0)
        goto Exit;
    if ((ret = setup_cipher(conn, QUICLY_EPOCH_INITIAL, is_enc, &ctx->header_protection, &ctx->aead, cs->aead, cs->hash,
                            aead_secret)) != 0)
        goto Exit;

Exit:
    ptls_clear_memory(aead_secret, sizeof(aead_secret));
    return ret;
}

/**
 * @param conn maybe NULL when called by quicly_accept
 */
static int setup_initial_encryption(ptls_cipher_suite_t *cs, struct st_quicly_cipher_context_t *ingress,
                                    struct st_quicly_cipher_context_t *egress, ptls_iovec_t cid, int is_client, quicly_conn_t *conn)
{
    static const uint8_t salt[] = {0xc3, 0xee, 0xf7, 0x12, 0xc7, 0x2e, 0xbb, 0x5a, 0x11, 0xa7,
                                   0xd2, 0x43, 0x2b, 0xb4, 0x63, 0x65, 0xbe, 0xf9, 0xf5, 0x02};
    static const char *labels[2] = {"client in", "server in"};
    uint8_t secret[PTLS_MAX_DIGEST_SIZE];
    int ret;

    /* extract master secret */
    if ((ret = ptls_hkdf_extract(cs->hash, secret, ptls_iovec_init(salt, sizeof(salt)), cid)) != 0)
        goto Exit;

    /* create aead contexts */
    if (ingress != NULL && (ret = setup_initial_key(ingress, cs, secret, labels[is_client], 0, conn)) != 0)
        goto Exit;
    if (egress != NULL && (ret = setup_initial_key(egress, cs, secret, labels[!is_client], 1, conn)) != 0) {
        if (ingress != NULL)
            dispose_cipher(ingress);
        goto Exit;
    }

Exit:
    ptls_clear_memory(secret, sizeof(secret));
    return ret;
}

static int apply_stream_frame(quicly_stream_t *stream, quicly_stream_frame_t *frame)
{
    int ret;

    QUICLY_PROBE(STREAM_RECEIVE, stream->conn, stream->conn->stash.now, stream, frame->offset, frame->data.len);

    if (quicly_recvstate_transfer_complete(&stream->recvstate))
        return 0;

    /* flow control */
    if (stream->stream_id >= 0) {
        /* STREAMs */
        uint64_t max_stream_data = frame->offset + frame->data.len;
        if ((int64_t)stream->_recv_aux.window < (int64_t)max_stream_data - (int64_t)stream->recvstate.data_off)
            return QUICLY_TRANSPORT_ERROR_FLOW_CONTROL;
        if (stream->recvstate.received.ranges[stream->recvstate.received.num_ranges - 1].end < max_stream_data) {
            uint64_t newly_received =
                max_stream_data - stream->recvstate.received.ranges[stream->recvstate.received.num_ranges - 1].end;
            if (stream->conn->ingress.max_data.bytes_consumed + newly_received >
                stream->conn->ingress.max_data.sender.max_committed)
                return QUICLY_TRANSPORT_ERROR_FLOW_CONTROL;
            stream->conn->ingress.max_data.bytes_consumed += newly_received;
            /* FIXME send MAX_DATA if necessary */
        }
    } else {
        /* CRYPTO streams; maybe add different limit for 1-RTT CRYPTO? */
        if (frame->offset + frame->data.len > stream->conn->super.ctx->max_crypto_bytes)
            return QUICLY_TRANSPORT_ERROR_CRYPTO_BUFFER_EXCEEDED;
    }

    /* update recvbuf */
    size_t apply_len = frame->data.len;
    if ((ret = quicly_recvstate_update(&stream->recvstate, frame->offset, &apply_len, frame->is_fin,
                                       stream->_recv_aux.max_ranges)) != 0)
        return ret;

    if (apply_len != 0 || quicly_recvstate_transfer_complete(&stream->recvstate)) {
        uint64_t buf_offset = frame->offset + frame->data.len - apply_len - stream->recvstate.data_off;
        stream->callbacks->on_receive(stream, (size_t)buf_offset, frame->data.base + frame->data.len - apply_len, apply_len);
        if (stream->conn->super.state >= QUICLY_STATE_CLOSING)
            return QUICLY_ERROR_IS_CLOSING;
    }

    if (should_send_max_stream_data(stream))
        sched_stream_control(stream);

    if (stream_is_destroyable(stream))
        destroy_stream(stream, 0);

    return 0;
}

int quicly_encode_transport_parameter_list(ptls_buffer_t *buf, const quicly_transport_parameters_t *params,
                                           const quicly_cid_t *original_dcid, const quicly_cid_t *initial_scid,
                                           const quicly_cid_t *retry_scid, const void *stateless_reset_token, size_t expand_by)
{
    int ret;

#define PUSH_TP(buf, id, block)                                                                                                    \
    do {                                                                                                                           \
        ptls_buffer_push_quicint((buf), (id));                                                                                     \
        ptls_buffer_push_block((buf), -1, block);                                                                                  \
    } while (0)

    PUSH_TP(buf, QUICLY_TRANSPORT_PARAMETER_ID_MAX_UDP_PAYLOAD_SIZE,
            { ptls_buffer_push_quicint(buf, params->max_udp_payload_size); });
    if (params->max_stream_data.bidi_local != 0)
        PUSH_TP(buf, QUICLY_TRANSPORT_PARAMETER_ID_INITIAL_MAX_STREAM_DATA_BIDI_LOCAL,
                { ptls_buffer_push_quicint(buf, params->max_stream_data.bidi_local); });
    if (params->max_stream_data.bidi_remote != 0)
        PUSH_TP(buf, QUICLY_TRANSPORT_PARAMETER_ID_INITIAL_MAX_STREAM_DATA_BIDI_REMOTE,
                { ptls_buffer_push_quicint(buf, params->max_stream_data.bidi_remote); });
    if (params->max_stream_data.uni != 0)
        PUSH_TP(buf, QUICLY_TRANSPORT_PARAMETER_ID_INITIAL_MAX_STREAM_DATA_UNI,
                { ptls_buffer_push_quicint(buf, params->max_stream_data.uni); });
    if (params->max_data != 0)
        PUSH_TP(buf, QUICLY_TRANSPORT_PARAMETER_ID_INITIAL_MAX_DATA, { ptls_buffer_push_quicint(buf, params->max_data); });
    if (params->max_idle_timeout != 0)
        PUSH_TP(buf, QUICLY_TRANSPORT_PARAMETER_ID_MAX_IDLE_TIMEOUT, { ptls_buffer_push_quicint(buf, params->max_idle_timeout); });
    if (original_dcid != NULL)
        PUSH_TP(buf, QUICLY_TRANSPORT_PARAMETER_ID_ORIGINAL_CONNECTION_ID,
                { ptls_buffer_pushv(buf, original_dcid->cid, original_dcid->len); });
    if (initial_scid != NULL)
        PUSH_TP(buf, QUICLY_TRANSPORT_PARAMETER_ID_INITIAL_SOURCE_CONNECTION_ID,
                { ptls_buffer_pushv(buf, initial_scid->cid, initial_scid->len); });
    if (retry_scid != NULL)
        PUSH_TP(buf, QUICLY_TRANSPORT_PARAMETER_ID_RETRY_SOURCE_CONNECTION_ID,
                { ptls_buffer_pushv(buf, retry_scid->cid, retry_scid->len); });
    if (stateless_reset_token != NULL)
        PUSH_TP(buf, QUICLY_TRANSPORT_PARAMETER_ID_STATELESS_RESET_TOKEN,
                { ptls_buffer_pushv(buf, stateless_reset_token, QUICLY_STATELESS_RESET_TOKEN_LEN); });
    if (params->max_streams_bidi != 0)
        PUSH_TP(buf, QUICLY_TRANSPORT_PARAMETER_ID_INITIAL_MAX_STREAMS_BIDI,
                { ptls_buffer_push_quicint(buf, params->max_streams_bidi); });
    if (params->max_streams_uni != 0)
        PUSH_TP(buf, QUICLY_TRANSPORT_PARAMETER_ID_INITIAL_MAX_STREAMS_UNI,
                { ptls_buffer_push_quicint(buf, params->max_streams_uni); });
    if (QUICLY_LOCAL_ACK_DELAY_EXPONENT != QUICLY_DEFAULT_ACK_DELAY_EXPONENT)
        PUSH_TP(buf, QUICLY_TRANSPORT_PARAMETER_ID_ACK_DELAY_EXPONENT,
                { ptls_buffer_push_quicint(buf, QUICLY_LOCAL_ACK_DELAY_EXPONENT); });
    if (QUICLY_LOCAL_MAX_ACK_DELAY != QUICLY_DEFAULT_MAX_ACK_DELAY)
        PUSH_TP(buf, QUICLY_TRANSPORT_PARAMETER_ID_MAX_ACK_DELAY, { ptls_buffer_push_quicint(buf, QUICLY_LOCAL_MAX_ACK_DELAY); });
    PUSH_TP(buf, QUICLY_TRANSPORT_PARAMETER_ID_MIN_ACK_DELAY,
            { ptls_buffer_push_quicint(buf, QUICLY_LOCAL_MAX_ACK_DELAY * 1000 /* in microseconds */); });
    if (params->disable_active_migration)
        PUSH_TP(buf, QUICLY_TRANSPORT_PARAMETER_ID_DISABLE_ACTIVE_MIGRATION, {});
    if (QUICLY_LOCAL_ACTIVE_CONNECTION_ID_LIMIT != QUICLY_DEFAULT_ACTIVE_CONNECTION_ID_LIMIT)
        PUSH_TP(buf, QUICLY_TRANSPORT_PARAMETER_ID_ACTIVE_CONNECTION_ID_LIMIT,
                { ptls_buffer_push_quicint(buf, QUICLY_LOCAL_ACTIVE_CONNECTION_ID_LIMIT); });
    /* if requested, add a greasing TP of 1 MTU size so that CH spans across multiple packets */
    if (expand_by != 0) {
        PUSH_TP(buf, 31 * 100 + 27, {
            if ((ret = ptls_buffer_reserve(buf, expand_by)) != 0)
                goto Exit;
            memset(buf->base + buf->off, 0, expand_by);
            buf->off += expand_by;
        });
    }

#undef PUSH_TP

    ret = 0;
Exit:
    return ret;
}

int quicly_decode_transport_parameter_list(quicly_transport_parameters_t *params, quicly_cid_t *original_dcid,
                                           quicly_cid_t *initial_scid, quicly_cid_t *retry_scid, void *stateless_reset_token,
                                           const uint8_t *src, const uint8_t *end)
{
/* When non-negative, tp_index contains the literal position within the list of transport parameters recognized by this function.
 * That index is being used to find duplicates using a 64-bit bitmap (found_bits). When the transport parameter is being processed,
 * tp_index is set to -1. */
#define DECODE_TP(_id, block)                                                                                                      \
    do {                                                                                                                           \
        if (tp_index >= 0) {                                                                                                       \
            if (id == (_id)) {                                                                                                     \
                if ((found_bits & ((uint64_t)1 << tp_index)) != 0) {                                                               \
                    ret = QUICLY_TRANSPORT_ERROR_TRANSPORT_PARAMETER;                                                              \
                    goto Exit;                                                                                                     \
                }                                                                                                                  \
                found_bits |= (uint64_t)1 << tp_index;                                                                             \
                {block} tp_index = -1;                                                                                             \
            } else {                                                                                                               \
                ++tp_index;                                                                                                        \
            }                                                                                                                      \
        }                                                                                                                          \
    } while (0)
#define DECODE_CID_TP(_id, dest)                                                                                                   \
    DECODE_TP(_id, {                                                                                                               \
        size_t cidl = end - src;                                                                                                   \
        if (cidl > QUICLY_MAX_CID_LEN_V1) {                                                                                        \
            ret = QUICLY_TRANSPORT_ERROR_TRANSPORT_PARAMETER;                                                                      \
            goto Exit;                                                                                                             \
        }                                                                                                                          \
        if (dest == NULL) {                                                                                                        \
            ret = QUICLY_TRANSPORT_ERROR_TRANSPORT_PARAMETER;                                                                      \
            goto Exit;                                                                                                             \
        }                                                                                                                          \
        quicly_set_cid(dest, ptls_iovec_init(src, cidl));                                                                          \
        src = end;                                                                                                                 \
    });

    uint64_t found_bits = 0;
    int ret;

    /* set parameters to their default values */
    *params = default_transport_params;

    /* Set optional parameters to UINT8_MAX. It is used to as a sentinel for detecting missing TPs. */
    if (original_dcid != NULL)
        original_dcid->len = UINT8_MAX;
    if (initial_scid != NULL)
        initial_scid->len = UINT8_MAX;
    if (retry_scid != NULL)
        retry_scid->len = UINT8_MAX;

    /* decode the parameters block */
    while (src != end) {
        uint64_t id;
        if ((id = quicly_decodev(&src, end)) == UINT64_MAX) {
            ret = QUICLY_TRANSPORT_ERROR_TRANSPORT_PARAMETER;
            goto Exit;
        }
        int tp_index = 0;
        ptls_decode_open_block(src, end, -1, {
            DECODE_CID_TP(QUICLY_TRANSPORT_PARAMETER_ID_ORIGINAL_CONNECTION_ID, original_dcid);
            DECODE_CID_TP(QUICLY_TRANSPORT_PARAMETER_ID_INITIAL_SOURCE_CONNECTION_ID, initial_scid);
            DECODE_CID_TP(QUICLY_TRANSPORT_PARAMETER_ID_RETRY_SOURCE_CONNECTION_ID, retry_scid);
            DECODE_TP(QUICLY_TRANSPORT_PARAMETER_ID_MAX_UDP_PAYLOAD_SIZE, {
                uint64_t v;
                if ((v = ptls_decode_quicint(&src, end)) == UINT64_MAX) {
                    ret = QUICLY_TRANSPORT_ERROR_TRANSPORT_PARAMETER;
                    goto Exit;
                }
                if (v < 1200) {
                    ret = QUICLY_TRANSPORT_ERROR_TRANSPORT_PARAMETER;
                    goto Exit;
                }
                params->max_udp_payload_size = (uint16_t)v;
            });
            DECODE_TP(QUICLY_TRANSPORT_PARAMETER_ID_INITIAL_MAX_STREAM_DATA_BIDI_LOCAL, {
                if ((params->max_stream_data.bidi_local = ptls_decode_quicint(&src, end)) == UINT64_MAX) {
                    ret = QUICLY_TRANSPORT_ERROR_TRANSPORT_PARAMETER;
                    goto Exit;
                }
            });
            DECODE_TP(QUICLY_TRANSPORT_PARAMETER_ID_INITIAL_MAX_STREAM_DATA_BIDI_REMOTE, {
                if ((params->max_stream_data.bidi_remote = ptls_decode_quicint(&src, end)) == UINT64_MAX) {
                    ret = QUICLY_TRANSPORT_ERROR_TRANSPORT_PARAMETER;
                    goto Exit;
                }
            });
            DECODE_TP(QUICLY_TRANSPORT_PARAMETER_ID_INITIAL_MAX_STREAM_DATA_UNI, {
                if ((params->max_stream_data.uni = ptls_decode_quicint(&src, end)) == UINT64_MAX) {
                    ret = QUICLY_TRANSPORT_ERROR_TRANSPORT_PARAMETER;
                    goto Exit;
                }
            });
            DECODE_TP(QUICLY_TRANSPORT_PARAMETER_ID_INITIAL_MAX_DATA, {
                if ((params->max_data = ptls_decode_quicint(&src, end)) == UINT64_MAX) {
                    ret = QUICLY_TRANSPORT_ERROR_TRANSPORT_PARAMETER;
                    goto Exit;
                }
            });
            DECODE_TP(QUICLY_TRANSPORT_PARAMETER_ID_STATELESS_RESET_TOKEN, {
                if (!(stateless_reset_token != NULL && end - src == QUICLY_STATELESS_RESET_TOKEN_LEN)) {
                    ret = QUICLY_TRANSPORT_ERROR_TRANSPORT_PARAMETER;
                    goto Exit;
                }
                memcpy(stateless_reset_token, src, QUICLY_STATELESS_RESET_TOKEN_LEN);
                src = end;
            });
            DECODE_TP(QUICLY_TRANSPORT_PARAMETER_ID_MAX_IDLE_TIMEOUT, {
                if ((params->max_idle_timeout = ptls_decode_quicint(&src, end)) == UINT64_MAX) {
                    ret = QUICLY_TRANSPORT_ERROR_TRANSPORT_PARAMETER;
                    goto Exit;
                }
            });
            DECODE_TP(QUICLY_TRANSPORT_PARAMETER_ID_INITIAL_MAX_STREAMS_BIDI, {
                if ((params->max_streams_bidi = ptls_decode_quicint(&src, end)) == UINT64_MAX) {
                    ret = QUICLY_TRANSPORT_ERROR_TRANSPORT_PARAMETER;
                    goto Exit;
                }
            });
            DECODE_TP(QUICLY_TRANSPORT_PARAMETER_ID_INITIAL_MAX_STREAMS_UNI, {
                if ((params->max_streams_uni = ptls_decode_quicint(&src, end)) == UINT64_MAX) {
                    ret = QUICLY_TRANSPORT_ERROR_TRANSPORT_PARAMETER;
                    goto Exit;
                }
            });
            DECODE_TP(QUICLY_TRANSPORT_PARAMETER_ID_ACK_DELAY_EXPONENT, {
                uint64_t v;
                if ((v = ptls_decode_quicint(&src, end)) == UINT64_MAX) {
                    ret = QUICLY_TRANSPORT_ERROR_TRANSPORT_PARAMETER;
                    goto Exit;
                }
                if (v > 20) {
                    ret = QUICLY_TRANSPORT_ERROR_TRANSPORT_PARAMETER;
                    goto Exit;
                }
                params->ack_delay_exponent = (uint8_t)v;
            });
            DECODE_TP(QUICLY_TRANSPORT_PARAMETER_ID_MAX_ACK_DELAY, {
                uint64_t v;
                if ((v = ptls_decode_quicint(&src, end)) == UINT64_MAX) {
                    ret = QUICLY_TRANSPORT_ERROR_TRANSPORT_PARAMETER;
                    goto Exit;
                }
                if (v >= 16384) { /* "values of 2^14 or greater are invalid" */
                    ret = QUICLY_TRANSPORT_ERROR_TRANSPORT_PARAMETER;
                    goto Exit;
                }
                params->max_ack_delay = (uint16_t)v;
            });
            DECODE_TP(QUICLY_TRANSPORT_PARAMETER_ID_MIN_ACK_DELAY, {
                if ((params->min_ack_delay_usec = ptls_decode_quicint(&src, end)) == UINT64_MAX) {
                    ret = QUICLY_TRANSPORT_ERROR_TRANSPORT_PARAMETER;
                    goto Exit;
                }
                if (params->min_ack_delay_usec >= 16777216) { /* "values of 2^24 or greater are invalid" */
                    ret = QUICLY_TRANSPORT_ERROR_TRANSPORT_PARAMETER;
                    goto Exit;
                }
            });
            DECODE_TP(QUICLY_TRANSPORT_PARAMETER_ID_ACTIVE_CONNECTION_ID_LIMIT, {
                uint64_t v;
                if ((v = ptls_decode_quicint(&src, end)) == UINT64_MAX) {
                    ret = QUICLY_TRANSPORT_ERROR_TRANSPORT_PARAMETER;
                    goto Exit;
                }
                if (v < QUICLY_MIN_ACTIVE_CONNECTION_ID_LIMIT) {
                    ret = QUICLY_TRANSPORT_ERROR_TRANSPORT_PARAMETER;
                    goto Exit;
                }
                params->active_connection_id_limit = v;
            });
            DECODE_TP(QUICLY_TRANSPORT_PARAMETER_ID_DISABLE_ACTIVE_MIGRATION, { params->disable_active_migration = 1; });
            /* skip unknown extension */
            if (tp_index >= 0)
                src = end;
        });
    }

    /* check consistency between the transpart parameters */
    if (params->min_ack_delay_usec != UINT64_MAX) {
        if (params->min_ack_delay_usec > params->max_ack_delay * 1000) {
            ret = QUICLY_TRANSPORT_ERROR_PROTOCOL_VIOLATION;
            goto Exit;
        }
    }

    /* check the absence of CIDs */
    if ((original_dcid != NULL && original_dcid->len == UINT8_MAX) || (initial_scid != NULL && initial_scid->len == UINT8_MAX) ||
        (retry_scid != NULL && retry_scid->len == UINT8_MAX)) {
        ret = QUICLY_TRANSPORT_ERROR_TRANSPORT_PARAMETER;
        goto Exit;
    }

    ret = 0;
Exit:
    if (ret == PTLS_ALERT_DECODE_ERROR)
        ret = QUICLY_TRANSPORT_ERROR_TRANSPORT_PARAMETER;
    return ret;

#undef DECODE_TP
#undef DECODE_CID_TP
}

static int collect_transport_parameters(ptls_t *tls, struct st_ptls_handshake_properties_t *properties, uint16_t type)
{
    return type == QUICLY_TLS_EXTENSION_TYPE_TRANSPORT_PARAMETERS;
}

static quicly_conn_t *create_connection(quicly_context_t *ctx, const char *server_name, struct sockaddr *remote_addr,
                                        struct sockaddr *local_addr, ptls_iovec_t *remote_cid,
                                        const quicly_cid_plaintext_t *local_cid, ptls_handshake_properties_t *handshake_properties,
                                        uint32_t initcwnd)
{
    ptls_t *tls = NULL;
    quicly_conn_t *conn;

    assert(remote_addr != NULL && remote_addr->sa_family != AF_UNSPEC);

    if ((tls = ptls_new(ctx->tls, server_name == NULL)) == NULL)
        return NULL;
    if (server_name != NULL && ptls_set_server_name(tls, server_name, strlen(server_name)) != 0) {
        ptls_free(tls);
        return NULL;
    }
    if ((conn = malloc(sizeof(*conn))) == NULL) {
        ptls_free(tls);
        return NULL;
    }

    memset(conn, 0, sizeof(*conn));
    conn->super.ctx = ctx;
    lock_now(conn, 0);
    set_address(&conn->super.local.address, local_addr);
    set_address(&conn->super.remote.address, remote_addr);
    quicly_local_cid_init_set(&conn->super.local.cid_set, ctx->cid_encryptor, local_cid);
    conn->super.local.long_header_src_cid = conn->super.local.cid_set.cids[0].cid;
    quicly_remote_cid_init_set(&conn->super.remote.cid_set, remote_cid, ctx->tls->random_bytes);
    conn->super.state = QUICLY_STATE_FIRSTFLIGHT;
    if (server_name != NULL) {
        conn->super.local.bidi.next_stream_id = 0;
        conn->super.local.uni.next_stream_id = 2;
        conn->super.remote.bidi.next_stream_id = 1;
        conn->super.remote.uni.next_stream_id = 3;
    } else {
        conn->super.local.bidi.next_stream_id = 1;
        conn->super.local.uni.next_stream_id = 3;
        conn->super.remote.bidi.next_stream_id = 0;
        conn->super.remote.uni.next_stream_id = 2;
    }
    conn->super.remote.transport_params = default_transport_params;
    if (server_name != NULL && ctx->enforce_version_negotiation) {
        ctx->tls->random_bytes(&conn->super.version, sizeof(conn->super.version));
        conn->super.version = (conn->super.version & 0xf0f0f0f0) | 0x0a0a0a0a;
    } else {
        conn->super.version = QUICLY_PROTOCOL_VERSION;
    }
    conn->super.remote.largest_retire_prior_to = 0;
    quicly_linklist_init(&conn->super._default_scheduler.active);
    quicly_linklist_init(&conn->super._default_scheduler.blocked);
    conn->streams = kh_init(quicly_stream_t);
    quicly_maxsender_init(&conn->ingress.max_data.sender, conn->super.ctx->transport_params.max_data);
    quicly_maxsender_init(&conn->ingress.max_streams.uni, conn->super.ctx->transport_params.max_streams_uni);
    quicly_maxsender_init(&conn->ingress.max_streams.bidi, conn->super.ctx->transport_params.max_streams_bidi);
    quicly_sentmap_init(&conn->egress.sentmap);
    quicly_loss_init(&conn->egress.loss, &conn->super.ctx->loss,
                     conn->super.ctx->loss.default_initial_rtt /* FIXME remember initial_rtt in session ticket */,
                     &conn->super.remote.transport_params.max_ack_delay, &conn->super.remote.transport_params.ack_delay_exponent);
    conn->egress.next_pn_to_skip =
        calc_next_pn_to_skip(conn->super.ctx->tls, 0, initcwnd, conn->super.ctx->initial_egress_max_udp_payload_size);
    conn->egress.max_udp_payload_size = conn->super.ctx->initial_egress_max_udp_payload_size;
    init_max_streams(&conn->egress.max_streams.uni);
    init_max_streams(&conn->egress.max_streams.bidi);
    conn->egress.path_challenge.tail_ref = &conn->egress.path_challenge.head;
    conn->egress.ack_frequency.update_at = INT64_MAX;
    conn->egress.send_ack_at = INT64_MAX;
    quicly_cc_init(&conn->egress.cc, initcwnd);
    quicly_retire_cid_init(&conn->egress.retire_cid);
    quicly_linklist_init(&conn->egress.pending_streams.blocked.uni);
    quicly_linklist_init(&conn->egress.pending_streams.blocked.bidi);
    quicly_linklist_init(&conn->egress.pending_streams.control);
    conn->crypto.tls = tls;
    if (handshake_properties != NULL) {
        assert(handshake_properties->additional_extensions == NULL);
        assert(handshake_properties->collect_extension == NULL);
        assert(handshake_properties->collected_extensions == NULL);
        conn->crypto.handshake_properties = *handshake_properties;
    } else {
        conn->crypto.handshake_properties = (ptls_handshake_properties_t){{{{NULL}}}};
    }
    conn->crypto.handshake_properties.collect_extension = collect_transport_parameters;
    conn->retry_scid.len = UINT8_MAX;
    conn->idle_timeout.at = INT64_MAX;
    conn->idle_timeout.should_rearm_on_send = 1;
    conn->stash.on_ack_stream.active_acked_cache.stream_id = INT64_MIN;

    *ptls_get_data_ptr(tls) = conn;

    return conn;
}

static int client_collected_extensions(ptls_t *tls, ptls_handshake_properties_t *properties, ptls_raw_extension_t *slots)
{
    quicly_conn_t *conn = (void *)((char *)properties - offsetof(quicly_conn_t, crypto.handshake_properties));
    int ret;

    assert(properties->client.early_data_acceptance != PTLS_EARLY_DATA_ACCEPTANCE_UNKNOWN);

    if (slots[0].type == UINT16_MAX) {
        ret = PTLS_ALERT_MISSING_EXTENSION;
        goto Exit;
    }
    assert(slots[0].type == QUICLY_TLS_EXTENSION_TYPE_TRANSPORT_PARAMETERS);
    assert(slots[1].type == UINT16_MAX);

    const uint8_t *src = slots[0].data.base, *end = src + slots[0].data.len;
    quicly_transport_parameters_t params;
    quicly_cid_t original_dcid, initial_scid, retry_scid = {};

    /* obtain pointer to initial CID of the peer. It is guaranteeed to exist in the first slot, as TP is received before any frame
     * that updates the CID set. */
    quicly_remote_cid_t *remote_cid = &conn->super.remote.cid_set.cids[0];
    assert(remote_cid->sequence == 0);

    /* decode */
    if ((ret = quicly_decode_transport_parameter_list(&params, &original_dcid, &initial_scid, is_retry(conn) ? &retry_scid : NULL,
                                                      remote_cid->stateless_reset_token, src, end)) != 0)
        goto Exit;

    /* validate CIDs */
    if (!quicly_cid_is_equal(&conn->super.original_dcid, ptls_iovec_init(original_dcid.cid, original_dcid.len))) {
        ret = QUICLY_TRANSPORT_ERROR_TRANSPORT_PARAMETER;
        goto Exit;
    }
    if (!quicly_cid_is_equal(&remote_cid->cid, ptls_iovec_init(initial_scid.cid, initial_scid.len))) {
        ret = QUICLY_TRANSPORT_ERROR_TRANSPORT_PARAMETER;
        goto Exit;
    }
    if (is_retry(conn)) {
        if (!quicly_cid_is_equal(&conn->retry_scid, ptls_iovec_init(retry_scid.cid, retry_scid.len))) {
            ret = QUICLY_TRANSPORT_ERROR_TRANSPORT_PARAMETER;
            goto Exit;
        }
    }

    if (properties->client.early_data_acceptance == PTLS_EARLY_DATA_ACCEPTED) {
#define ZERORTT_VALIDATE(x)                                                                                                        \
    if (params.x < conn->super.remote.transport_params.x) {                                                                        \
        ret = QUICLY_TRANSPORT_ERROR_TRANSPORT_PARAMETER;                                                                          \
        goto Exit;                                                                                                                 \
    }
        ZERORTT_VALIDATE(max_data);
        ZERORTT_VALIDATE(max_stream_data.bidi_local);
        ZERORTT_VALIDATE(max_stream_data.bidi_remote);
        ZERORTT_VALIDATE(max_stream_data.uni);
        ZERORTT_VALIDATE(max_streams_bidi);
        ZERORTT_VALIDATE(max_streams_uni);
#undef ZERORTT_VALIDATE
    }

    /* store the results */
    conn->super.remote.transport_params = params;
    ack_frequency_set_next_update_at(conn);

Exit:
    return ret; /* negative error codes used to transmit QUIC errors through picotls */
}

int quicly_connect(quicly_conn_t **_conn, quicly_context_t *ctx, const char *server_name, struct sockaddr *dest_addr,
                   struct sockaddr *src_addr, const quicly_cid_plaintext_t *new_cid, ptls_iovec_t address_token,
                   ptls_handshake_properties_t *handshake_properties, const quicly_transport_parameters_t *resumed_transport_params)
{
    quicly_conn_t *conn = NULL;
    const quicly_cid_t *server_cid;
    ptls_buffer_t buf;
    size_t epoch_offsets[5] = {0};
    size_t max_early_data_size = 0;
    int ret;

    if ((conn = create_connection(ctx, server_name, dest_addr, src_addr, NULL, new_cid, handshake_properties,
                                  quicly_cc_calc_initial_cwnd(ctx->transport_params.max_udp_payload_size))) == NULL) {
        ret = PTLS_ERROR_NO_MEMORY;
        goto Exit;
    }
    conn->super.remote.address_validation.validated = 1;
    conn->super.remote.address_validation.send_probe = 1;
    if (address_token.len != 0) {
        if ((conn->token.base = malloc(address_token.len)) == NULL) {
            ret = PTLS_ERROR_NO_MEMORY;
            goto Exit;
        }
        memcpy(conn->token.base, address_token.base, address_token.len);
        conn->token.len = address_token.len;
    }
    server_cid = quicly_get_remote_cid(conn);
    conn->super.original_dcid = *server_cid;

    QUICLY_PROBE(CONNECT, conn, conn->stash.now, conn->super.version);

    if ((ret = setup_handshake_space_and_flow(conn, QUICLY_EPOCH_INITIAL)) != 0)
        goto Exit;
    if ((ret = setup_initial_encryption(get_aes128gcmsha256(ctx), &conn->initial->cipher.ingress, &conn->initial->cipher.egress,
                                        ptls_iovec_init(server_cid->cid, server_cid->len), 1, conn)) != 0)
        goto Exit;

    /* handshake */
    ptls_buffer_init(&conn->crypto.transport_params.buf, "", 0);
    if ((ret = quicly_encode_transport_parameter_list(
             &conn->crypto.transport_params.buf, &conn->super.ctx->transport_params, NULL, &conn->super.local.cid_set.cids[0].cid,
             NULL, NULL, conn->super.ctx->expand_client_hello ? conn->super.ctx->initial_egress_max_udp_payload_size : 0)) != 0)
        goto Exit;
    conn->crypto.transport_params.ext[0] =
        (ptls_raw_extension_t){QUICLY_TLS_EXTENSION_TYPE_TRANSPORT_PARAMETERS,
                               {conn->crypto.transport_params.buf.base, conn->crypto.transport_params.buf.off}};
    conn->crypto.transport_params.ext[1] = (ptls_raw_extension_t){UINT16_MAX};
    conn->crypto.handshake_properties.additional_extensions = conn->crypto.transport_params.ext;
    conn->crypto.handshake_properties.collected_extensions = client_collected_extensions;

    ptls_buffer_init(&buf, "", 0);
    if (resumed_transport_params != NULL)
        conn->crypto.handshake_properties.client.max_early_data_size = &max_early_data_size;
    ret = ptls_handle_message(conn->crypto.tls, &buf, epoch_offsets, 0, NULL, 0, &conn->crypto.handshake_properties);
    conn->crypto.handshake_properties.client.max_early_data_size = NULL;
    if (ret != PTLS_ERROR_IN_PROGRESS) {
        assert(ret > 0); /* no QUIC errors */
        goto Exit;
    }
    write_crypto_data(conn, &buf, epoch_offsets);
    ptls_buffer_dispose(&buf);

    if (max_early_data_size != 0) {
        /* when attempting 0-RTT, apply the remembered transport parameters */
#define APPLY(n) conn->super.remote.transport_params.n = resumed_transport_params->n
        APPLY(active_connection_id_limit);
        APPLY(max_data);
        APPLY(max_stream_data.bidi_local);
        APPLY(max_stream_data.bidi_remote);
        APPLY(max_stream_data.uni);
        APPLY(max_streams_bidi);
        APPLY(max_streams_uni);
#undef APPLY
        if ((ret = apply_remote_transport_params(conn)) != 0)
            goto Exit;
    }

    *_conn = conn;
    ret = 0;

Exit:
    if (conn != NULL)
        unlock_now(conn);
    if (ret != 0) {
        if (conn != NULL)
            quicly_free(conn);
    }
    return ret;
}

static int server_collected_extensions(ptls_t *tls, ptls_handshake_properties_t *properties, ptls_raw_extension_t *slots)
{
    quicly_conn_t *conn = (void *)((char *)properties - offsetof(quicly_conn_t, crypto.handshake_properties));
    quicly_cid_t initial_scid;
    int ret;

    if (slots[0].type == UINT16_MAX) {
        ret = PTLS_ALERT_MISSING_EXTENSION;
        goto Exit;
    }
    assert(slots[0].type == QUICLY_TLS_EXTENSION_TYPE_TRANSPORT_PARAMETERS);
    assert(slots[1].type == UINT16_MAX);

    { /* decode transport_parameters extension */
        const uint8_t *src = slots[0].data.base, *end = src + slots[0].data.len;
        if ((ret = quicly_decode_transport_parameter_list(&conn->super.remote.transport_params, NULL, &initial_scid, NULL, NULL,
                                                          src, end)) != 0)
            goto Exit;
        if (!quicly_cid_is_equal(&conn->super.remote.cid_set.cids[0].cid, ptls_iovec_init(initial_scid.cid, initial_scid.len))) {
            ret = QUICLY_TRANSPORT_ERROR_PROTOCOL_VIOLATION;
            goto Exit;
        }
    }

    /* setup ack frequency */
    ack_frequency_set_next_update_at(conn);

    /* update UDP max payload size to:
     * max(current, min(max_the_remote_sent, remote.tp.max_udp_payload_size, local.tp.max_udp_payload_size)) */
    assert(conn->initial != NULL);
    if (conn->egress.max_udp_payload_size < conn->initial->largest_ingress_udp_payload_size) {
        uint16_t size = conn->initial->largest_ingress_udp_payload_size;
        if (size > conn->super.remote.transport_params.max_udp_payload_size)
            size = conn->super.remote.transport_params.max_udp_payload_size;
        if (size > conn->super.ctx->transport_params.max_udp_payload_size)
            size = conn->super.ctx->transport_params.max_udp_payload_size;
        conn->egress.max_udp_payload_size = size;
    }

    /* set transport_parameters extension to be sent in EE */
    assert(properties->additional_extensions == NULL);
    ptls_buffer_init(&conn->crypto.transport_params.buf, "", 0);
    assert(conn->super.local.cid_set.cids[0].sequence == 0 && "make sure that local_cid is in expected state before sending SRT");
    if ((ret = quicly_encode_transport_parameter_list(
             &conn->crypto.transport_params.buf, &conn->super.ctx->transport_params, &conn->super.original_dcid,
             &conn->super.local.cid_set.cids[0].cid, is_retry(conn) ? &conn->retry_scid : NULL,
             conn->super.ctx->cid_encryptor != NULL ? conn->super.local.cid_set.cids[0].stateless_reset_token : NULL, 0)) != 0)
        goto Exit;
    properties->additional_extensions = conn->crypto.transport_params.ext;
    conn->crypto.transport_params.ext[0] =
        (ptls_raw_extension_t){QUICLY_TLS_EXTENSION_TYPE_TRANSPORT_PARAMETERS,
                               {conn->crypto.transport_params.buf.base, conn->crypto.transport_params.buf.off}};
    conn->crypto.transport_params.ext[1] = (ptls_raw_extension_t){UINT16_MAX};
    conn->crypto.handshake_properties.additional_extensions = conn->crypto.transport_params.ext;

    ret = 0;

Exit:
    return ret;
}

static size_t aead_decrypt_core(ptls_aead_context_t *aead, uint64_t pn, quicly_decoded_packet_t *packet, size_t aead_off)
{
    return ptls_aead_decrypt(aead, packet->octets.base + aead_off, packet->octets.base + aead_off, packet->octets.len - aead_off,
                             pn, packet->octets.base, aead_off);
}

static int aead_decrypt_fixed_key(void *ctx, uint64_t pn, quicly_decoded_packet_t *packet, size_t aead_off, size_t *ptlen)
{
    ptls_aead_context_t *aead = ctx;

    if ((*ptlen = aead_decrypt_core(aead, pn, packet, aead_off)) == SIZE_MAX)
        return QUICLY_ERROR_PACKET_IGNORED;
    return 0;
}

static int aead_decrypt_1rtt(void *ctx, uint64_t pn, quicly_decoded_packet_t *packet, size_t aead_off, size_t *ptlen)
{
    quicly_conn_t *conn = ctx;
    struct st_quicly_application_space_t *space = conn->application;
    size_t aead_index = (packet->octets.base[0] & QUICLY_KEY_PHASE_BIT) != 0;
    int ret;

    /* prepare key, when not available (yet) */
    if (space->cipher.ingress.aead[aead_index] == NULL) {
    Retry_1RTT : {
        /* Replace the AEAD key at the alternative slot (note: decryption key slots are shared by 0-RTT and 1-RTT), at the same time
         * dropping 0-RTT header protection key. */
        if (conn->application->cipher.ingress.header_protection.zero_rtt != NULL) {
            ptls_cipher_free(conn->application->cipher.ingress.header_protection.zero_rtt);
            conn->application->cipher.ingress.header_protection.zero_rtt = NULL;
        }
        ptls_cipher_suite_t *cipher = ptls_get_cipher(conn->crypto.tls);
        if ((ret = update_1rtt_key(conn, cipher, 0, &space->cipher.ingress.aead[aead_index], space->cipher.ingress.secret)) != 0)
            return ret;
        ++space->cipher.ingress.key_phase.prepared;
        QUICLY_PROBE(CRYPTO_RECEIVE_KEY_UPDATE_PREPARE, conn, conn->stash.now, space->cipher.ingress.key_phase.prepared,
                     QUICLY_PROBE_HEXDUMP(space->cipher.ingress.secret, cipher->hash->digest_size));
    }
    }

    /* decrypt */
    ptls_aead_context_t *aead = space->cipher.ingress.aead[aead_index];
    if ((*ptlen = aead_decrypt_core(aead, pn, packet, aead_off)) == SIZE_MAX) {
        /* retry with a new key, if possible */
        if (space->cipher.ingress.key_phase.decrypted == space->cipher.ingress.key_phase.prepared &&
            space->cipher.ingress.key_phase.decrypted % 2 != aead_index) {
            /* reapply AEAD to revert payload to the encrypted form. This assumes that the cipher used in AEAD is CTR. */
            aead_decrypt_core(aead, pn, packet, aead_off);
            goto Retry_1RTT;
        }
        /* otherwise return failure */
        return QUICLY_ERROR_PACKET_IGNORED;
    }

    /* update the confirmed key phase and also the egress key phase, if necessary */
    if (space->cipher.ingress.key_phase.prepared != space->cipher.ingress.key_phase.decrypted &&
        space->cipher.ingress.key_phase.prepared % 2 == aead_index) {
        if ((ret = received_key_update(conn, space->cipher.ingress.key_phase.prepared)) != 0)
            return ret;
    }

    return 0;
}

static int do_decrypt_packet(ptls_cipher_context_t *header_protection,
                             int (*aead_cb)(void *, uint64_t, quicly_decoded_packet_t *, size_t, size_t *), void *aead_ctx,
                             uint64_t *next_expected_pn, quicly_decoded_packet_t *packet, uint64_t *pn, ptls_iovec_t *payload)
{
    size_t encrypted_len = packet->octets.len - packet->encrypted_off;
    uint8_t hpmask[5] = {0};
    uint32_t pnbits = 0;
    size_t pnlen, ptlen, i;
    int ret;

    /* decipher the header protection, as well as obtaining pnbits, pnlen */
    if (encrypted_len < header_protection->algo->iv_size + QUICLY_MAX_PN_SIZE) {
        *pn = UINT64_MAX;
        return QUICLY_ERROR_PACKET_IGNORED;
    }
    ptls_cipher_init(header_protection, packet->octets.base + packet->encrypted_off + QUICLY_MAX_PN_SIZE);
    ptls_cipher_encrypt(header_protection, hpmask, hpmask, sizeof(hpmask));
    packet->octets.base[0] ^= hpmask[0] & (QUICLY_PACKET_IS_LONG_HEADER(packet->octets.base[0]) ? 0xf : 0x1f);
    pnlen = (packet->octets.base[0] & 0x3) + 1;
    for (i = 0; i != pnlen; ++i) {
        packet->octets.base[packet->encrypted_off + i] ^= hpmask[i + 1];
        pnbits = (pnbits << 8) | packet->octets.base[packet->encrypted_off + i];
    }

    size_t aead_off = packet->encrypted_off + pnlen;
    *pn = quicly_determine_packet_number(pnbits, pnlen * 8, *next_expected_pn);

    /* AEAD decryption */
    if ((ret = (*aead_cb)(aead_ctx, *pn, packet, aead_off, &ptlen)) != 0) {
        if (QUICLY_DEBUG)
            fprintf(stderr, "%s: aead decryption failure (pn: %" PRIu64 ",code:%d)\n", __FUNCTION__, *pn, ret);
        return ret;
    }
    if (*next_expected_pn <= *pn)
        *next_expected_pn = *pn + 1;

    *payload = ptls_iovec_init(packet->octets.base + aead_off, ptlen);
    return 0;
}

static int decrypt_packet(ptls_cipher_context_t *header_protection,
                          int (*aead_cb)(void *, uint64_t, quicly_decoded_packet_t *, size_t, size_t *), void *aead_ctx,
                          uint64_t *next_expected_pn, quicly_decoded_packet_t *packet, uint64_t *pn, ptls_iovec_t *payload)
{
    int ret;

    /* decrypt ourselves, or use the pre-decrypted input */
    if (packet->decrypted.pn == UINT64_MAX) {
        if ((ret = do_decrypt_packet(header_protection, aead_cb, aead_ctx, next_expected_pn, packet, pn, payload)) != 0)
            return ret;
    } else {
        *payload = ptls_iovec_init(packet->octets.base + packet->encrypted_off, packet->octets.len - packet->encrypted_off);
        *pn = packet->decrypted.pn;
        if (aead_cb == aead_decrypt_1rtt) {
            quicly_conn_t *conn = aead_ctx;
            if (conn->application->cipher.ingress.key_phase.decrypted < packet->decrypted.key_phase) {
                if ((ret = received_key_update(conn, packet->decrypted.key_phase)) != 0)
                    return ret;
            }
        }
        if (*next_expected_pn < *pn)
            *next_expected_pn = *pn + 1;
    }

    /* check reserved bits after AEAD decryption */
    if ((packet->octets.base[0] & (QUICLY_PACKET_IS_LONG_HEADER(packet->octets.base[0]) ? QUICLY_LONG_HEADER_RESERVED_BITS
                                                                                        : QUICLY_SHORT_HEADER_RESERVED_BITS)) !=
        0) {
        if (QUICLY_DEBUG)
            fprintf(stderr, "%s: non-zero reserved bits (pn: %" PRIu64 ")\n", __FUNCTION__, *pn);
        return QUICLY_TRANSPORT_ERROR_PROTOCOL_VIOLATION;
    }
    if (payload->len == 0) {
        if (QUICLY_DEBUG)
            fprintf(stderr, "%s: payload length is zero (pn: %" PRIu64 ")\n", __FUNCTION__, *pn);
        return QUICLY_TRANSPORT_ERROR_PROTOCOL_VIOLATION;
    }

    if (QUICLY_DEBUG) {
        char *payload_hex = quicly_hexdump(payload->base, payload->len, 4);
        fprintf(stderr, "%s: AEAD payload:\n%s", __FUNCTION__, payload_hex);
        free(payload_hex);
    }

    return 0;
}

static int on_ack_ack(quicly_conn_t *conn, const quicly_sent_packet_t *packet, int acked, quicly_sent_t *sent)
{
    /* TODO log */

    if (acked) {
        /* find the pn space */
        struct st_quicly_pn_space_t *space;
        switch (packet->ack_epoch) {
        case QUICLY_EPOCH_INITIAL:
            space = &conn->initial->super;
            break;
        case QUICLY_EPOCH_HANDSHAKE:
            space = &conn->handshake->super;
            break;
        case QUICLY_EPOCH_1RTT:
            space = &conn->application->super;
            break;
        default:
            assert(!"FIXME");
            return QUICLY_TRANSPORT_ERROR_INTERNAL;
        }
        /* subtract given ACK range, then make adjustments */
        int ret;
        if ((ret = quicly_ranges_subtract(&space->ack_queue, sent->data.ack.range.start, sent->data.ack.range.end)) != 0)
            return ret;
        if (space->ack_queue.num_ranges == 0) {
            space->largest_pn_received_at = INT64_MAX;
            space->unacked_count = 0;
        } else if (space->ack_queue.num_ranges > QUICLY_MAX_ACK_BLOCKS) {
            quicly_ranges_drop_by_range_indices(&space->ack_queue, space->ack_queue.num_ranges - QUICLY_MAX_ACK_BLOCKS,
                                                space->ack_queue.num_ranges);
        }
    }

    return 0;
}

static int on_ack_stream_ack_one(quicly_conn_t *conn, quicly_stream_id_t stream_id, quicly_sendstate_sent_t *sent, int is_active)
{
    quicly_stream_t *stream;
    int ret;

    if ((stream = quicly_get_stream(conn, stream_id)) == NULL)
        return 0;

    size_t bytes_to_shift;
    if ((ret = quicly_sendstate_acked(&stream->sendstate, sent, is_active, &bytes_to_shift)) != 0)
        return ret;
    if (bytes_to_shift != 0)
        stream->callbacks->on_send_shift(stream, bytes_to_shift);
    if (stream_is_destroyable(stream)) {
        destroy_stream(stream, 0);
    } else if (stream->_send_aux.reset_stream.sender_state == QUICLY_SENDER_STATE_NONE) {
        resched_stream_data(stream);
    }

    return 0;
}

static int on_ack_stream_ack_cached(quicly_conn_t *conn)
{
    int ret;

    if (conn->stash.on_ack_stream.active_acked_cache.stream_id == INT64_MIN)
        return 0;
    ret = on_ack_stream_ack_one(conn, conn->stash.on_ack_stream.active_acked_cache.stream_id,
                                &conn->stash.on_ack_stream.active_acked_cache.args, 1);
    conn->stash.on_ack_stream.active_acked_cache.stream_id = INT64_MIN;
    return ret;
}

static int on_ack_stream(quicly_conn_t *conn, const quicly_sent_packet_t *packet, int acked, quicly_sent_t *sent)
{
    int ret;

    if (acked) {

        QUICLY_PROBE(STREAM_ACKED, conn, conn->stash.now, sent->data.stream.stream_id, sent->data.stream.args.start,
                     sent->data.stream.args.end - sent->data.stream.args.start);

        if (packet->frames_in_flight && conn->stash.on_ack_stream.active_acked_cache.stream_id == sent->data.stream.stream_id &&
            conn->stash.on_ack_stream.active_acked_cache.args.end == sent->data.stream.args.start) {
            /* Fast path: append the newly supplied range to the existing cached range. */
            conn->stash.on_ack_stream.active_acked_cache.args.end = sent->data.stream.args.end;
        } else {
            /* Slow path: submit the cached range, and if possible, cache the newly supplied range. Else submit the newly supplied
             * range directly. */
            if ((ret = on_ack_stream_ack_cached(conn)) != 0)
                return ret;
            if (packet->frames_in_flight) {
                conn->stash.on_ack_stream.active_acked_cache.stream_id = sent->data.stream.stream_id;
                conn->stash.on_ack_stream.active_acked_cache.args = sent->data.stream.args;
            } else {
                if ((ret = on_ack_stream_ack_one(conn, sent->data.stream.stream_id, &sent->data.stream.args,
                                                 packet->frames_in_flight)) != 0)
                    return ret;
            }
        }

    } else {

        QUICLY_PROBE(STREAM_LOST, conn, conn->stash.now, sent->data.stream.stream_id, sent->data.stream.args.start,
                     sent->data.stream.args.end - sent->data.stream.args.start);

        quicly_stream_t *stream;
        if ((stream = quicly_get_stream(conn, sent->data.stream.stream_id)) == NULL)
            return 0;
        /* FIXME handle rto error */
        if ((ret = quicly_sendstate_lost(&stream->sendstate, &sent->data.stream.args)) != 0)
            return ret;
        if (stream->_send_aux.reset_stream.sender_state == QUICLY_SENDER_STATE_NONE)
            resched_stream_data(stream);
    }

    return 0;
}

static int on_ack_max_stream_data(quicly_conn_t *conn, const quicly_sent_packet_t *packet, int acked, quicly_sent_t *sent)
{
    quicly_stream_t *stream;

    /* TODO cache pointer to stream (using a generation counter?) */
    if ((stream = quicly_get_stream(conn, sent->data.stream.stream_id)) != NULL) {
        if (acked) {
            quicly_maxsender_acked(&stream->_send_aux.max_stream_data_sender, &sent->data.max_stream_data.args);
        } else {
            quicly_maxsender_lost(&stream->_send_aux.max_stream_data_sender, &sent->data.max_stream_data.args);
            if (should_send_max_stream_data(stream))
                sched_stream_control(stream);
        }
    }

    return 0;
}

static int on_ack_max_data(quicly_conn_t *conn, const quicly_sent_packet_t *packet, int acked, quicly_sent_t *sent)
{
    if (acked) {
        quicly_maxsender_acked(&conn->ingress.max_data.sender, &sent->data.max_data.args);
    } else {
        quicly_maxsender_lost(&conn->ingress.max_data.sender, &sent->data.max_data.args);
    }

    return 0;
}

static int on_ack_max_streams(quicly_conn_t *conn, const quicly_sent_packet_t *packet, int acked, quicly_sent_t *sent)
{
    quicly_maxsender_t *maxsender = sent->data.max_streams.uni ? &conn->ingress.max_streams.uni : &conn->ingress.max_streams.bidi;
    assert(maxsender != NULL); /* we would only receive an ACK if we have sent the frame */

    if (acked) {
        quicly_maxsender_acked(maxsender, &sent->data.max_streams.args);
    } else {
        quicly_maxsender_lost(maxsender, &sent->data.max_streams.args);
    }

    return 0;
}

static void on_ack_stream_state_sender(quicly_sender_state_t *sender_state, int acked)
{
    *sender_state = acked ? QUICLY_SENDER_STATE_ACKED : QUICLY_SENDER_STATE_SEND;
}

static int on_ack_reset_stream(quicly_conn_t *conn, const quicly_sent_packet_t *packet, int acked, quicly_sent_t *sent)
{
    quicly_stream_t *stream;

    if ((stream = quicly_get_stream(conn, sent->data.stream_state_sender.stream_id)) != NULL) {
        on_ack_stream_state_sender(&stream->_send_aux.reset_stream.sender_state, acked);
        if (stream_is_destroyable(stream))
            destroy_stream(stream, 0);
    }

    return 0;
}

static int on_ack_stop_sending(quicly_conn_t *conn, const quicly_sent_packet_t *packet, int acked, quicly_sent_t *sent)
{
    quicly_stream_t *stream;

    if ((stream = quicly_get_stream(conn, sent->data.stream_state_sender.stream_id)) != NULL) {
        on_ack_stream_state_sender(&stream->_send_aux.stop_sending.sender_state, acked);
        if (stream->_send_aux.stop_sending.sender_state != QUICLY_SENDER_STATE_ACKED)
            sched_stream_control(stream);
    }

    return 0;
}

static int on_ack_streams_blocked(quicly_conn_t *conn, const quicly_sent_packet_t *packet, int acked, quicly_sent_t *sent)
{
    struct st_quicly_max_streams_t *m =
        sent->data.streams_blocked.uni ? &conn->egress.max_streams.uni : &conn->egress.max_streams.bidi;

    if (acked) {
        quicly_maxsender_acked(&m->blocked_sender, &sent->data.streams_blocked.args);
    } else {
        quicly_maxsender_lost(&m->blocked_sender, &sent->data.streams_blocked.args);
    }

    return 0;
}

static int on_ack_handshake_done(quicly_conn_t *conn, const quicly_sent_packet_t *packet, int acked, quicly_sent_t *sent)
{
    /* When lost, reschedule for transmission. When acked, suppress retransmission if scheduled. */
    if (acked) {
        conn->egress.pending_flows &= ~QUICLY_PENDING_FLOW_HANDSHAKE_DONE_BIT;
    } else {
        conn->egress.pending_flows |= QUICLY_PENDING_FLOW_HANDSHAKE_DONE_BIT;
    }
    return 0;
}

static int on_ack_new_token(quicly_conn_t *conn, const quicly_sent_packet_t *packet, int acked, quicly_sent_t *sent)
{
    /* TODO use `packet->bytes_in_flight != 0`, like on_ack_stream */
    if (sent->data.new_token.is_inflight) {
        --conn->egress.new_token.num_inflight;
        sent->data.new_token.is_inflight = 0;
    }
    if (acked) {
        QUICLY_PROBE(NEW_TOKEN_ACKED, conn, conn->stash.now, sent->data.new_token.generation);
        if (conn->egress.new_token.max_acked < sent->data.new_token.generation)
            conn->egress.new_token.max_acked = sent->data.new_token.generation;
    }

    if (conn->egress.new_token.num_inflight == 0 && conn->egress.new_token.max_acked < conn->egress.new_token.generation)
        conn->egress.pending_flows |= QUICLY_PENDING_FLOW_NEW_TOKEN_BIT;

    return 0;
}

static int on_ack_new_connection_id(quicly_conn_t *conn, const quicly_sent_packet_t *packet, int acked, quicly_sent_t *sent)
{
    uint64_t sequence = sent->data.new_connection_id.sequence;

    if (acked) {
        quicly_local_cid_on_acked(&conn->super.local.cid_set, sequence);
    } else {
        if (quicly_local_cid_on_lost(&conn->super.local.cid_set, sequence))
            conn->egress.pending_flows |= QUICLY_PENDING_FLOW_CID_FRAME_BIT;
    }

    return 0;
}

static int on_ack_retire_connection_id(quicly_conn_t *conn, const quicly_sent_packet_t *packet, int acked, quicly_sent_t *sent)
{
    uint64_t sequence = sent->data.retire_connection_id.sequence;

    if (!acked)
        schedule_retire_connection_id_frame(conn, sequence);

    return 0;
}

static ssize_t round_send_window(ssize_t window)
{
    if (window < MIN_SEND_WINDOW * 2) {
        if (window < MIN_SEND_WINDOW) {
            return 0;
        } else {
            return MIN_SEND_WINDOW * 2;
        }
    }
    return window;
}

static inline uint64_t calc_amplification_limit_allowance(quicly_conn_t *conn)
{
    if (conn->super.remote.address_validation.validated)
        return UINT64_MAX;
    uint64_t budget3x = conn->super.stats.num_bytes.received * 3;
    if (budget3x <= conn->super.stats.num_bytes.sent)
        return 0;
    return budget3x - conn->super.stats.num_bytes.sent;
}

/* Helper function to compute send window based on:
 * * state of peer validation,
 * * current cwnd,
 * * minimum send requirements in |min_bytes_to_send|, and
 * * if sending is to be restricted to the minimum, indicated in |restrict_sending|
 */
static size_t calc_send_window(quicly_conn_t *conn, size_t min_bytes_to_send, int restrict_sending)
{
    uint64_t window = 0;
    if (restrict_sending) {
        /* Send min_bytes_to_send on PTO */
        window = min_bytes_to_send;
    } else {
        /* Limit to cwnd */
        if (conn->egress.cc.cwnd > conn->egress.sentmap.bytes_in_flight)
            window = conn->egress.cc.cwnd - conn->egress.sentmap.bytes_in_flight;
        /* Allow at least one packet on time-threshold loss detection */
        window = window > min_bytes_to_send ? window : min_bytes_to_send;
    }
    /* Cap the window by the amount allowed by address validation */
    uint64_t remain_allowance = calc_amplification_limit_allowance(conn);
    if (remain_allowance < window)
        window = remain_allowance;

    return window >= MIN_SEND_WINDOW ? window : 0;
}

int64_t quicly_get_first_timeout(quicly_conn_t *conn)
{
    if (conn->super.state >= QUICLY_STATE_CLOSING)
        return conn->egress.send_ack_at;

    if (calc_send_window(conn, 0, 0) > 0) {
        if (conn->egress.pending_flows != 0)
            return 0;
        if (quicly_linklist_is_linked(&conn->egress.pending_streams.control))
            return 0;
        if (scheduler_can_send(conn))
            return 0;
    }

    /* if something can be sent, return the earliest timeout. Otherwise return the idle timeout. */
    int64_t at = conn->idle_timeout.at;
    if (calc_amplification_limit_allowance(conn) > 0) {
        if (conn->egress.loss.alarm_at < at)
            at = conn->egress.loss.alarm_at;
        if (conn->egress.send_ack_at < at)
            at = conn->egress.send_ack_at;
    }

    return at;
}

uint64_t quicly_get_next_expected_packet_number(quicly_conn_t *conn)
{
    if (!conn->application)
        return UINT64_MAX;

    return conn->application->super.next_expected_packet_number;
}

/**
 * data structure that is used during one call through quicly_send()
 */
struct st_quicly_send_context_t {
    /**
     * current encryption context
     */
    struct {
        struct st_quicly_cipher_context_t *cipher;
        uint8_t first_byte;
    } current;
    /**
     * packet under construction
     */
    struct {
        struct st_quicly_cipher_context_t *cipher;
        /**
         * points to the first byte of the target QUIC packet. It will not point to packet->octets.base[0] when the datagram
         * contains multiple QUIC packet.
         */
        uint8_t *first_byte_at;
        uint8_t ack_eliciting : 1;
    } target;
    /**
     * output buffer into which list of datagrams is written
     */
    struct iovec *datagrams;
    /**
     * max number of datagrams that can be stored in |packets|
     */
    size_t max_datagrams;
    /**
     * number of datagrams currently stored in |packets|
     */
    size_t num_datagrams;
    /**
     * buffer in which packets are built
     */
    struct {
        /**
         * starting position of the current (or next) datagram
         */
        uint8_t *datagram;
        /**
         * end position of the payload buffer
         */
        uint8_t *end;
    } payload_buf;
    /**
     * the currently available window for sending (in bytes)
     */
    ssize_t send_window;
    /**
     * location where next frame should be written
     */
    uint8_t *dst;
    /**
     * end of the payload area, beyond which frames cannot be written
     */
    uint8_t *dst_end;
    /**
     * address at which payload starts
     */
    uint8_t *dst_payload_from;
};

enum en_quicly_send_packet_mode_t {
    QUICLY_COMMIT_SEND_PACKET_MODE_FULL_SIZE,
    QUICLY_COMMIT_SEND_PACKET_MODE_SMALL,
    QUICLY_COMMIT_SEND_PACKET_MODE_COALESCED,
};

static int commit_send_packet(quicly_conn_t *conn, quicly_send_context_t *s, enum en_quicly_send_packet_mode_t mode)
{
    size_t datagram_size, packet_bytes_in_flight;

    assert(s->target.cipher->aead != NULL);

    assert(s->dst != s->dst_payload_from);

    /* pad so that the pn + payload would be at least 4 bytes */
    while (s->dst - s->dst_payload_from < QUICLY_MAX_PN_SIZE - QUICLY_SEND_PN_SIZE)
        *s->dst++ = QUICLY_FRAME_TYPE_PADDING;

    if (mode == QUICLY_COMMIT_SEND_PACKET_MODE_FULL_SIZE) {
        assert(s->num_datagrams == 0 || s->datagrams[s->num_datagrams - 1].iov_len == conn->egress.max_udp_payload_size);
        const size_t max_size = conn->egress.max_udp_payload_size - QUICLY_AEAD_TAG_SIZE;
        assert(s->dst - s->payload_buf.datagram <= max_size);
        memset(s->dst, QUICLY_FRAME_TYPE_PADDING, s->payload_buf.datagram + max_size - s->dst);
        s->dst = s->payload_buf.datagram + max_size;
    }

    /* encode packet size, packet number, key-phase */
    if (QUICLY_PACKET_IS_LONG_HEADER(*s->target.first_byte_at)) {
        uint16_t length = s->dst - s->dst_payload_from + s->target.cipher->aead->algo->tag_size + QUICLY_SEND_PN_SIZE;
        /* length is always 2 bytes, see _do_prepare_packet */
        length |= 0x4000;
        quicly_encode16(s->dst_payload_from - QUICLY_SEND_PN_SIZE - 2, length);
    } else {
        if (conn->egress.packet_number >= conn->application->cipher.egress.key_update_pn.next) {
            int ret;
            if ((ret = update_1rtt_egress_key(conn)) != 0)
                return ret;
        }
        if ((conn->application->cipher.egress.key_phase & 1) != 0)
            *s->target.first_byte_at |= QUICLY_KEY_PHASE_BIT;
    }
    quicly_encode16(s->dst_payload_from - QUICLY_SEND_PN_SIZE, (uint16_t)conn->egress.packet_number);

    /* encrypt the packet */
    s->dst += s->target.cipher->aead->algo->tag_size;
    datagram_size = s->dst - s->payload_buf.datagram;
    assert(datagram_size <= conn->egress.max_udp_payload_size);

    conn->super.ctx->crypto_engine->encrypt_packet(conn->super.ctx->crypto_engine, conn, s->target.cipher->header_protection,
                                                   s->target.cipher->aead, ptls_iovec_init(s->payload_buf.datagram, datagram_size),
                                                   s->target.first_byte_at - s->payload_buf.datagram,
                                                   s->dst_payload_from - s->payload_buf.datagram, conn->egress.packet_number,
                                                   mode == QUICLY_COMMIT_SEND_PACKET_MODE_COALESCED);

    /* update CC, commit sentmap */
    if (s->target.ack_eliciting) {
        packet_bytes_in_flight = s->dst - s->target.first_byte_at;
        s->send_window -= packet_bytes_in_flight;
    } else {
        packet_bytes_in_flight = 0;
    }
    if (quicly_sentmap_is_open(&conn->egress.sentmap))
        quicly_sentmap_commit(&conn->egress.sentmap, (uint16_t)packet_bytes_in_flight);

    QUICLY_PROBE(PACKET_COMMIT, conn, conn->stash.now, conn->egress.packet_number, s->dst - s->target.first_byte_at,
                 !s->target.ack_eliciting);
    QUICLY_PROBE(QUICTRACE_SENT, conn, conn->stash.now, conn->egress.packet_number, s->dst - s->target.first_byte_at,
                 get_epoch(*s->target.first_byte_at));

    ++conn->egress.packet_number;
    ++conn->super.stats.num_packets.sent;

    if (mode != QUICLY_COMMIT_SEND_PACKET_MODE_COALESCED) {
        conn->super.stats.num_bytes.sent += datagram_size;
        s->datagrams[s->num_datagrams++] = (struct iovec){.iov_base = s->payload_buf.datagram, .iov_len = datagram_size};
        s->payload_buf.datagram += datagram_size;
        s->target.cipher = NULL;
        s->target.first_byte_at = NULL;
    }

    /* insert PN gap if necessary, registering the PN to the ack queue so that we'd close the connection in the event of receiving
     * an ACK for that gap. */
    if (conn->egress.packet_number >= conn->egress.next_pn_to_skip && !QUICLY_PACKET_IS_LONG_HEADER(s->current.first_byte) &&
        conn->super.state < QUICLY_STATE_CLOSING) {
        int ret;
        if ((ret = quicly_sentmap_prepare(&conn->egress.sentmap, conn->egress.packet_number, conn->stash.now, QUICLY_EPOCH_1RTT)) !=
            0)
            return ret;
        if (quicly_sentmap_allocate(&conn->egress.sentmap, on_invalid_ack) == NULL)
            return PTLS_ERROR_NO_MEMORY;
        quicly_sentmap_commit(&conn->egress.sentmap, 0);
        ++conn->egress.packet_number;
        conn->egress.next_pn_to_skip = calc_next_pn_to_skip(conn->super.ctx->tls, conn->egress.packet_number, conn->egress.cc.cwnd,
                                                            conn->egress.max_udp_payload_size);
    }

    return 0;
}

static inline uint8_t *emit_cid(uint8_t *dst, const quicly_cid_t *cid)
{
    if (cid->len != 0) {
        memcpy(dst, cid->cid, cid->len);
        dst += cid->len;
    }
    return dst;
}

static int _do_allocate_frame(quicly_conn_t *conn, quicly_send_context_t *s, size_t min_space, int ack_eliciting)
{
    int coalescible, ret;

    assert((s->current.first_byte & QUICLY_QUIC_BIT) != 0);

    /* allocate and setup the new packet if necessary */
    if (s->dst_end - s->dst < min_space || s->target.first_byte_at == NULL) {
        coalescible = 0;
    } else if (((*s->target.first_byte_at ^ s->current.first_byte) & QUICLY_PACKET_TYPE_BITMASK) != 0) {
        coalescible = QUICLY_PACKET_IS_LONG_HEADER(*s->target.first_byte_at);
    } else if (s->dst_end - s->dst < min_space) {
        coalescible = 0;
    } else {
        /* use the existing packet */
        goto TargetReady;
    }

    /* commit at the same time determining if we will coalesce the packets */
    if (s->target.first_byte_at != NULL) {
        if (coalescible) {
            size_t overhead = 1 /* type */ + conn->super.remote.cid_set.cids[0].cid.len + QUICLY_SEND_PN_SIZE +
                              s->current.cipher->aead->algo->tag_size;
            if (QUICLY_PACKET_IS_LONG_HEADER(s->current.first_byte))
                overhead += 4 /* version */ + 1 /* cidl */ + conn->super.remote.cid_set.cids[0].cid.len +
                            conn->super.local.long_header_src_cid.len +
                            (s->current.first_byte == QUICLY_PACKET_TYPE_INITIAL) /* token_length == 0 */ + 2 /* length */;
            size_t packet_min_space = QUICLY_MAX_PN_SIZE - QUICLY_SEND_PN_SIZE;
            if (packet_min_space < min_space)
                packet_min_space = min_space;
            if (overhead + packet_min_space > s->dst_end - s->dst)
                coalescible = 0;
        }
        /* close out packet under construction */
        if ((ret = commit_send_packet(
                 conn, s, coalescible ? QUICLY_COMMIT_SEND_PACKET_MODE_COALESCED : QUICLY_COMMIT_SEND_PACKET_MODE_FULL_SIZE)) != 0)
            return ret;
    } else {
        coalescible = 0;
    }

    /* allocate packet */
    if (coalescible) {
        s->dst_end += s->target.cipher->aead->algo->tag_size; /* restore the AEAD tag size (tag size can differ bet. epochs) */
        s->target.cipher = s->current.cipher;
    } else {
        if (s->num_datagrams >= s->max_datagrams)
            return QUICLY_ERROR_SENDBUF_FULL;
        s->send_window = round_send_window(s->send_window);
        if (ack_eliciting && s->send_window < (ssize_t)min_space)
            return QUICLY_ERROR_SENDBUF_FULL;
        if (s->payload_buf.end - s->payload_buf.datagram < conn->egress.max_udp_payload_size)
            return QUICLY_ERROR_SENDBUF_FULL;
        s->target.cipher = s->current.cipher;
        s->dst = s->payload_buf.datagram;
        s->dst_end = s->dst + conn->egress.max_udp_payload_size;
    }
    s->target.ack_eliciting = 0;

    QUICLY_PROBE(PACKET_PREPARE, conn, conn->stash.now, s->current.first_byte,
                 QUICLY_PROBE_HEXDUMP(conn->super.remote.cid_set.cids[0].cid.cid, conn->super.remote.cid_set.cids[0].cid.len));

    /* emit header */
    s->target.first_byte_at = s->dst;
    *s->dst++ = s->current.first_byte | 0x1 /* pnlen == 2 */;
    if (QUICLY_PACKET_IS_LONG_HEADER(s->current.first_byte)) {
        s->dst = quicly_encode32(s->dst, conn->super.version);
        *s->dst++ = conn->super.remote.cid_set.cids[0].cid.len;
        s->dst = emit_cid(s->dst, &conn->super.remote.cid_set.cids[0].cid);
        *s->dst++ = conn->super.local.long_header_src_cid.len;
        s->dst = emit_cid(s->dst, &conn->super.local.long_header_src_cid);
        /* token */
        if (s->current.first_byte == QUICLY_PACKET_TYPE_INITIAL) {
            s->dst = quicly_encodev(s->dst, conn->token.len);
            assert(s->dst_end - s->dst > conn->token.len);
            memcpy(s->dst, conn->token.base, conn->token.len);
            s->dst += conn->token.len;
        }
        /* payload length is filled laterwards (see commit_send_packet) */
        *s->dst++ = 0;
        *s->dst++ = 0;
    } else {
        s->dst = emit_cid(s->dst, &conn->super.remote.cid_set.cids[0].cid);
    }
    s->dst += QUICLY_SEND_PN_SIZE; /* space for PN bits, filled in at commit time */
    s->dst_payload_from = s->dst;
    assert(s->target.cipher->aead != NULL);
    s->dst_end -= s->target.cipher->aead->algo->tag_size;
    assert(s->dst_end - s->dst >= QUICLY_MAX_PN_SIZE - QUICLY_SEND_PN_SIZE);

    if (conn->super.state < QUICLY_STATE_CLOSING) {
        /* register to sentmap */
        uint8_t ack_epoch = get_epoch(s->current.first_byte);
        if (ack_epoch == QUICLY_EPOCH_0RTT)
            ack_epoch = QUICLY_EPOCH_1RTT;
        if ((ret = quicly_sentmap_prepare(&conn->egress.sentmap, conn->egress.packet_number, conn->stash.now, ack_epoch)) != 0)
            return ret;
        /* adjust ack-frequency */
        if (conn->stash.now >= conn->egress.ack_frequency.update_at) {
            if (conn->egress.packet_number >= QUICLY_FIRST_ACK_FREQUENCY_PACKET_NUMBER && conn->initial == NULL &&
                conn->handshake == NULL) {
                uint32_t fraction_of_cwnd = conn->egress.cc.cwnd / QUICLY_ACK_FREQUENCY_CWND_FRACTION;
                if (fraction_of_cwnd >= conn->egress.max_udp_payload_size * 3) {
                    uint32_t packet_tolerance = fraction_of_cwnd / conn->egress.max_udp_payload_size;
                    if (packet_tolerance > QUICLY_MAX_PACKET_TOLERANCE)
                        packet_tolerance = QUICLY_MAX_PACKET_TOLERANCE;
                    s->dst = quicly_encode_ack_frequency_frame(s->dst, conn->egress.ack_frequency.sequence++, packet_tolerance,
                                                               conn->super.remote.transport_params.max_ack_delay * 1000, 0);
                }
            }
            ack_frequency_set_next_update_at(conn);
        }
    }

TargetReady:
    if (ack_eliciting) {
        s->target.ack_eliciting = 1;
        conn->egress.last_retransmittable_sent_at = conn->stash.now;
    }
    return 0;
}

static int allocate_frame(quicly_conn_t *conn, quicly_send_context_t *s, size_t min_space)
{
    return _do_allocate_frame(conn, s, min_space, 0);
}

static int allocate_ack_eliciting_frame(quicly_conn_t *conn, quicly_send_context_t *s, size_t min_space, quicly_sent_t **sent,
                                        quicly_sent_acked_cb acked)
{
    int ret;

    if ((ret = _do_allocate_frame(conn, s, min_space, 1)) != 0)
        return ret;
    if ((*sent = quicly_sentmap_allocate(&conn->egress.sentmap, acked)) == NULL)
        return PTLS_ERROR_NO_MEMORY;

    /* TODO return the remaining window that the sender can use */
    return ret;
}

static int send_ack(quicly_conn_t *conn, struct st_quicly_pn_space_t *space, quicly_send_context_t *s)
{
    uint64_t ack_delay;
    int ret;

    if (space->ack_queue.num_ranges == 0)
        return 0;

    /* calc ack_delay */
    if (space->largest_pn_received_at < conn->stash.now) {
        /* We underreport ack_delay up to 1 milliseconds assuming that QUICLY_LOCAL_ACK_DELAY_EXPONENT is 10. It's considered a
         * non-issue because our time measurement is at millisecond granurality anyways. */
        ack_delay = ((conn->stash.now - space->largest_pn_received_at) * 1000) >> QUICLY_LOCAL_ACK_DELAY_EXPONENT;
    } else {
        ack_delay = 0;
    }

Emit: /* emit an ACK frame */
    if ((ret = allocate_frame(conn, s, QUICLY_ACK_FRAME_CAPACITY)) != 0)
        return ret;
    uint8_t *dst = s->dst;
    dst = quicly_encode_ack_frame(dst, s->dst_end, &space->ack_queue, ack_delay);

    /* when there's no space, retry with a new MTU-sized packet */
    if (dst == NULL) {
        /* [rare case] A coalesced packet might not have enough space to hold only an ACK. If so, pad it, as that's easier than
         * rolling back. */
        if (s->dst == s->dst_payload_from) {
            assert(s->target.first_byte_at != s->payload_buf.datagram);
            *s->dst++ = QUICLY_FRAME_TYPE_PADDING;
        }
        if ((ret = commit_send_packet(conn, s, QUICLY_COMMIT_SEND_PACKET_MODE_FULL_SIZE)) != 0)
            return ret;
        goto Emit;
    }

    QUICLY_PROBE(ACK_SEND, conn, conn->stash.now, space->ack_queue.ranges[space->ack_queue.num_ranges - 1].end - 1, ack_delay);

    /* when there are no less than QUICLY_NUM_ACK_BLOCKS_TO_INDUCE_ACKACK (8) gaps, bundle PING once every 4 packets being sent */
    if (space->ack_queue.num_ranges >= QUICLY_NUM_ACK_BLOCKS_TO_INDUCE_ACKACK && conn->egress.packet_number % 4 == 0 &&
        dst < s->dst_end) {
        *dst++ = QUICLY_FRAME_TYPE_PING;
        QUICLY_PROBE(PING_SEND, conn, conn->stash.now);
    }

    s->dst = dst;

    { /* save what's inflight */
        size_t i;
        for (i = 0; i != space->ack_queue.num_ranges; ++i) {
            quicly_sent_t *sent;
            if ((sent = quicly_sentmap_allocate(&conn->egress.sentmap, on_ack_ack)) == NULL)
                return PTLS_ERROR_NO_MEMORY;
            sent->data.ack.range = space->ack_queue.ranges[i];
        }
    }

    space->unacked_count = 0;

    return ret;
}

static int prepare_stream_state_sender(quicly_stream_t *stream, quicly_sender_state_t *sender, quicly_send_context_t *s,
                                       size_t min_space, quicly_sent_acked_cb ack_cb)
{
    quicly_sent_t *sent;
    int ret;

    if ((ret = allocate_ack_eliciting_frame(stream->conn, s, min_space, &sent, ack_cb)) != 0)
        return ret;
    sent->data.stream_state_sender.stream_id = stream->stream_id;
    *sender = QUICLY_SENDER_STATE_UNACKED;

    return 0;
}

static int send_stream_control_frames(quicly_stream_t *stream, quicly_send_context_t *s)
{
    int ret;

    /* send STOP_SENDING if necessray */
    if (stream->_send_aux.stop_sending.sender_state == QUICLY_SENDER_STATE_SEND) {
        /* FIXME also send an empty STREAM frame */
        if ((ret = prepare_stream_state_sender(stream, &stream->_send_aux.stop_sending.sender_state, s,
                                               QUICLY_STOP_SENDING_FRAME_CAPACITY, on_ack_stop_sending)) != 0)
            return ret;
        s->dst = quicly_encode_stop_sending_frame(s->dst, stream->stream_id, stream->_send_aux.stop_sending.error_code);
    }

    /* send MAX_STREAM_DATA if necessary */
    if (should_send_max_stream_data(stream)) {
        uint64_t new_value = stream->recvstate.data_off + stream->_recv_aux.window;
        quicly_sent_t *sent;
        /* prepare */
        if ((ret = allocate_ack_eliciting_frame(stream->conn, s, QUICLY_MAX_STREAM_DATA_FRAME_CAPACITY, &sent,
                                                on_ack_max_stream_data)) != 0)
            return ret;
        /* send */
        s->dst = quicly_encode_max_stream_data_frame(s->dst, stream->stream_id, new_value);
        /* register ack */
        sent->data.max_stream_data.stream_id = stream->stream_id;
        quicly_maxsender_record(&stream->_send_aux.max_stream_data_sender, new_value, &sent->data.max_stream_data.args);
        QUICLY_PROBE(MAX_STREAM_DATA_SEND, stream->conn, stream->conn->stash.now, stream, new_value);
    }

    /* send RESET_STREAM if necessary */
    if (stream->_send_aux.reset_stream.sender_state == QUICLY_SENDER_STATE_SEND) {
        if ((ret = prepare_stream_state_sender(stream, &stream->_send_aux.reset_stream.sender_state, s, QUICLY_RST_FRAME_CAPACITY,
                                               on_ack_reset_stream)) != 0)
            return ret;
        s->dst = quicly_encode_reset_stream_frame(s->dst, stream->stream_id, stream->_send_aux.reset_stream.error_code,
                                                  stream->sendstate.size_inflight);
    }

    return 0;
}

int quicly_is_flow_capped(quicly_conn_t *conn)
{
    return !(conn->egress.max_data.sent < conn->egress.max_data.permitted);
}

int quicly_can_send_stream_data(quicly_conn_t *conn, quicly_send_context_t *s)
{
    return s->num_datagrams < s->max_datagrams;
}

int quicly_send_stream(quicly_stream_t *stream, quicly_send_context_t *s)
{
    uint64_t off = stream->sendstate.pending.ranges[0].start, end_off;
    quicly_sent_t *sent;
    uint8_t *frame_type_at;
    size_t capacity, len;
    int ret, wrote_all, is_fin;

    /* write frame type, stream_id and offset, calculate capacity */
    if (stream->stream_id < 0) {
        if ((ret = allocate_ack_eliciting_frame(stream->conn, s,
                                                1 + quicly_encodev_capacity(off) + 2 /* type + len + offset + 1-byte payload */,
                                                &sent, on_ack_stream)) != 0)
            return ret;
        frame_type_at = NULL;
        *s->dst++ = QUICLY_FRAME_TYPE_CRYPTO;
        s->dst = quicly_encodev(s->dst, off);
        capacity = s->dst_end - s->dst;
    } else {
        uint8_t header[18], *hp = header + 1;
        hp = quicly_encodev(hp, stream->stream_id);
        if (off != 0) {
            header[0] = QUICLY_FRAME_TYPE_STREAM_BASE | QUICLY_FRAME_TYPE_STREAM_BIT_OFF;
            hp = quicly_encodev(hp, off);
        } else {
            header[0] = QUICLY_FRAME_TYPE_STREAM_BASE;
        }
        if (!quicly_sendstate_is_open(&stream->sendstate) && off == stream->sendstate.final_size) {
            /* special case for emitting FIN only */
            header[0] |= QUICLY_FRAME_TYPE_STREAM_BIT_FIN;
            if ((ret = allocate_ack_eliciting_frame(stream->conn, s, hp - header, &sent, on_ack_stream)) != 0)
                return ret;
            if (hp - header != s->dst_end - s->dst) {
                header[0] |= QUICLY_FRAME_TYPE_STREAM_BIT_LEN;
                *hp++ = 0; /* empty length */
            }
            memcpy(s->dst, header, hp - header);
            s->dst += hp - header;
            end_off = off;
            wrote_all = 1;
            is_fin = 1;
            goto UpdateState;
        }
        if ((ret = allocate_ack_eliciting_frame(stream->conn, s, hp - header + 1, &sent, on_ack_stream)) != 0)
            return ret;
        frame_type_at = s->dst;
        memcpy(s->dst, header, hp - header);
        s->dst += hp - header;
        capacity = s->dst_end - s->dst;
        /* cap by max_stream_data */
        if (off + capacity > stream->_send_aux.max_stream_data)
            capacity = stream->_send_aux.max_stream_data - off;
        /* cap by max_data */
        if (off + capacity > stream->sendstate.size_inflight) {
            uint64_t new_bytes = off + capacity - stream->sendstate.size_inflight;
            if (new_bytes > stream->conn->egress.max_data.permitted - stream->conn->egress.max_data.sent) {
                size_t max_stream_data =
                    stream->sendstate.size_inflight + stream->conn->egress.max_data.permitted - stream->conn->egress.max_data.sent;
                capacity = max_stream_data - off;
            }
        }
    }
    { /* cap the capacity to the current range */
        uint64_t range_capacity = stream->sendstate.pending.ranges[0].end - off;
        if (!quicly_sendstate_is_open(&stream->sendstate) && off + range_capacity > stream->sendstate.final_size) {
            assert(range_capacity > 1); /* see the special case above */
            range_capacity -= 1;
        }
        if (capacity > range_capacity)
            capacity = range_capacity;
    }

    /* write payload */
    assert(capacity != 0);
    len = capacity;
    stream->callbacks->on_send_emit(stream, (size_t)(off - stream->sendstate.acked.ranges[0].end), s->dst, &len, &wrote_all);
    if (stream->conn->super.state >= QUICLY_STATE_CLOSING) {
        return QUICLY_ERROR_IS_CLOSING;
    } else if (stream->_send_aux.reset_stream.sender_state != QUICLY_SENDER_STATE_NONE) {
        return 0;
    }
    assert(len <= capacity);
    assert(len != 0);

    /* update s->dst, insert length if necessary */
    if (frame_type_at == NULL || len < s->dst_end - s->dst) {
        if (frame_type_at != NULL)
            *frame_type_at |= QUICLY_FRAME_TYPE_STREAM_BIT_LEN;
        size_t len_of_len = quicly_encodev_capacity(len);
        if (len_of_len + len > s->dst_end - s->dst) {
            len = s->dst_end - s->dst - len_of_len;
            wrote_all = 0;
        }
        memmove(s->dst + len_of_len, s->dst, len);
        s->dst = quicly_encodev(s->dst, len);
    }
    s->dst += len;
    end_off = off + len;

    /* determine if the frame incorporates FIN */
    if (!quicly_sendstate_is_open(&stream->sendstate) && end_off == stream->sendstate.final_size) {
        assert(end_off + 1 == stream->sendstate.pending.ranges[stream->sendstate.pending.num_ranges - 1].end);
        assert(frame_type_at != NULL);
        is_fin = 1;
        *frame_type_at |= QUICLY_FRAME_TYPE_STREAM_BIT_FIN;
    } else {
        is_fin = 0;
    }

UpdateState:
    QUICLY_PROBE(STREAM_SEND, stream->conn, stream->conn->stash.now, stream, off, end_off - off, is_fin);
    QUICLY_PROBE(QUICTRACE_SEND_STREAM, stream->conn, stream->conn->stash.now, stream, off, end_off - off, is_fin);
    /* update sendstate (and also MAX_DATA counter) */
    if (stream->sendstate.size_inflight < end_off) {
        if (stream->stream_id >= 0)
            stream->conn->egress.max_data.sent += end_off - stream->sendstate.size_inflight;
        stream->sendstate.size_inflight = end_off;
    }
    if ((ret = quicly_ranges_subtract(&stream->sendstate.pending, off, end_off + is_fin)) != 0)
        return ret;
    if (wrote_all) {
        if ((ret = quicly_ranges_subtract(&stream->sendstate.pending, stream->sendstate.size_inflight, UINT64_MAX)) != 0)
            return ret;
    }

    /* setup sentmap */
    sent->data.stream.stream_id = stream->stream_id;
    sent->data.stream.args.start = off;
    sent->data.stream.args.end = end_off + is_fin;

    return 0;
}

static void init_acks_iter(quicly_conn_t *conn, quicly_sentmap_iter_t *iter)
{
    int64_t retire_before = conn->stash.now - get_sentmap_expiration_time(conn);
    const quicly_sent_packet_t *sent;

    quicly_sentmap_init_iter(&conn->egress.sentmap, iter);

    /* Retire entries older than 4 PTO, unless the connection is alive and the number of packets in the sentmap is below 32 packets.
     * The exception exists in order to recognize excessively late-ACKs when under heavy loss. */
    while ((sent = quicly_sentmap_get(iter))->sent_at <= retire_before && sent->cc_bytes_in_flight == 0) {
        if (conn->super.state <= QUICLY_STATE_CONNECTED && conn->egress.sentmap.num_packets < 32)
            break;
        quicly_sentmap_update(&conn->egress.sentmap, iter, QUICLY_SENTMAP_EVENT_EXPIRED, conn);
    }
}

int discard_sentmap_by_epoch(quicly_conn_t *conn, unsigned ack_epochs)
{
    quicly_sentmap_iter_t iter;
    const quicly_sent_packet_t *sent;
    int ret = 0;

    init_acks_iter(conn, &iter);

    while ((sent = quicly_sentmap_get(&iter))->packet_number != UINT64_MAX) {
        if ((ack_epochs & (1u << sent->ack_epoch)) != 0) {
            if ((ret = quicly_sentmap_update(&conn->egress.sentmap, &iter, QUICLY_SENTMAP_EVENT_EXPIRED, conn)) != 0)
                return ret;
        } else {
            quicly_sentmap_skip(&iter);
        }
    }

    return ret;
}

/**
 * Mark frames of given epoch for retransmission, until `*bytes_to_mark` becomes zero.
 */
static int mark_packets_on_pto(quicly_conn_t *conn, uint8_t ack_epoch, size_t *bytes_to_mark)
{
    quicly_sentmap_iter_t iter;
    const quicly_sent_packet_t *sent;
    int ret;

    init_acks_iter(conn, &iter);

    while ((sent = quicly_sentmap_get(&iter))->packet_number != UINT64_MAX) {
        if (sent->ack_epoch == ack_epoch && sent->frames_in_flight) {
            *bytes_to_mark = *bytes_to_mark > sent->cc_bytes_in_flight ? *bytes_to_mark - sent->cc_bytes_in_flight : 0;
            if ((ret = quicly_sentmap_update(&conn->egress.sentmap, &iter, QUICLY_SENTMAP_EVENT_PTO, conn)) != 0)
                return ret;
            assert(!sent->frames_in_flight);
            if (*bytes_to_mark == 0)
                break;
        } else {
            quicly_sentmap_skip(&iter);
        }
    }

    return 0;
}

/* this function ensures that the value returned in loss_time is when the next
 * application timer should be set for loss detection. if no timer is required,
 * loss_time is set to INT64_MAX.
 */
static int do_detect_loss(quicly_loss_t *ld, uint64_t largest_acked, uint32_t delay_until_lost, int64_t *loss_time)
{
    quicly_conn_t *conn = (void *)((char *)ld - offsetof(quicly_conn_t, egress.loss));
    quicly_sentmap_iter_t iter;
    const quicly_sent_packet_t *sent;
    uint64_t largest_newly_lost_pn = UINT64_MAX;
    int ret;

    *loss_time = INT64_MAX;

    init_acks_iter(conn, &iter);

    /* Mark packets as lost if they are smaller than the largest_acked and outside either time-threshold or packet-threshold
     * windows.
     */
    while ((sent = quicly_sentmap_get(&iter))->packet_number < largest_acked &&
           (sent->sent_at <= conn->stash.now - delay_until_lost || /* time threshold */
            (largest_acked >= QUICLY_LOSS_DEFAULT_PACKET_THRESHOLD &&
             sent->packet_number <= largest_acked - QUICLY_LOSS_DEFAULT_PACKET_THRESHOLD))) { /* packet threshold */
        if (sent->cc_bytes_in_flight != 0 && conn->egress.max_lost_pn <= sent->packet_number) {
            ++conn->super.stats.num_packets.lost;
            if (sent->packet_number + QUICLY_LOSS_DEFAULT_PACKET_THRESHOLD > largest_acked)
                ++conn->super.stats.num_packets.lost_time_threshold;
            largest_newly_lost_pn = sent->packet_number;
            quicly_cc_on_lost(&conn->egress.cc, sent->cc_bytes_in_flight, sent->packet_number, conn->egress.packet_number,
                              conn->egress.max_udp_payload_size);
            QUICLY_PROBE(PACKET_LOST, conn, conn->stash.now, largest_newly_lost_pn);
            QUICLY_PROBE(QUICTRACE_LOST, conn, conn->stash.now, largest_newly_lost_pn);
            if ((ret = quicly_sentmap_update(&conn->egress.sentmap, &iter, QUICLY_SENTMAP_EVENT_LOST, conn)) != 0)
                return ret;
        } else {
            quicly_sentmap_skip(&iter);
        }
    }
    if (largest_newly_lost_pn != UINT64_MAX) {
        conn->egress.max_lost_pn = largest_newly_lost_pn + 1;
        QUICLY_PROBE(CC_CONGESTION, conn, conn->stash.now, conn->egress.max_lost_pn, conn->egress.sentmap.bytes_in_flight,
                     conn->egress.cc.cwnd);
        QUICLY_PROBE(QUICTRACE_CC_LOST, conn, conn->stash.now, &conn->egress.loss.rtt, conn->egress.cc.cwnd,
                     conn->egress.sentmap.bytes_in_flight);
    }

    /* schedule time-threshold alarm if there is a packet outstanding that is smaller than largest_acked */
    while (sent->packet_number < largest_acked && sent->sent_at != INT64_MAX) {
        if (sent->cc_bytes_in_flight != 0) {
            assert(conn->stash.now < sent->sent_at + delay_until_lost);
            *loss_time = sent->sent_at + delay_until_lost;
            break;
        }
        quicly_sentmap_skip(&iter);
        sent = quicly_sentmap_get(&iter);
    }

    return 0;
}

static int send_max_streams(quicly_conn_t *conn, int uni, quicly_send_context_t *s)
{
    if (!should_send_max_streams(conn, uni))
        return 0;

    quicly_maxsender_t *maxsender = uni ? &conn->ingress.max_streams.uni : &conn->ingress.max_streams.bidi;
    struct st_quicly_conn_streamgroup_state_t *group = uni ? &conn->super.remote.uni : &conn->super.remote.bidi;
    int ret;

    uint64_t new_count =
        group->next_stream_id / 4 +
        (uni ? conn->super.ctx->transport_params.max_streams_uni : conn->super.ctx->transport_params.max_streams_bidi) -
        group->num_streams;

    quicly_sent_t *sent;
    if ((ret = allocate_ack_eliciting_frame(conn, s, QUICLY_MAX_STREAMS_FRAME_CAPACITY, &sent, on_ack_max_streams)) != 0)
        return ret;
    s->dst = quicly_encode_max_streams_frame(s->dst, uni, new_count);
    sent->data.max_streams.uni = uni;
    quicly_maxsender_record(maxsender, new_count, &sent->data.max_streams.args);

    QUICLY_PROBE(MAX_STREAMS_SEND, conn, conn->stash.now, new_count, uni);

    return 0;
}

static int send_streams_blocked(quicly_conn_t *conn, int uni, quicly_send_context_t *s)
{
    quicly_linklist_t *blocked_list = uni ? &conn->egress.pending_streams.blocked.uni : &conn->egress.pending_streams.blocked.bidi;
    int ret;

    if (!quicly_linklist_is_linked(blocked_list))
        return 0;

    struct st_quicly_max_streams_t *max_streams = uni ? &conn->egress.max_streams.uni : &conn->egress.max_streams.bidi;
    quicly_stream_t *oldest_blocked_stream =
        (void *)((char *)blocked_list->next - offsetof(quicly_stream_t, _send_aux.pending_link.control));
    assert(max_streams->count == oldest_blocked_stream->stream_id / 4);

    if (!quicly_maxsender_should_send_blocked(&max_streams->blocked_sender, max_streams->count))
        return 0;

    quicly_sent_t *sent;
    if ((ret = allocate_ack_eliciting_frame(conn, s, QUICLY_STREAMS_BLOCKED_FRAME_CAPACITY, &sent, on_ack_streams_blocked)) != 0)
        return ret;
    s->dst = quicly_encode_streams_blocked_frame(s->dst, uni, max_streams->count);
    sent->data.streams_blocked.uni = uni;
    quicly_maxsender_record(&max_streams->blocked_sender, max_streams->count, &sent->data.streams_blocked.args);

    QUICLY_PROBE(STREAMS_BLOCKED_SEND, conn, conn->stash.now, max_streams->count, uni);

    return 0;
}

static void open_blocked_streams(quicly_conn_t *conn, int uni)
{
    uint64_t count;
    quicly_linklist_t *anchor;

    if (uni) {
        count = conn->egress.max_streams.uni.count;
        anchor = &conn->egress.pending_streams.blocked.uni;
    } else {
        count = conn->egress.max_streams.bidi.count;
        anchor = &conn->egress.pending_streams.blocked.bidi;
    }

    while (quicly_linklist_is_linked(anchor)) {
        quicly_stream_t *stream = (void *)((char *)anchor->next - offsetof(quicly_stream_t, _send_aux.pending_link.control));
        if (stream->stream_id / 4 >= count)
            break;
        assert(stream->streams_blocked);
        quicly_linklist_unlink(&stream->_send_aux.pending_link.control);
        stream->streams_blocked = 0;
        stream->_send_aux.max_stream_data = quicly_stream_is_unidirectional(stream->stream_id)
                                                ? conn->super.remote.transport_params.max_stream_data.uni
                                                : conn->super.remote.transport_params.max_stream_data.bidi_remote;
        /* TODO retain separate flags for stream states so that we do not always need to sched for both control and data */
        sched_stream_control(stream);
        resched_stream_data(stream);
    }
}

static int send_handshake_done(quicly_conn_t *conn, quicly_send_context_t *s)
{
    quicly_sent_t *sent;
    int ret;

    if ((ret = allocate_ack_eliciting_frame(conn, s, 1, &sent, on_ack_handshake_done)) != 0)
        goto Exit;
    *s->dst++ = QUICLY_FRAME_TYPE_HANDSHAKE_DONE;
    conn->egress.pending_flows &= ~QUICLY_PENDING_FLOW_HANDSHAKE_DONE_BIT;
    QUICLY_PROBE(HANDSHAKE_DONE_SEND, conn, conn->stash.now);

    ret = 0;
Exit:
    return ret;
}

static int send_resumption_token(quicly_conn_t *conn, quicly_send_context_t *s)
{
    quicly_address_token_plaintext_t token;
    ptls_buffer_t tokenbuf;
    uint8_t tokenbuf_small[128];
    quicly_sent_t *sent;
    int ret;

    ptls_buffer_init(&tokenbuf, tokenbuf_small, sizeof(tokenbuf_small));

    /* build token */
    token =
        (quicly_address_token_plaintext_t){QUICLY_ADDRESS_TOKEN_TYPE_RESUMPTION, conn->super.ctx->now->cb(conn->super.ctx->now)};
    token.remote = conn->super.remote.address;
    /* TODO fill token.resumption */

    /* encrypt */
    if ((ret = conn->super.ctx->generate_resumption_token->cb(conn->super.ctx->generate_resumption_token, conn, &tokenbuf,
                                                              &token)) != 0)
        goto Exit;
    assert(tokenbuf.off < QUICLY_MIN_CLIENT_INITIAL_SIZE / 2 && "this is a ballpark figure, but tokens ought to be small");

    /* emit frame */
    if ((ret = allocate_ack_eliciting_frame(conn, s, quicly_new_token_frame_capacity(ptls_iovec_init(tokenbuf.base, tokenbuf.off)),
                                            &sent, on_ack_new_token)) != 0)
        goto Exit;
    sent->data.new_token.generation = conn->egress.new_token.generation;
    s->dst = quicly_encode_new_token_frame(s->dst, ptls_iovec_init(tokenbuf.base, tokenbuf.off));
    conn->egress.pending_flows &= ~QUICLY_PENDING_FLOW_NEW_TOKEN_BIT;

    QUICLY_PROBE(NEW_TOKEN_SEND, conn, conn->stash.now, tokenbuf.base, tokenbuf.off, sent->data.new_token.generation);
    ret = 0;
Exit:
    ptls_buffer_dispose(&tokenbuf);
    return ret;
}

size_t quicly_send_version_negotiation(quicly_context_t *ctx, struct sockaddr *dest_addr, ptls_iovec_t dest_cid,
                                       struct sockaddr *src_addr, ptls_iovec_t src_cid, void *payload)
{
    uint8_t *dst = payload;

    /* type_flags */
    ctx->tls->random_bytes(dst, 1);
    *dst |= QUICLY_LONG_HEADER_BIT;
    ++dst;
    /* version */
    dst = quicly_encode32(dst, 0);
    /* connection-id */
    *dst++ = dest_cid.len;
    if (dest_cid.len != 0) {
        memcpy(dst, dest_cid.base, dest_cid.len);
        dst += dest_cid.len;
    }
    *dst++ = src_cid.len;
    if (src_cid.len != 0) {
        memcpy(dst, src_cid.base, src_cid.len);
        dst += src_cid.len;
    }
    /* supported_versions */
    dst = quicly_encode32(dst, QUICLY_PROTOCOL_VERSION);

    return dst - (uint8_t *)payload;
}

int quicly_retry_calc_cidpair_hash(ptls_hash_algorithm_t *sha256, ptls_iovec_t client_cid, ptls_iovec_t server_cid, uint64_t *value)
{
    uint8_t digest[PTLS_SHA256_DIGEST_SIZE], buf[(QUICLY_MAX_CID_LEN_V1 + 1) * 2], *p = buf;
    int ret;

    *p++ = (uint8_t)client_cid.len;
    memcpy(p, client_cid.base, client_cid.len);
    p += client_cid.len;
    *p++ = (uint8_t)server_cid.len;
    memcpy(p, server_cid.base, server_cid.len);
    p += server_cid.len;

    if ((ret = ptls_calc_hash(sha256, digest, buf, p - buf)) != 0)
        return ret;
    p = digest;
    *value = quicly_decode64((void *)&p);

    return 0;
}

size_t quicly_send_retry(quicly_context_t *ctx, ptls_aead_context_t *token_encrypt_ctx, struct sockaddr *dest_addr,
                         ptls_iovec_t dest_cid, struct sockaddr *src_addr, ptls_iovec_t src_cid, ptls_iovec_t odcid,
                         ptls_iovec_t token_prefix, ptls_iovec_t appdata, ptls_aead_context_t **retry_aead_cache, uint8_t *datagram)
{
    quicly_address_token_plaintext_t token;
    ptls_buffer_t buf;
    int ret;

    assert(!(src_cid.len == odcid.len && memcmp(src_cid.base, odcid.base, src_cid.len) == 0));

    /* build token as plaintext */
    token = (quicly_address_token_plaintext_t){QUICLY_ADDRESS_TOKEN_TYPE_RETRY, ctx->now->cb(ctx->now)};
    set_address(&token.remote, dest_addr);
    set_address(&token.local, src_addr);

    quicly_set_cid(&token.retry.original_dcid, odcid);
    quicly_set_cid(&token.retry.client_cid, dest_cid);
    quicly_set_cid(&token.retry.server_cid, src_cid);
    if (appdata.len != 0) {
        assert(appdata.len <= sizeof(token.appdata.bytes));
        memcpy(token.appdata.bytes, appdata.base, appdata.len);
        token.appdata.len = appdata.len;
    }

    /* start building the packet */
    ptls_buffer_init(&buf, datagram, QUICLY_MIN_CLIENT_INITIAL_SIZE);

    /* first generate a pseudo packet */
    ptls_buffer_push_block(&buf, 1, { ptls_buffer_pushv(&buf, odcid.base, odcid.len); });
    ctx->tls->random_bytes(buf.base + buf.off, 1);
    buf.base[buf.off] = QUICLY_PACKET_TYPE_RETRY | (buf.base[buf.off] & 0x0f);
    ++buf.off;
    ptls_buffer_push32(&buf, QUICLY_PROTOCOL_VERSION);
    ptls_buffer_push_block(&buf, 1, { ptls_buffer_pushv(&buf, dest_cid.base, dest_cid.len); });
    ptls_buffer_push_block(&buf, 1, { ptls_buffer_pushv(&buf, src_cid.base, src_cid.len); });
    if (token_prefix.len != 0) {
        assert(token_prefix.len <= buf.capacity - buf.off);
        memcpy(buf.base + buf.off, token_prefix.base, token_prefix.len);
        buf.off += token_prefix.len;
    }
    if ((ret = quicly_encrypt_address_token(ctx->tls->random_bytes, token_encrypt_ctx, &buf, buf.off - token_prefix.len, &token)) !=
        0)
        goto Exit;

    /* append AEAD tag */
    ret = ptls_buffer_reserve(&buf, PTLS_AESGCM_TAG_SIZE);
    assert(ret == 0);
    assert(!buf.is_allocated && "retry packet is too large");
    {
        ptls_aead_context_t *aead =
            retry_aead_cache != NULL && *retry_aead_cache != NULL ? *retry_aead_cache : create_retry_aead(ctx, 1);
        ptls_aead_encrypt(aead, buf.base + buf.off, "", 0, 0, buf.base, buf.off);
        if (retry_aead_cache != NULL) {
            *retry_aead_cache = aead;
        } else {
            ptls_aead_free(aead);
        }
    }
    buf.off += PTLS_AESGCM_TAG_SIZE;

    /* convert the image to a Retry packet, by stripping the ODCID field */
    memmove(buf.base, buf.base + odcid.len + 1, buf.off - (odcid.len + 1));
    buf.off -= odcid.len + 1;

    ret = 0;

Exit:
    return ret == 0 ? buf.off : SIZE_MAX;
}

static int send_handshake_flow(quicly_conn_t *conn, size_t epoch, quicly_send_context_t *s, int ack_only, int send_probe)
{
    struct st_quicly_pn_space_t *ack_space = NULL;
    int ret = 0;

    switch (epoch) {
    case QUICLY_EPOCH_INITIAL:
        if (conn->initial == NULL || (s->current.cipher = &conn->initial->cipher.egress)->aead == NULL)
            return 0;
        s->current.first_byte = QUICLY_PACKET_TYPE_INITIAL;
        ack_space = &conn->initial->super;
        break;
    case QUICLY_EPOCH_HANDSHAKE:
        if (conn->handshake == NULL || (s->current.cipher = &conn->handshake->cipher.egress)->aead == NULL)
            return 0;
        s->current.first_byte = QUICLY_PACKET_TYPE_HANDSHAKE;
        ack_space = &conn->handshake->super;
        break;
    default:
        assert(!"logic flaw");
        return 0;
    }

    /* send ACK */
    if (ack_space != NULL && (ack_space->unacked_count != 0 || send_probe))
        if ((ret = send_ack(conn, ack_space, s)) != 0)
            goto Exit;

    if (!ack_only) {
        /* send data */
        while ((conn->egress.pending_flows & (uint8_t)(1 << epoch)) != 0) {
            quicly_stream_t *stream = quicly_get_stream(conn, -(quicly_stream_id_t)(1 + epoch));
            assert(stream != NULL);
            if ((ret = quicly_send_stream(stream, s)) != 0)
                goto Exit;
            resched_stream_data(stream);
            send_probe = 0;
        }

        /* send probe if requested */
        if (send_probe) {
            if ((ret = _do_allocate_frame(conn, s, 1, 1)) != 0)
                goto Exit;
            *s->dst++ = QUICLY_FRAME_TYPE_PING;
            conn->egress.last_retransmittable_sent_at = conn->stash.now;
            QUICLY_PROBE(PING_SEND, conn, conn->stash.now);
        }
    }

Exit:
    return ret;
}

static int send_connection_close(quicly_conn_t *conn, quicly_send_context_t *s)
{
    uint64_t error_code, offending_frame_type;
    const char *reason_phrase;
    int ret;

    /* determine the payload, masking the application error when sending the frame using an unauthenticated epoch */
    error_code = conn->egress.connection_close.error_code;
    offending_frame_type = conn->egress.connection_close.frame_type;
    reason_phrase = conn->egress.connection_close.reason_phrase;
    if (offending_frame_type == UINT64_MAX) {
        switch (get_epoch(s->current.first_byte)) {
        case QUICLY_EPOCH_INITIAL:
        case QUICLY_EPOCH_HANDSHAKE:
            error_code = QUICLY_TRANSPORT_ERROR_APPLICATION;
            offending_frame_type = QUICLY_FRAME_TYPE_PADDING;
            reason_phrase = "";
            break;
        }
    }

    /* write frame */
    if ((ret = allocate_frame(conn, s, quicly_close_frame_capacity(error_code, offending_frame_type, reason_phrase))) != 0)
        return ret;
    s->dst = quicly_encode_close_frame(s->dst, error_code, offending_frame_type, reason_phrase);

    /* update counter */
    ++conn->egress.connection_close.num_sent;

    /* probe */
    if (offending_frame_type != UINT64_MAX) {
        QUICLY_PROBE(TRANSPORT_CLOSE_SEND, conn, conn->stash.now, error_code, offending_frame_type, reason_phrase);
    } else {
        QUICLY_PROBE(APPLICATION_CLOSE_SEND, conn, conn->stash.now, error_code, reason_phrase);
    }

    return 0;
}

static int send_new_connection_id(quicly_conn_t *conn, quicly_send_context_t *s, struct st_quicly_local_cid_t *new_cid)
{
    int ret;
    quicly_sent_t *sent;
    uint64_t retire_prior_to = 0; /* TODO */

    ret = allocate_ack_eliciting_frame(
        conn, s, quicly_new_connection_id_frame_capacity(new_cid->sequence, retire_prior_to, new_cid->cid.len), &sent,
        on_ack_new_connection_id);
    if (ret != 0)
        return ret;
    sent->data.new_connection_id.sequence = new_cid->sequence;

    s->dst = quicly_encode_new_connection_id_frame(s->dst, new_cid->sequence, retire_prior_to, new_cid->cid.cid, new_cid->cid.len,
                                                   new_cid->stateless_reset_token);

    QUICLY_PROBE(NEW_CONNECTION_ID_SEND, conn, conn->stash.now, new_cid->sequence, retire_prior_to,
                 QUICLY_PROBE_HEXDUMP(new_cid->cid.cid, new_cid->cid.len),
                 QUICLY_PROBE_HEXDUMP(new_cid->stateless_reset_token, QUICLY_STATELESS_RESET_TOKEN_LEN));

    return 0;
}

static int send_retire_connection_id(quicly_conn_t *conn, quicly_send_context_t *s, uint64_t sequence)
{
    int ret;
    quicly_sent_t *sent;

    ret = allocate_ack_eliciting_frame(conn, s, quicly_retire_connection_id_frame_capacity(sequence), &sent,
                                       on_ack_retire_connection_id);
    if (ret != 0)
        return ret;
    sent->data.retire_connection_id.sequence = sequence;

    s->dst = quicly_encode_retire_connection_id_frame(s->dst, sequence);

    QUICLY_PROBE(RETIRE_CONNECTION_ID_SEND, conn, conn->stash.now, sequence);

    return 0;
}

static int update_traffic_key_cb(ptls_update_traffic_key_t *self, ptls_t *tls, int is_enc, size_t epoch, const void *secret)
{
    quicly_conn_t *conn = *ptls_get_data_ptr(tls);
    ptls_context_t *tlsctx = ptls_get_context(tls);
    ptls_cipher_suite_t *cipher = ptls_get_cipher(tls);
    ptls_cipher_context_t **hp_slot;
    ptls_aead_context_t **aead_slot;
    int ret;
    static const char *log_labels[2][4] = {
        {NULL, "QUIC_CLIENT_EARLY_TRAFFIC_SECRET", "QUIC_CLIENT_HANDSHAKE_TRAFFIC_SECRET", "QUIC_CLIENT_TRAFFIC_SECRET_0"},
        {NULL, NULL, "QUIC_SERVER_HANDSHAKE_TRAFFIC_SECRET", "QUIC_SERVER_TRAFFIC_SECRET_0"}};
    const char *log_label = log_labels[ptls_is_server(tls) == is_enc][epoch];

    QUICLY_PROBE(CRYPTO_UPDATE_SECRET, conn, conn->stash.now, is_enc, epoch, log_label,
                 QUICLY_PROBE_HEXDUMP(secret, cipher->hash->digest_size));

    if (tlsctx->log_event != NULL) {
        char hexbuf[PTLS_MAX_DIGEST_SIZE * 2 + 1];
        ptls_hexdump(hexbuf, secret, cipher->hash->digest_size);
        tlsctx->log_event->cb(tlsctx->log_event, tls, log_label, "%s", hexbuf);
    }

#define SELECT_CIPHER_CONTEXT(p)                                                                                                   \
    do {                                                                                                                           \
        hp_slot = &(p)->header_protection;                                                                                         \
        aead_slot = &(p)->aead;                                                                                                    \
    } while (0)

    switch (epoch) {
    case QUICLY_EPOCH_0RTT:
        assert(is_enc == quicly_is_client(conn));
        if (conn->application == NULL && (ret = setup_application_space(conn)) != 0)
            return ret;
        if (is_enc) {
            SELECT_CIPHER_CONTEXT(&conn->application->cipher.egress.key);
        } else {
            hp_slot = &conn->application->cipher.ingress.header_protection.zero_rtt;
            aead_slot = &conn->application->cipher.ingress.aead[1];
        }
        break;
    case QUICLY_EPOCH_HANDSHAKE:
        if (conn->handshake == NULL && (ret = setup_handshake_space_and_flow(conn, QUICLY_EPOCH_HANDSHAKE)) != 0)
            return ret;
        SELECT_CIPHER_CONTEXT(is_enc ? &conn->handshake->cipher.egress : &conn->handshake->cipher.ingress);
        break;
    case QUICLY_EPOCH_1RTT: {
        if (is_enc)
            if ((ret = apply_remote_transport_params(conn)) != 0)
                return ret;
        if (conn->application == NULL && (ret = setup_application_space(conn)) != 0)
            return ret;
        uint8_t *secret_store;
        if (is_enc) {
            if (conn->application->cipher.egress.key.aead != NULL)
                dispose_cipher(&conn->application->cipher.egress.key);
            SELECT_CIPHER_CONTEXT(&conn->application->cipher.egress.key);
            secret_store = conn->application->cipher.egress.secret;
        } else {
            hp_slot = &conn->application->cipher.ingress.header_protection.one_rtt;
            aead_slot = &conn->application->cipher.ingress.aead[0];
            secret_store = conn->application->cipher.ingress.secret;
        }
        memcpy(secret_store, secret, cipher->hash->digest_size);
    } break;
    default:
        assert(!"logic flaw");
        break;
    }

#undef SELECT_CIPHER_CONTEXT

    if ((ret = setup_cipher(conn, epoch, is_enc, hp_slot, aead_slot, cipher->aead, cipher->hash, secret)) != 0)
        return ret;

    if (epoch == QUICLY_EPOCH_1RTT && is_enc) {
        /* update states now that we have 1-RTT write key */
        conn->application->one_rtt_writable = 1;
        open_blocked_streams(conn, 1);
        open_blocked_streams(conn, 0);
        /* send the first resumption token using the 0.5 RTT window */
        if (!quicly_is_client(conn) && conn->super.ctx->generate_resumption_token != NULL) {
            ret = quicly_send_resumption_token(conn);
            assert(ret == 0);
        }

        /* schedule NEW_CONNECTION_IDs */
        size_t size = local_cid_size(conn);
        if (quicly_local_cid_set_size(&conn->super.local.cid_set, size))
            conn->egress.pending_flows |= QUICLY_PENDING_FLOW_CID_FRAME_BIT;
    }

    return 0;
}

static int do_send(quicly_conn_t *conn, quicly_send_context_t *s)
{
    int restrict_sending = 0, ack_only = 0, ret;
    size_t min_packets_to_send = 0;

    /* handle timeouts */
    if (conn->idle_timeout.at <= conn->stash.now) {
        QUICLY_PROBE(IDLE_TIMEOUT, conn, conn->stash.now);
        conn->super.state = QUICLY_STATE_DRAINING;
        destroy_all_streams(conn, 0, 0);
        return QUICLY_ERROR_FREE_CONNECTION;
    }
    if (conn->egress.loss.alarm_at <= conn->stash.now) {
        if ((ret = quicly_loss_on_alarm(&conn->egress.loss, conn->egress.packet_number - 1,
                                        conn->egress.loss.largest_acked_packet_plus1 - 1, do_detect_loss, &min_packets_to_send,
                                        &restrict_sending)) != 0)
            goto Exit;
        assert(min_packets_to_send > 0);
        assert(min_packets_to_send <= s->max_datagrams);

        if (restrict_sending) {
            /* PTO: when handshake is in progress, send from the very first unacknowledged byte so as to maximize the chance of
             * making progress. When handshake is complete, transmit new data if any, or retransmit the oldest unacknowledged
             * data that is considered inflight. */
            QUICLY_PROBE(PTO, conn, conn->stash.now, conn->egress.sentmap.bytes_in_flight, conn->egress.cc.cwnd,
                         conn->egress.loss.pto_count);
<<<<<<< HEAD
            size_t bytes_to_mark = min_packets_to_send * conn->egress.max_udp_payload_size;
            if (conn->initial != NULL && (ret = mark_packets_on_pto(conn, QUICLY_EPOCH_INITIAL, &bytes_to_mark)) != 0)
                goto Exit;
            if (bytes_to_mark != 0 && conn->handshake != NULL &&
                (ret = mark_packets_on_pto(conn, QUICLY_EPOCH_HANDSHAKE, &bytes_to_mark)) != 0)
                goto Exit;
            if (bytes_to_mark != 0 && !scheduler_can_send(conn) &&
                (ret = mark_packets_on_pto(conn, QUICLY_EPOCH_1RTT, &bytes_to_mark)) != 0)
=======
            ++conn->super.stats.num_ptos;
            if ((ret = mark_packets_on_pto(conn)) != 0)
>>>>>>> 490c06fa
                goto Exit;
        }
    }

    s->send_window = calc_send_window(conn, min_packets_to_send * conn->egress.max_udp_payload_size, restrict_sending);
    if (s->send_window == 0)
        ack_only = 1;

    /* send handshake flows */
    if ((ret = send_handshake_flow(conn, QUICLY_EPOCH_INITIAL, s, ack_only,
                                   restrict_sending ||
                                       (conn->super.remote.address_validation.send_probe && conn->handshake == NULL))) != 0)
        goto Exit;
    if ((ret = send_handshake_flow(conn, QUICLY_EPOCH_HANDSHAKE, s, ack_only,
                                   restrict_sending || conn->super.remote.address_validation.send_probe)) != 0)
        goto Exit;

    /* send encrypted frames */
    if (conn->application != NULL && (s->current.cipher = &conn->application->cipher.egress.key)->header_protection != NULL) {
        s->current.first_byte = conn->application->one_rtt_writable ? QUICLY_QUIC_BIT : QUICLY_PACKET_TYPE_0RTT;
        /* acks */
        if (conn->application->one_rtt_writable && conn->egress.send_ack_at <= conn->stash.now &&
            conn->application->super.unacked_count != 0) {
            if ((ret = send_ack(conn, &conn->application->super, s)) != 0)
                goto Exit;
        }
        if (!ack_only) {
            /* PTO, always send PING. This is the easiest thing to do in terms of timer control. */
            if (restrict_sending) {
                if ((ret = _do_allocate_frame(conn, s, 1, 1)) != 0)
                    goto Exit;
                *s->dst++ = QUICLY_FRAME_TYPE_PING;
                QUICLY_PROBE(PING_SEND, conn, conn->stash.now);
            }
            /* take actions only permitted for short header packets */
            if (conn->application->one_rtt_writable) {
                /* send HANDSHAKE_DONE */
                if ((conn->egress.pending_flows & QUICLY_PENDING_FLOW_HANDSHAKE_DONE_BIT) != 0 &&
                    (ret = send_handshake_done(conn, s)) != 0)
                    goto Exit;
                /* post-handshake messages */
                if ((conn->egress.pending_flows & (uint8_t)(1 << QUICLY_EPOCH_1RTT)) != 0) {
                    quicly_stream_t *stream = quicly_get_stream(conn, -(1 + QUICLY_EPOCH_1RTT));
                    assert(stream != NULL);
                    if ((ret = quicly_send_stream(stream, s)) != 0)
                        goto Exit;
                    resched_stream_data(stream);
                }
                /* respond to all pending received PATH_CHALLENGE frames */
                if (conn->egress.path_challenge.head != NULL) {
                    do {
                        struct st_quicly_pending_path_challenge_t *c = conn->egress.path_challenge.head;
                        if ((ret = allocate_frame(conn, s, QUICLY_PATH_CHALLENGE_FRAME_CAPACITY)) != 0)
                            goto Exit;
                        s->dst = quicly_encode_path_challenge_frame(s->dst, c->is_response, c->data);
                        conn->egress.path_challenge.head = c->next;
                        free(c);
                    } while (conn->egress.path_challenge.head != NULL);
                    conn->egress.path_challenge.tail_ref = &conn->egress.path_challenge.head;
                }
                /* send max_streams frames */
                if ((ret = send_max_streams(conn, 1, s)) != 0)
                    goto Exit;
                if ((ret = send_max_streams(conn, 0, s)) != 0)
                    goto Exit;
                /* send connection-level flow control frame */
                if (should_send_max_data(conn)) {
                    quicly_sent_t *sent;
                    if ((ret = allocate_ack_eliciting_frame(conn, s, QUICLY_MAX_DATA_FRAME_CAPACITY, &sent, on_ack_max_data)) != 0)
                        goto Exit;
                    uint64_t new_value = conn->ingress.max_data.bytes_consumed + conn->super.ctx->transport_params.max_data;
                    s->dst = quicly_encode_max_data_frame(s->dst, new_value);
                    quicly_maxsender_record(&conn->ingress.max_data.sender, new_value, &sent->data.max_data.args);
                    QUICLY_PROBE(MAX_DATA_SEND, conn, conn->stash.now, new_value);
                }
                /* send streams_blocked frames */
                if ((ret = send_streams_blocked(conn, 1, s)) != 0)
                    goto Exit;
                if ((ret = send_streams_blocked(conn, 0, s)) != 0)
                    goto Exit;
                /* send NEW_TOKEN */
                if ((conn->egress.pending_flows & QUICLY_PENDING_FLOW_NEW_TOKEN_BIT) != 0 &&
                    (ret = send_resumption_token(conn, s)) != 0)
                    goto Exit;
                if ((conn->egress.pending_flows & QUICLY_PENDING_FLOW_CID_FRAME_BIT) != 0) {
                    /* send NEW_CONNECTION_ID */
                    size_t i;
                    size_t size = quicly_local_cid_get_size(&conn->super.local.cid_set);
                    for (i = 0; i < size; i++) {
                        /* PENDING CIDs are located at the front */
                        struct st_quicly_local_cid_t *c = &conn->super.local.cid_set.cids[i];
                        if (c->state != QUICLY_LOCAL_CID_STATE_PENDING)
                            break;
                        if ((ret = send_new_connection_id(conn, s, c)) != 0)
                            break;
                    }
                    quicly_local_cid_on_sent(&conn->super.local.cid_set, i);
                    if (ret != 0)
                        goto Exit;
                    /* send RETIRE_CONNECTION_ID */
                    size = quicly_retire_cid_get_num_pending(&conn->egress.retire_cid);
                    for (i = 0; i < size; i++) {
                        uint64_t sequence = conn->egress.retire_cid.sequences[i];
                        if ((ret = send_retire_connection_id(conn, s, sequence)) != 0)
                            break;
                    }
                    quicly_retire_cid_shift(&conn->egress.retire_cid, i);
                    if (ret != 0)
                        goto Exit;
                    conn->egress.pending_flows &= ~QUICLY_PENDING_FLOW_CID_FRAME_BIT;
                }
            }
            /* send stream-level control frames */
            while (s->num_datagrams != s->max_datagrams && quicly_linklist_is_linked(&conn->egress.pending_streams.control)) {
                quicly_stream_t *stream = (void *)((char *)conn->egress.pending_streams.control.next -
                                                   offsetof(quicly_stream_t, _send_aux.pending_link.control));
                if ((ret = send_stream_control_frames(stream, s)) != 0)
                    goto Exit;
                quicly_linklist_unlink(&stream->_send_aux.pending_link.control);
            }
            /* send STREAM frames */
            if ((ret = conn->super.ctx->stream_scheduler->do_send(conn->super.ctx->stream_scheduler, conn, s)) != 0)
                goto Exit;
        }
    }

Exit:
    if (ret == QUICLY_ERROR_SENDBUF_FULL)
        ret = 0;
    if (ret == 0 && s->target.first_byte_at != NULL) {
        /* last packet can be small-sized, unless it is the first flight sent from the client */
        enum en_quicly_send_packet_mode_t commit_mode = QUICLY_COMMIT_SEND_PACKET_MODE_SMALL;
        if (quicly_is_client(conn) && (s->payload_buf.datagram[0] & QUICLY_PACKET_TYPE_BITMASK) == QUICLY_PACKET_TYPE_INITIAL)
            commit_mode = QUICLY_COMMIT_SEND_PACKET_MODE_FULL_SIZE;
        commit_send_packet(conn, s, commit_mode);
    }
    if (ret == 0) {
        if (conn->application == NULL || conn->application->super.unacked_count == 0)
            conn->egress.send_ack_at = INT64_MAX; /* we have sent ACKs for every epoch (or before address validation) */
        update_loss_alarm(conn, 1);
        if (s->num_datagrams != 0)
            update_idle_timeout(conn, 0);
    }
    return ret;
}

int quicly_send(quicly_conn_t *conn, quicly_address_t *dest, quicly_address_t *src, struct iovec *datagrams, size_t *num_datagrams,
                void *buf, size_t bufsize)
{
    quicly_send_context_t s = {{NULL, -1}, {}, datagrams, *num_datagrams, 0, {buf, (uint8_t *)buf + bufsize}};
    int ret;

    lock_now(conn, 0);

    /* bail out if there's nothing is scheduled to be sent */
    if (conn->stash.now < quicly_get_first_timeout(conn)) {
        ret = 0;
        goto Exit;
    }

    QUICLY_PROBE(SEND, conn, conn->stash.now, conn->super.state,
                 QUICLY_PROBE_HEXDUMP(conn->super.remote.cid_set.cids[0].cid.cid, conn->super.remote.cid_set.cids[0].cid.len));

    if (conn->super.state >= QUICLY_STATE_CLOSING) {
        quicly_sentmap_iter_t iter;
        init_acks_iter(conn, &iter);
        /* check if the connection can be closed now (after 3 pto) */
        if (conn->super.state == QUICLY_STATE_DRAINING || conn->egress.connection_close.num_sent != 0) {
            if (quicly_sentmap_get(&iter)->packet_number == UINT64_MAX) {
                ret = QUICLY_ERROR_FREE_CONNECTION;
                goto Exit;
            }
        }
        if (conn->super.state == QUICLY_STATE_CLOSING && conn->egress.send_ack_at <= conn->stash.now) {
            destroy_all_streams(conn, 0, 0); /* delayed until the emission of CONNECTION_CLOSE frame to allow quicly_close to be
                                              * called from a stream handler */
            if (conn->application != NULL && conn->application->one_rtt_writable) {
                s.current.cipher = &conn->application->cipher.egress.key;
                s.current.first_byte = QUICLY_QUIC_BIT;
            } else if (conn->handshake != NULL && (s.current.cipher = &conn->handshake->cipher.egress)->aead != NULL) {
                s.current.first_byte = QUICLY_PACKET_TYPE_HANDSHAKE;
            } else {
                s.current.cipher = &conn->initial->cipher.egress;
                assert(s.current.cipher->aead != NULL);
                s.current.first_byte = QUICLY_PACKET_TYPE_INITIAL;
            }
            if ((ret = send_connection_close(conn, &s)) != 0)
                goto Exit;
            if ((ret = commit_send_packet(conn, &s, QUICLY_COMMIT_SEND_PACKET_MODE_SMALL)) != 0)
                goto Exit;
        }
        /* wait at least 1ms */
        if ((conn->egress.send_ack_at = quicly_sentmap_get(&iter)->sent_at + get_sentmap_expiration_time(conn)) <= conn->stash.now)
            conn->egress.send_ack_at = conn->stash.now + 1;
        ret = 0;
        goto Exit;
    }

    /* emit packets */
    if ((ret = do_send(conn, &s)) != 0)
        goto Exit;

    assert_consistency(conn, 1);

Exit:
    if (s.num_datagrams != 0) {
        *dest = conn->super.remote.address;
        *src = conn->super.local.address;
    }
    *num_datagrams = s.num_datagrams;
    unlock_now(conn);
    return ret;
}

size_t quicly_send_close_invalid_token(quicly_context_t *ctx, struct sockaddr *dest_addr, ptls_iovec_t dest_cid,
                                       struct sockaddr *src_addr, ptls_iovec_t src_cid, const char *err_desc, void *datagram)
{
    struct st_quicly_cipher_context_t egress = {};

    /* setup keys */
    if (setup_initial_encryption(get_aes128gcmsha256(ctx), NULL, &egress, src_cid, 0, NULL) != 0)
        return SIZE_MAX;

    uint8_t *dst = datagram, *length_at;

    /* build packet */
    PTLS_BUILD_ASSERT(QUICLY_SEND_PN_SIZE == 2);
    *dst++ = QUICLY_PACKET_TYPE_INITIAL | 0x1 /* 2-byte PN */;
    dst = quicly_encode32(dst, QUICLY_PROTOCOL_VERSION);
    *dst++ = dest_cid.len;
    memcpy(dst, dest_cid.base, dest_cid.len);
    dst += dest_cid.len;
    *dst++ = src_cid.len;
    memcpy(dst, src_cid.base, src_cid.len);
    dst += src_cid.len;
    *dst++ = 0;        /* token_length = 0 */
    length_at = dst++; /* length_at to be filled in later as 1-byte varint */
    *dst++ = 0;        /* PN = 0 */
    *dst++ = 0;        /* ditto */
    uint8_t *payload_from = dst;
    dst = quicly_encode_close_frame(dst, QUICLY_ERROR_GET_ERROR_CODE(QUICLY_TRANSPORT_ERROR_INVALID_TOKEN),
                                    QUICLY_FRAME_TYPE_PADDING, err_desc);

    /* determine the size of the packet, make adjustments */
    dst += egress.aead->algo->tag_size;
    assert(dst - (uint8_t *)datagram <= QUICLY_MIN_CLIENT_INITIAL_SIZE);
    assert(dst - length_at - 1 < 64);
    *length_at = dst - length_at - 1;
    size_t datagram_len = dst - (uint8_t *)datagram;

    /* encrypt packet */
    quicly_default_crypto_engine.encrypt_packet(&quicly_default_crypto_engine, NULL, egress.header_protection, egress.aead,
                                                ptls_iovec_init(datagram, datagram_len), 0, payload_from - (uint8_t *)datagram, 0,
                                                0);

    dispose_cipher(&egress);
    return datagram_len;
}

size_t quicly_send_stateless_reset(quicly_context_t *ctx, struct sockaddr *dest_addr, struct sockaddr *src_addr,
                                   const void *src_cid, void *payload)
{
    uint8_t *base = payload;

    /* build stateless reset packet */
    ctx->tls->random_bytes(base, QUICLY_STATELESS_RESET_PACKET_MIN_LEN - QUICLY_STATELESS_RESET_TOKEN_LEN);
    base[0] = (base[0] & ~QUICLY_LONG_HEADER_BIT) | QUICLY_QUIC_BIT;
    if (!ctx->cid_encryptor->generate_stateless_reset_token(
            ctx->cid_encryptor, base + QUICLY_STATELESS_RESET_PACKET_MIN_LEN - QUICLY_STATELESS_RESET_TOKEN_LEN, src_cid))
        return SIZE_MAX;

    return QUICLY_STATELESS_RESET_PACKET_MIN_LEN;
}

int quicly_send_resumption_token(quicly_conn_t *conn)
{
    if (conn->super.state <= QUICLY_STATE_CONNECTED) {
        ++conn->egress.new_token.generation;
        conn->egress.pending_flows |= QUICLY_PENDING_FLOW_NEW_TOKEN_BIT;
    }
    return 0;
}

static int on_end_closing(quicly_conn_t *conn, const quicly_sent_packet_t *packet, int acked, quicly_sent_t *sent)
{
    /* we stop accepting frames by the time this ack callback is being registered */
    assert(!acked);
    return 0;
}

static int enter_close(quicly_conn_t *conn, int local_is_initiating, int wait_draining)
{
    int ret;

    assert(conn->super.state < QUICLY_STATE_CLOSING);

    /* release all inflight info, register a close timeout */
    if ((ret = discard_sentmap_by_epoch(conn, ~0u)) != 0)
        return ret;
    if ((ret = quicly_sentmap_prepare(&conn->egress.sentmap, conn->egress.packet_number, conn->stash.now, QUICLY_EPOCH_INITIAL)) !=
        0)
        return ret;
    if (quicly_sentmap_allocate(&conn->egress.sentmap, on_end_closing) == NULL)
        return PTLS_ERROR_NO_MEMORY;
    quicly_sentmap_commit(&conn->egress.sentmap, 0);
    ++conn->egress.packet_number;

    if (local_is_initiating) {
        conn->super.state = QUICLY_STATE_CLOSING;
        conn->egress.send_ack_at = 0;
    } else {
        conn->super.state = QUICLY_STATE_DRAINING;
        conn->egress.send_ack_at = wait_draining ? conn->stash.now + get_sentmap_expiration_time(conn) : 0;
    }

    update_loss_alarm(conn, 0);

    return 0;
}

int initiate_close(quicly_conn_t *conn, int err, uint64_t frame_type, const char *reason_phrase)
{
    uint16_t quic_error_code;

    if (conn->super.state >= QUICLY_STATE_CLOSING)
        return 0;

    if (reason_phrase == NULL)
        reason_phrase = "";

    /* convert error code to QUIC error codes */
    if (err == 0) {
        quic_error_code = 0;
        frame_type = QUICLY_FRAME_TYPE_PADDING;
    } else if (QUICLY_ERROR_IS_QUIC_TRANSPORT(err)) {
        quic_error_code = QUICLY_ERROR_GET_ERROR_CODE(err);
    } else if (QUICLY_ERROR_IS_QUIC_APPLICATION(err)) {
        quic_error_code = QUICLY_ERROR_GET_ERROR_CODE(err);
        frame_type = UINT64_MAX;
    } else if (PTLS_ERROR_GET_CLASS(err) == PTLS_ERROR_CLASS_SELF_ALERT) {
        quic_error_code = QUICLY_TRANSPORT_ERROR_TLS_ALERT_BASE + PTLS_ERROR_TO_ALERT(err);
    } else {
        quic_error_code = QUICLY_ERROR_GET_ERROR_CODE(QUICLY_TRANSPORT_ERROR_INTERNAL);
    }

    conn->egress.connection_close.error_code = quic_error_code;
    conn->egress.connection_close.frame_type = frame_type;
    conn->egress.connection_close.reason_phrase = reason_phrase;
    return enter_close(conn, 1, 0);
}

int quicly_close(quicly_conn_t *conn, int err, const char *reason_phrase)
{
    int ret;

    assert(err == 0 || QUICLY_ERROR_IS_QUIC_APPLICATION(err) || QUICLY_ERROR_IS_CONCEALED(err));

    lock_now(conn, 1);
    ret = initiate_close(conn, err, QUICLY_FRAME_TYPE_PADDING /* used when err == 0 */, reason_phrase);
    unlock_now(conn);

    return ret;
}

static int get_stream_or_open_if_new(quicly_conn_t *conn, uint64_t stream_id, quicly_stream_t **stream)
{
    int ret = 0;

    if ((*stream = quicly_get_stream(conn, stream_id)) != NULL)
        goto Exit;

    if (quicly_stream_is_client_initiated(stream_id) != quicly_is_client(conn)) {
        /* check if stream id is within the bounds */
        if (stream_id / 4 >= quicly_get_ingress_max_streams(conn, quicly_stream_is_unidirectional(stream_id))) {
            ret = QUICLY_TRANSPORT_ERROR_STREAM_LIMIT;
            goto Exit;
        }
        /* open new streams upto given id */
        struct st_quicly_conn_streamgroup_state_t *group = get_streamgroup_state(conn, stream_id);
        if (group->next_stream_id <= stream_id) {
            uint64_t max_stream_data_local, max_stream_data_remote;
            if (quicly_stream_is_unidirectional(stream_id)) {
                max_stream_data_local = conn->super.ctx->transport_params.max_stream_data.uni;
                max_stream_data_remote = 0;
            } else {
                max_stream_data_local = conn->super.ctx->transport_params.max_stream_data.bidi_remote;
                max_stream_data_remote = conn->super.remote.transport_params.max_stream_data.bidi_local;
            }
            do {
                if ((*stream = open_stream(conn, group->next_stream_id, (uint32_t)max_stream_data_local, max_stream_data_remote)) ==
                    NULL) {
                    ret = PTLS_ERROR_NO_MEMORY;
                    goto Exit;
                }
                if ((ret = conn->super.ctx->stream_open->cb(conn->super.ctx->stream_open, *stream)) != 0) {
                    *stream = NULL;
                    goto Exit;
                }
                ++group->num_streams;
                group->next_stream_id += 4;
            } while (stream_id != (*stream)->stream_id);
        }
    }

Exit:
    return ret;
}

static int handle_crypto_frame(quicly_conn_t *conn, struct st_quicly_handle_payload_state_t *state)
{
    quicly_stream_frame_t frame;
    quicly_stream_t *stream;
    int ret;

    if ((ret = quicly_decode_crypto_frame(&state->src, state->end, &frame)) != 0)
        return ret;
    stream = quicly_get_stream(conn, -(quicly_stream_id_t)(1 + state->epoch));
    assert(stream != NULL);
    return apply_stream_frame(stream, &frame);
}

static int handle_stream_frame(quicly_conn_t *conn, struct st_quicly_handle_payload_state_t *state)
{
    quicly_stream_frame_t frame;
    quicly_stream_t *stream;
    int ret;

    if ((ret = quicly_decode_stream_frame(state->frame_type, &state->src, state->end, &frame)) != 0)
        return ret;
    QUICLY_PROBE(QUICTRACE_RECV_STREAM, conn, conn->stash.now, frame.stream_id, frame.offset, frame.data.len, (int)frame.is_fin);
    if ((ret = get_stream_or_open_if_new(conn, frame.stream_id, &stream)) != 0 || stream == NULL)
        return ret;
    return apply_stream_frame(stream, &frame);
}

static int handle_reset_stream_frame(quicly_conn_t *conn, struct st_quicly_handle_payload_state_t *state)
{
    quicly_reset_stream_frame_t frame;
    quicly_stream_t *stream;
    int ret;

    if ((ret = quicly_decode_reset_stream_frame(&state->src, state->end, &frame)) != 0)
        return ret;

    if ((ret = get_stream_or_open_if_new(conn, frame.stream_id, &stream)) != 0 || stream == NULL)
        return ret;

    if (!quicly_recvstate_transfer_complete(&stream->recvstate)) {
        uint64_t bytes_missing;
        if ((ret = quicly_recvstate_reset(&stream->recvstate, frame.final_size, &bytes_missing)) != 0)
            return ret;
        stream->conn->ingress.max_data.bytes_consumed += bytes_missing;
        stream->callbacks->on_receive_reset(stream, QUICLY_ERROR_FROM_APPLICATION_ERROR_CODE(frame.app_error_code));
        if (stream->conn->super.state >= QUICLY_STATE_CLOSING)
            return QUICLY_ERROR_IS_CLOSING;
        if (stream_is_destroyable(stream))
            destroy_stream(stream, 0);
    }

    return 0;
}

static int handle_ack_frame(quicly_conn_t *conn, struct st_quicly_handle_payload_state_t *state)
{
    quicly_ack_frame_t frame;
    quicly_sentmap_iter_t iter;
    struct {
        uint64_t pn;
        int64_t sent_at;
    } largest_newly_acked = {UINT64_MAX, INT64_MAX};
    size_t bytes_acked = 0;
    int includes_ack_eliciting = 0, ret;

    if ((ret = quicly_decode_ack_frame(&state->src, state->end, &frame, state->frame_type == QUICLY_FRAME_TYPE_ACK_ECN)) != 0)
        return ret;

    uint64_t pn_acked = frame.smallest_acknowledged;

    switch (state->epoch) {
    case QUICLY_EPOCH_0RTT:
        return QUICLY_TRANSPORT_ERROR_PROTOCOL_VIOLATION;
    case QUICLY_EPOCH_HANDSHAKE:
        conn->super.remote.address_validation.send_probe = 0;
        break;
    default:
        break;
    }

    init_acks_iter(conn, &iter);

    /* TODO log PNs being ACKed too late */

    size_t gap_index = frame.num_gaps;
    while (1) {
        assert(frame.ack_block_lengths[gap_index] != 0);
        /* Ack blocks are organized in the ACK frame and consequently in the ack_block_lengths array from the largest acked down.
         * Processing acks in packet number order requires processing the ack blocks in reverse order. */
        uint64_t pn_block_max = pn_acked + frame.ack_block_lengths[gap_index] - 1;
        QUICLY_PROBE(QUICTRACE_RECV_ACK, conn, conn->stash.now, pn_acked, pn_block_max);
        while (quicly_sentmap_get(&iter)->packet_number < pn_acked)
            quicly_sentmap_skip(&iter);
        do {
            const quicly_sent_packet_t *sent = quicly_sentmap_get(&iter);
            uint64_t pn_sent = sent->packet_number;
            assert(pn_acked <= pn_sent);
            if (pn_acked < pn_sent) {
                /* set pn_acked to pn_sent; or past the end of the ack block, for use with the next ack block */
                if (pn_sent <= pn_block_max) {
                    pn_acked = pn_sent;
                } else {
                    pn_acked = pn_block_max + 1;
                    break;
                }
            }
            /* process newly acked packet */
            if (state->epoch != sent->ack_epoch)
                return QUICLY_PROTOCOL_VERSION;
            int is_late_ack = 0;
            if (sent->ack_eliciting) {
                includes_ack_eliciting = 1;
                if (sent->cc_bytes_in_flight == 0) {
                    is_late_ack = 1;
                    ++conn->super.stats.num_packets.late_acked;
                }
            }
            ++conn->super.stats.num_packets.ack_received;
            largest_newly_acked.pn = pn_acked;
            largest_newly_acked.sent_at = sent->sent_at;
            QUICLY_PROBE(PACKET_ACKED, conn, conn->stash.now, pn_acked, is_late_ack);
            if (sent->cc_bytes_in_flight != 0) {
                bytes_acked += sent->cc_bytes_in_flight;
            }
            if ((ret = quicly_sentmap_update(&conn->egress.sentmap, &iter, QUICLY_SENTMAP_EVENT_ACKED, conn)) != 0)
                return ret;
            if (state->epoch == QUICLY_EPOCH_1RTT) {
                struct st_quicly_application_space_t *space = conn->application;
                if (space->cipher.egress.key_update_pn.last <= pn_acked) {
                    space->cipher.egress.key_update_pn.last = UINT64_MAX;
                    space->cipher.egress.key_update_pn.next = conn->egress.packet_number + conn->super.ctx->max_packets_per_key;
                    QUICLY_PROBE(CRYPTO_SEND_KEY_UPDATE_CONFIRMED, conn, conn->stash.now, space->cipher.egress.key_update_pn.next);
                }
            }
            ++pn_acked;
        } while (pn_acked <= pn_block_max);
        assert(pn_acked == pn_block_max + 1);
        if (gap_index-- == 0)
            break;
        pn_acked += frame.gaps[gap_index];
    }

    if ((ret = on_ack_stream_ack_cached(conn)) != 0)
        return ret;

    QUICLY_PROBE(QUICTRACE_RECV_ACK_DELAY, conn, conn->stash.now, frame.ack_delay);

    /* Update loss detection engine on ack. The function uses ack_delay only when the largest_newly_acked is also the largest acked
     * so far. So, it does not matter if the ack_delay being passed in does not apply to the largest_newly_acked. */
    quicly_loss_on_ack_received(&conn->egress.loss, largest_newly_acked.pn, conn->stash.now, largest_newly_acked.sent_at,
                                frame.ack_delay, includes_ack_eliciting);

    /* OnPacketAcked and OnPacketAckedCC */
    if (bytes_acked > 0) {
        quicly_cc_on_acked(&conn->egress.cc, (uint32_t)bytes_acked, frame.largest_acknowledged,
                           (uint32_t)(conn->egress.sentmap.bytes_in_flight + bytes_acked), conn->egress.max_udp_payload_size);
        QUICLY_PROBE(QUICTRACE_CC_ACK, conn, conn->stash.now, &conn->egress.loss.rtt, conn->egress.cc.cwnd,
                     conn->egress.sentmap.bytes_in_flight);
    }

    QUICLY_PROBE(CC_ACK_RECEIVED, conn, conn->stash.now, frame.largest_acknowledged, bytes_acked, conn->egress.cc.cwnd,
                 conn->egress.sentmap.bytes_in_flight);

    /* loss-detection  */
    quicly_loss_detect_loss(&conn->egress.loss, frame.largest_acknowledged, do_detect_loss);
    update_loss_alarm(conn, 0);

    return 0;
}

static int handle_max_stream_data_frame(quicly_conn_t *conn, struct st_quicly_handle_payload_state_t *state)
{
    quicly_max_stream_data_frame_t frame;
    quicly_stream_t *stream;
    int ret;

    if ((ret = quicly_decode_max_stream_data_frame(&state->src, state->end, &frame)) != 0)
        return ret;

    QUICLY_PROBE(MAX_STREAM_DATA_RECEIVE, conn, conn->stash.now, frame.stream_id, frame.max_stream_data);

    if (!quicly_stream_has_send_side(quicly_is_client(conn), frame.stream_id))
        return QUICLY_TRANSPORT_ERROR_FRAME_ENCODING;

    if ((stream = quicly_get_stream(conn, frame.stream_id)) == NULL)
        return 0;

    if (frame.max_stream_data < stream->_send_aux.max_stream_data)
        return 0;
    stream->_send_aux.max_stream_data = frame.max_stream_data;

    if (stream->_send_aux.reset_stream.sender_state == QUICLY_SENDER_STATE_NONE)
        resched_stream_data(stream);

    return 0;
}

static int handle_data_blocked_frame(quicly_conn_t *conn, struct st_quicly_handle_payload_state_t *state)
{
    quicly_data_blocked_frame_t frame;
    int ret;

    if ((ret = quicly_decode_data_blocked_frame(&state->src, state->end, &frame)) != 0)
        return ret;

    QUICLY_PROBE(DATA_BLOCKED_RECEIVE, conn, conn->stash.now, frame.offset);

    quicly_maxsender_request_transmit(&conn->ingress.max_data.sender);
    if (should_send_max_data(conn))
        conn->egress.send_ack_at = 0;

    return 0;
}

static int handle_stream_data_blocked_frame(quicly_conn_t *conn, struct st_quicly_handle_payload_state_t *state)
{
    quicly_stream_data_blocked_frame_t frame;
    quicly_stream_t *stream;
    int ret;

    if ((ret = quicly_decode_stream_data_blocked_frame(&state->src, state->end, &frame)) != 0)
        return ret;

    QUICLY_PROBE(STREAM_DATA_BLOCKED_RECEIVE, conn, conn->stash.now, frame.stream_id, frame.offset);

    if (!quicly_stream_has_receive_side(quicly_is_client(conn), frame.stream_id))
        return QUICLY_TRANSPORT_ERROR_FRAME_ENCODING;

    if ((stream = quicly_get_stream(conn, frame.stream_id)) != NULL) {
        quicly_maxsender_request_transmit(&stream->_send_aux.max_stream_data_sender);
        if (should_send_max_stream_data(stream))
            sched_stream_control(stream);
    }

    return 0;
}

static int handle_streams_blocked_frame(quicly_conn_t *conn, struct st_quicly_handle_payload_state_t *state)
{
    quicly_streams_blocked_frame_t frame;
    int uni = state->frame_type == QUICLY_FRAME_TYPE_STREAMS_BLOCKED_UNI, ret;

    if ((ret = quicly_decode_streams_blocked_frame(&state->src, state->end, &frame)) != 0)
        return ret;

    QUICLY_PROBE(STREAMS_BLOCKED_RECEIVE, conn, conn->stash.now, frame.count, uni);

    if (should_send_max_streams(conn, uni)) {
        quicly_maxsender_t *maxsender = uni ? &conn->ingress.max_streams.uni : &conn->ingress.max_streams.bidi;
        quicly_maxsender_request_transmit(maxsender);
        conn->egress.send_ack_at = 0;
    }

    return 0;
}

static int handle_max_streams_frame(quicly_conn_t *conn, struct st_quicly_handle_payload_state_t *state)
{
    quicly_max_streams_frame_t frame;
    int uni = state->frame_type == QUICLY_FRAME_TYPE_MAX_STREAMS_UNI, ret;

    if ((ret = quicly_decode_max_streams_frame(&state->src, state->end, &frame)) != 0)
        return ret;

    QUICLY_PROBE(MAX_STREAMS_RECEIVE, conn, conn->stash.now, frame.count, uni);

    if ((ret = update_max_streams(uni ? &conn->egress.max_streams.uni : &conn->egress.max_streams.bidi, frame.count)) != 0)
        return ret;

    open_blocked_streams(conn, uni);

    return 0;
}

static int handle_path_challenge_frame(quicly_conn_t *conn, struct st_quicly_handle_payload_state_t *state)
{
    quicly_path_challenge_frame_t frame;
    int ret;

    if ((ret = quicly_decode_path_challenge_frame(&state->src, state->end, &frame)) != 0)
        return ret;
    return schedule_path_challenge_frame(conn, 1, frame.data);
}

static int handle_path_response_frame(quicly_conn_t *conn, struct st_quicly_handle_payload_state_t *state)
{
    return QUICLY_TRANSPORT_ERROR_PROTOCOL_VIOLATION;
}

static int handle_new_token_frame(quicly_conn_t *conn, struct st_quicly_handle_payload_state_t *state)
{
    quicly_new_token_frame_t frame;
    int ret;

    if ((ret = quicly_decode_new_token_frame(&state->src, state->end, &frame)) != 0)
        return ret;
    QUICLY_PROBE(NEW_TOKEN_RECEIVE, conn, conn->stash.now, frame.token.base, frame.token.len);
    if (conn->super.ctx->save_resumption_token == NULL)
        return 0;
    return conn->super.ctx->save_resumption_token->cb(conn->super.ctx->save_resumption_token, conn, frame.token);
}

static int handle_stop_sending_frame(quicly_conn_t *conn, struct st_quicly_handle_payload_state_t *state)
{
    quicly_stop_sending_frame_t frame;
    quicly_stream_t *stream;
    int ret;

    if ((ret = quicly_decode_stop_sending_frame(&state->src, state->end, &frame)) != 0)
        return ret;

    if ((ret = get_stream_or_open_if_new(conn, frame.stream_id, &stream)) != 0 || stream == NULL)
        return ret;

    if (quicly_sendstate_is_open(&stream->sendstate)) {
        /* reset the stream, then notify the application */
        int err = QUICLY_ERROR_FROM_APPLICATION_ERROR_CODE(frame.app_error_code);
        quicly_reset_stream(stream, err);
        stream->callbacks->on_send_stop(stream, err);
        if (stream->conn->super.state >= QUICLY_STATE_CLOSING)
            return QUICLY_ERROR_IS_CLOSING;
    }

    return 0;
}

static int handle_max_data_frame(quicly_conn_t *conn, struct st_quicly_handle_payload_state_t *state)
{
    quicly_max_data_frame_t frame;
    int ret;

    if ((ret = quicly_decode_max_data_frame(&state->src, state->end, &frame)) != 0)
        return ret;

    QUICLY_PROBE(MAX_DATA_RECEIVE, conn, conn->stash.now, frame.max_data);

    if (frame.max_data < conn->egress.max_data.permitted)
        return 0;
    conn->egress.max_data.permitted = frame.max_data;

    return 0;
}

static int negotiate_using_version(quicly_conn_t *conn, uint32_t version)
{
    /* set selected version */
    conn->super.version = version;
    QUICLY_PROBE(VERSION_SWITCH, conn, conn->stash.now, version);

    /* reschedule all the packets that have been sent for immediate resend */
    return discard_sentmap_by_epoch(conn, ~0u);
}

static int handle_version_negotiation_packet(quicly_conn_t *conn, quicly_decoded_packet_t *packet)
{
#define CAN_SELECT(v) ((v) != conn->super.version && (v) == QUICLY_PROTOCOL_VERSION)

    const uint8_t *src = packet->octets.base + packet->encrypted_off, *end = packet->octets.base + packet->octets.len;

    if (src == end || (end - src) % 4 != 0)
        return QUICLY_TRANSPORT_ERROR_PROTOCOL_VIOLATION;
    while (src != end) {
        uint32_t supported_version = quicly_decode32(&src);
        if (CAN_SELECT(supported_version))
            return negotiate_using_version(conn, supported_version);
    }
    return QUICLY_ERROR_NO_COMPATIBLE_VERSION;

#undef CAN_SELECT
}

static int compare_socket_address(struct sockaddr *x, struct sockaddr *y)
{
#define CMP(a, b)                                                                                                                  \
    if (a != b)                                                                                                                    \
    return a < b ? -1 : 1

    CMP(x->sa_family, y->sa_family);

    if (x->sa_family == AF_INET) {
        struct sockaddr_in *xin = (void *)x, *yin = (void *)y;
        CMP(ntohl(xin->sin_addr.s_addr), ntohl(yin->sin_addr.s_addr));
        CMP(ntohs(xin->sin_port), ntohs(yin->sin_port));
    } else if (x->sa_family == AF_INET6) {
        struct sockaddr_in6 *xin6 = (void *)x, *yin6 = (void *)y;
        int r = memcmp(xin6->sin6_addr.s6_addr, yin6->sin6_addr.s6_addr, sizeof(xin6->sin6_addr.s6_addr));
        if (r != 0)
            return r;
        CMP(ntohs(xin6->sin6_port), ntohs(yin6->sin6_port));
        CMP(xin6->sin6_flowinfo, yin6->sin6_flowinfo);
        CMP(xin6->sin6_scope_id, yin6->sin6_scope_id);
    } else if (x->sa_family == AF_UNSPEC) {
        return 1;
    } else {
        assert(!"unknown sa_family");
    }

#undef CMP
    return 0;
}

static int is_stateless_reset(quicly_conn_t *conn, quicly_decoded_packet_t *decoded)
{
    switch (decoded->_is_stateless_reset_cached) {
    case QUICLY__DECODED_PACKET_CACHED_IS_STATELESS_RESET:
        return 1;
    case QUICLY__DECODED_PACKET_CACHED_NOT_STATELESS_RESET:
        return 0;
    default:
        break;
    }

    if (!conn->super.remote.cid_set.cids[0].is_active)
        return 0;
    if (decoded->octets.len < QUICLY_STATELESS_RESET_PACKET_MIN_LEN)
        return 0;
    if (memcmp(decoded->octets.base + decoded->octets.len - QUICLY_STATELESS_RESET_TOKEN_LEN,
               conn->super.remote.cid_set.cids[0].stateless_reset_token, QUICLY_STATELESS_RESET_TOKEN_LEN) != 0)
        return 0;

    return 1;
}

int quicly_is_destination(quicly_conn_t *conn, struct sockaddr *dest_addr, struct sockaddr *src_addr,
                          quicly_decoded_packet_t *decoded)
{
    if (QUICLY_PACKET_IS_LONG_HEADER(decoded->octets.base[0])) {
        /* long header: validate address, then consult the CID */
        if (compare_socket_address(&conn->super.remote.address.sa, src_addr) != 0)
            return 0;
        if (conn->super.local.address.sa.sa_family != AF_UNSPEC &&
            compare_socket_address(&conn->super.local.address.sa, dest_addr) != 0)
            return 0;
        /* server may see the CID generated by the client for Initial and 0-RTT packets */
        if (!quicly_is_client(conn) && decoded->cid.dest.might_be_client_generated) {
            const quicly_cid_t *odcid = is_retry(conn) ? &conn->retry_scid : &conn->super.original_dcid;
            if (quicly_cid_is_equal(odcid, decoded->cid.dest.encrypted))
                goto Found;
        }
    }

    if (conn->super.ctx->cid_encryptor != NULL) {
        /* Note on multiple CIDs
         * Multiple CIDs issued by this host are always based on the same 3-tuple (master_id, thread_id, node_id)
         * and the only difference is path_id. Therefore comparing the 3-tuple is enough to cover all CIDs issued by
         * this host.
         */
        if (conn->super.local.cid_set.plaintext.master_id == decoded->cid.dest.plaintext.master_id &&
            conn->super.local.cid_set.plaintext.thread_id == decoded->cid.dest.plaintext.thread_id &&
            conn->super.local.cid_set.plaintext.node_id == decoded->cid.dest.plaintext.node_id)
            goto Found;
        if (is_stateless_reset(conn, decoded))
            goto Found_StatelessReset;
    } else {
        if (compare_socket_address(&conn->super.remote.address.sa, src_addr) == 0)
            goto Found;
        if (conn->super.local.address.sa.sa_family != AF_UNSPEC &&
            compare_socket_address(&conn->super.local.address.sa, dest_addr) != 0)
            return 0;
    }

    /* not found */
    return 0;

Found:
    decoded->_is_stateless_reset_cached = QUICLY__DECODED_PACKET_CACHED_NOT_STATELESS_RESET;
    return 1;

Found_StatelessReset:
    decoded->_is_stateless_reset_cached = QUICLY__DECODED_PACKET_CACHED_IS_STATELESS_RESET;
    return 1;
}

static int handle_close(quicly_conn_t *conn, int err, uint64_t frame_type, ptls_iovec_t reason_phrase)
{
    int ret;

    if (conn->super.state >= QUICLY_STATE_CLOSING)
        return 0;

    /* switch to closing state, notify the app (at this moment the streams are accessible), then destroy the streams */
    if ((ret = enter_close(conn, 0, err != QUICLY_ERROR_RECEIVED_STATELESS_RESET)) != 0)
        return ret;
    if (conn->super.ctx->closed_by_remote != NULL)
        conn->super.ctx->closed_by_remote->cb(conn->super.ctx->closed_by_remote, conn, err, frame_type,
                                              (const char *)reason_phrase.base, reason_phrase.len);
    destroy_all_streams(conn, err, 0);

    return 0;
}

static int handle_transport_close_frame(quicly_conn_t *conn, struct st_quicly_handle_payload_state_t *state)
{
    quicly_transport_close_frame_t frame;
    int ret;

    if ((ret = quicly_decode_transport_close_frame(&state->src, state->end, &frame)) != 0)
        return ret;

    QUICLY_PROBE(TRANSPORT_CLOSE_RECEIVE, conn, conn->stash.now, frame.error_code, frame.frame_type,
                 QUICLY_PROBE_ESCAPE_UNSAFE_STRING(frame.reason_phrase.base, frame.reason_phrase.len));
    return handle_close(conn, QUICLY_ERROR_FROM_TRANSPORT_ERROR_CODE(frame.error_code), frame.frame_type, frame.reason_phrase);
}

static int handle_application_close_frame(quicly_conn_t *conn, struct st_quicly_handle_payload_state_t *state)
{
    quicly_application_close_frame_t frame;
    int ret;

    if ((ret = quicly_decode_application_close_frame(&state->src, state->end, &frame)) != 0)
        return ret;

    QUICLY_PROBE(APPLICATION_CLOSE_RECEIVE, conn, conn->stash.now, frame.error_code,
                 QUICLY_PROBE_ESCAPE_UNSAFE_STRING(frame.reason_phrase.base, frame.reason_phrase.len));
    return handle_close(conn, QUICLY_ERROR_FROM_APPLICATION_ERROR_CODE(frame.error_code), UINT64_MAX, frame.reason_phrase);
}

static int handle_padding_frame(quicly_conn_t *conn, struct st_quicly_handle_payload_state_t *state)
{
    return 0;
}

static int handle_ping_frame(quicly_conn_t *conn, struct st_quicly_handle_payload_state_t *state)
{
    QUICLY_PROBE(PING_RECEIVE, conn, conn->stash.now);

    return 0;
}

static int handle_new_connection_id_frame(quicly_conn_t *conn, struct st_quicly_handle_payload_state_t *state)
{
    int ret;
    quicly_new_connection_id_frame_t frame;

    /* TODO: return error when using zero-length CID */

    if ((ret = quicly_decode_new_connection_id_frame(&state->src, state->end, &frame)) != 0)
        return ret;

    QUICLY_PROBE(NEW_CONNECTION_ID_RECEIVE, conn, conn->stash.now, frame.sequence, frame.retire_prior_to,
                 QUICLY_PROBE_HEXDUMP(frame.cid.base, frame.cid.len),
                 QUICLY_PROBE_HEXDUMP(frame.stateless_reset_token, QUICLY_STATELESS_RESET_TOKEN_LEN));

    if (frame.sequence < conn->super.remote.largest_retire_prior_to) {
        /* An endpoint that receives a NEW_CONNECTION_ID frame with a sequence number smaller than the Retire Prior To
         * field of a previously received NEW_CONNECTION_ID frame MUST send a corresponding RETIRE_CONNECTION_ID frame
         * that retires the newly received connection ID, unless it has already done so for that sequence number. (19.15)
         * TODO: "unless ..." part may not be properly addressed here (we may already have sent the RCID frame for this
         * sequence) */
        schedule_retire_connection_id_frame(conn, frame.sequence);
        /* do not install this CID */
        return 0;
    }

    uint64_t unregistered_seqs[QUICLY_LOCAL_ACTIVE_CONNECTION_ID_LIMIT];
    size_t num_unregistered_seqs;
    if ((ret = quicly_remote_cid_register(&conn->super.remote.cid_set, frame.sequence, frame.cid.base, frame.cid.len,
                                          frame.stateless_reset_token, frame.retire_prior_to, unregistered_seqs,
                                          &num_unregistered_seqs)) != 0)
        return ret;

    for (size_t i = 0; i < num_unregistered_seqs; i++)
        schedule_retire_connection_id_frame(conn, unregistered_seqs[i]);

    if (frame.retire_prior_to > conn->super.remote.largest_retire_prior_to)
        conn->super.remote.largest_retire_prior_to = frame.retire_prior_to;

    return 0;
}

static int handle_retire_connection_id_frame(quicly_conn_t *conn, struct st_quicly_handle_payload_state_t *state)
{
    int ret, has_pending;
    quicly_retire_connection_id_frame_t frame;

    if ((ret = quicly_decode_retire_connection_id_frame(&state->src, state->end, &frame)) != 0)
        return ret;

    QUICLY_PROBE(RETIRE_CONNECTION_ID_RECEIVE, conn, conn->stash.now, frame.sequence);

    if (frame.sequence >= conn->super.local.cid_set.plaintext.path_id) {
        /* Receipt of a RETIRE_CONNECTION_ID frame containing a sequence number greater than any previously sent to the remote peer
         * MUST be treated as a connection error of type PROTOCOL_VIOLATION. (19.16) */
        return QUICLY_TRANSPORT_ERROR_PROTOCOL_VIOLATION;
    }

    if ((ret = quicly_local_cid_retire(&conn->super.local.cid_set, frame.sequence, &has_pending)) != 0)
        return ret;
    if (has_pending)
        conn->egress.pending_flows |= QUICLY_PENDING_FLOW_CID_FRAME_BIT;

    return 0;
}

static int handle_handshake_done_frame(quicly_conn_t *conn, struct st_quicly_handle_payload_state_t *state)
{
    int ret;

    QUICLY_PROBE(HANDSHAKE_DONE_RECEIVE, conn, conn->stash.now);

    if (!quicly_is_client(conn))
        return QUICLY_TRANSPORT_ERROR_PROTOCOL_VIOLATION;

    assert(conn->initial == NULL);
    if (conn->handshake == NULL)
        return 0;

    conn->super.remote.address_validation.send_probe = 0;
    if ((ret = discard_handshake_context(conn, QUICLY_EPOCH_HANDSHAKE)) != 0)
        return ret;
    update_loss_alarm(conn, 0);
    return 0;
}

static int handle_ack_frequency_frame(quicly_conn_t *conn, struct st_quicly_handle_payload_state_t *state)
{
    quicly_ack_frequency_frame_t frame;
    int ret;

    if ((ret = quicly_decode_ack_frequency_frame(&state->src, state->end, &frame)) != 0)
        return ret;

    QUICLY_PROBE(ACK_FREQUENCY_RECEIVE, conn, conn->stash.now, frame.sequence, frame.packet_tolerance, frame.max_ack_delay,
                 frame.ignore_order);

    /* At the moment, the only value that the remote peer would send is this value, because our TP.min_ack_delay and max_ack_delay
     * are equal. */
    if (frame.max_ack_delay != QUICLY_LOCAL_MAX_ACK_DELAY * 1000)
        return QUICLY_TRANSPORT_ERROR_PROTOCOL_VIOLATION;

    if (frame.sequence >= conn->ingress.ack_frequency.next_sequence) {
        conn->ingress.ack_frequency.next_sequence = frame.sequence + 1;
        conn->application->super.packet_tolerance =
            (uint32_t)(frame.packet_tolerance < QUICLY_MAX_PACKET_TOLERANCE ? frame.packet_tolerance : QUICLY_MAX_PACKET_TOLERANCE);
        conn->application->super.ignore_order = frame.ignore_order;
    }

    return 0;
}

static int handle_payload(quicly_conn_t *conn, size_t epoch, const uint8_t *_src, size_t _len, uint64_t *offending_frame_type,
                          int *is_ack_only)
{
    /* clang-format off */

    /* `frame_handlers` is an array of frame handlers and the properties of the frames, indexed by the ID of the frame. */
    static const struct st_quicly_frame_handler_t {
        int (*cb)(quicly_conn_t *, struct st_quicly_handle_payload_state_t *); /* callback function that handles the frame */
        uint8_t permitted_epochs;  /* the epochs the frame can appear, calculated as bitwise-or of `1 << epoch` */
        uint8_t ack_eliciting;     /* boolean indicating if the frame is ack-eliciting */
    } frame_handlers[] = {
#define FRAME(n, i, z, h, o, ae)                                                                                                   \
    {                                                                                                                              \
        handle_##n##_frame,                                                                                                        \
        (i << QUICLY_EPOCH_INITIAL) | (z << QUICLY_EPOCH_0RTT) | (h << QUICLY_EPOCH_HANDSHAKE) | (o << QUICLY_EPOCH_1RTT),         \
        ae                                                                                                                         \
    }
        /*   +----------------------+-------------------+---------------+
         *   |                      |  permitted epochs |               |
         *   |        frame         +----+----+----+----+ ack-eliciting |
         *   |                      | IN | 0R | HS | 1R |               |
         *   +----------------------+----+----+----+----+---------------+ */
        FRAME( padding              ,  1 ,  1 ,  1 ,  1 ,             0 ), /* 0 */
        FRAME( ping                 ,  1 ,  1 ,  1 ,  1 ,             1 ),
        FRAME( ack                  ,  1 ,  0 ,  1 ,  1 ,             0 ),
        FRAME( ack                  ,  1 ,  0 ,  1 ,  1 ,             0 ),
        FRAME( reset_stream         ,  0 ,  1 ,  0 ,  1 ,             1 ),
        FRAME( stop_sending         ,  0 ,  1 ,  0 ,  1 ,             1 ),
        FRAME( crypto               ,  1 ,  0 ,  1 ,  1 ,             1 ),
        FRAME( new_token            ,  0 ,  0 ,  0 ,  1 ,             1 ),
        FRAME( stream               ,  0 ,  1 ,  0 ,  1 ,             1 ), /* 8 */
        FRAME( stream               ,  0 ,  1 ,  0 ,  1 ,             1 ),
        FRAME( stream               ,  0 ,  1 ,  0 ,  1 ,             1 ),
        FRAME( stream               ,  0 ,  1 ,  0 ,  1 ,             1 ),
        FRAME( stream               ,  0 ,  1 ,  0 ,  1 ,             1 ),
        FRAME( stream               ,  0 ,  1 ,  0 ,  1 ,             1 ),
        FRAME( stream               ,  0 ,  1 ,  0 ,  1 ,             1 ),
        FRAME( stream               ,  0 ,  1 ,  0 ,  1 ,             1 ),
        FRAME( max_data             ,  0 ,  1 ,  0 ,  1 ,             1 ), /* 16 */
        FRAME( max_stream_data      ,  0 ,  1 ,  0 ,  1 ,             1 ),
        FRAME( max_streams          ,  0 ,  1 ,  0 ,  1 ,             1 ),
        FRAME( max_streams          ,  0 ,  1 ,  0 ,  1 ,             1 ),
        FRAME( data_blocked         ,  0 ,  1 ,  0 ,  1 ,             1 ),
        FRAME( stream_data_blocked  ,  0 ,  1 ,  0 ,  1 ,             1 ),
        FRAME( streams_blocked      ,  0 ,  1 ,  0 ,  1 ,             1 ),
        FRAME( streams_blocked      ,  0 ,  1 ,  0 ,  1 ,             1 ),
        FRAME( new_connection_id    ,  0 ,  1 ,  0 ,  1 ,             1 ), /* 24 */
        FRAME( retire_connection_id ,  0 ,  0 ,  0 ,  1 ,             1 ),
        FRAME( path_challenge       ,  0 ,  1 ,  0 ,  1 ,             1 ),
        FRAME( path_response        ,  0 ,  0 ,  0 ,  1 ,             1 ),
        FRAME( transport_close      ,  1 ,  1 ,  1 ,  1 ,             0 ),
        FRAME( application_close    ,  0 ,  1 ,  0 ,  1 ,             0 ),
        FRAME( handshake_done       ,  0,   0 ,  0 ,  1 ,             1 ),
        /*   +----------------------+----+----+----+----+---------------+ */
#undef FRAME
    };
    static const struct {
        uint64_t type;
        struct st_quicly_frame_handler_t _;
    } ex_frame_handlers[] = {
#define FRAME(uc, lc, i, z, h, o, ae)                                                                                              \
    {                                                                                                                              \
        QUICLY_FRAME_TYPE_##uc,                                                                                                    \
        {                                                                                                                          \
            handle_##lc##_frame,                                                                                                   \
            (i << QUICLY_EPOCH_INITIAL) | (z << QUICLY_EPOCH_0RTT) | (h << QUICLY_EPOCH_HANDSHAKE) | (o << QUICLY_EPOCH_1RTT),     \
            ae                                                                                                                     \
        },                                                                                                                         \
    }
        /*   +-------------------------------+-------------------+---------------+
         *   |             frame             |  permitted epochs |               |
         *   |---------------+---------------+----+----+----+----+ ack-eliciting |
         *   |  upper-case   |  lower-case   | IN | 0R | HS | 1R |               |
         *   +---------------+---------------+----+----+----+----+---------------+ */
        FRAME( ACK_FREQUENCY , ack_frequency ,  0 ,  0 ,  0 ,  1 ,             1 ),
        /*   +---------------+---------------+-------------------+---------------+ */
#undef FRAME
        {UINT64_MAX},
    };
    /* clang-format on */

    struct st_quicly_handle_payload_state_t state = {_src, _src + _len, epoch};
    size_t num_frames = 0, num_frames_ack_eliciting = 0;
    int ret;

    do {
        /* determine the frame type; fast path is available for frame types below 64 */
        const struct st_quicly_frame_handler_t *frame_handler;
        state.frame_type = *state.src++;
        if (state.frame_type < PTLS_ELEMENTSOF(frame_handlers)) {
            frame_handler = frame_handlers + state.frame_type;
        } else {
            /* slow path */
            --state.src;
            if ((state.frame_type = quicly_decodev(&state.src, state.end)) == UINT64_MAX) {
                ret = QUICLY_TRANSPORT_ERROR_FRAME_ENCODING;
                break;
            }
            size_t i;
            for (i = 0; ex_frame_handlers[i].type < state.frame_type; ++i)
                ;
            if (ex_frame_handlers[i].type != state.frame_type) {
                ret = QUICLY_TRANSPORT_ERROR_FRAME_ENCODING; /* not found */
                break;
            }
            frame_handler = &ex_frame_handlers[i]._;
        }
        /* check if frame is allowed, then process */
        if ((frame_handler->permitted_epochs & (1 << epoch)) == 0) {
            ret = QUICLY_TRANSPORT_ERROR_PROTOCOL_VIOLATION;
            break;
        }
        num_frames += 1;
        num_frames_ack_eliciting += frame_handler->ack_eliciting;
        if ((ret = frame_handler->cb(conn, &state)) != 0)
            break;
    } while (state.src != state.end);

    *is_ack_only = num_frames_ack_eliciting == 0;
    if (ret != 0)
        *offending_frame_type = state.frame_type;
    return ret;
}

static int handle_stateless_reset(quicly_conn_t *conn)
{
    QUICLY_PROBE(STATELESS_RESET_RECEIVE, conn, conn->stash.now);
    return handle_close(conn, QUICLY_ERROR_RECEIVED_STATELESS_RESET, UINT64_MAX, ptls_iovec_init("", 0));
}

static int validate_retry_tag(quicly_decoded_packet_t *packet, quicly_cid_t *odcid, ptls_aead_context_t *retry_aead)
{
    size_t pseudo_packet_len = 1 + odcid->len + packet->encrypted_off;
    uint8_t pseudo_packet[pseudo_packet_len];
    pseudo_packet[0] = odcid->len;
    memcpy(pseudo_packet + 1, odcid->cid, odcid->len);
    memcpy(pseudo_packet + 1 + odcid->len, packet->octets.base, packet->encrypted_off);
    return ptls_aead_decrypt(retry_aead, packet->octets.base + packet->encrypted_off, packet->octets.base + packet->encrypted_off,
                             PTLS_AESGCM_TAG_SIZE, 0, pseudo_packet, pseudo_packet_len) == 0;
}

int quicly_accept(quicly_conn_t **conn, quicly_context_t *ctx, struct sockaddr *dest_addr, struct sockaddr *src_addr,
                  quicly_decoded_packet_t *packet, quicly_address_token_plaintext_t *address_token,
                  const quicly_cid_plaintext_t *new_cid, ptls_handshake_properties_t *handshake_properties)
{
    struct st_quicly_cipher_context_t ingress_cipher = {NULL}, egress_cipher = {NULL};
    ptls_iovec_t payload;
    uint64_t next_expected_pn, pn, offending_frame_type = QUICLY_FRAME_TYPE_PADDING;
    int is_ack_only, ret;

    *conn = NULL;

    /* process initials only */
    if ((packet->octets.base[0] & QUICLY_PACKET_TYPE_BITMASK) != QUICLY_PACKET_TYPE_INITIAL) {
        ret = QUICLY_ERROR_PACKET_IGNORED;
        goto Exit;
    }
    if (packet->version != QUICLY_PROTOCOL_VERSION) {
        ret = QUICLY_ERROR_PACKET_IGNORED;
        goto Exit;
    }
    if (packet->datagram_size < QUICLY_MIN_CLIENT_INITIAL_SIZE) {
        ret = QUICLY_ERROR_PACKET_IGNORED;
        goto Exit;
    }
    if (packet->cid.dest.encrypted.len < 8) {
        ret = QUICLY_TRANSPORT_ERROR_PROTOCOL_VIOLATION;
        goto Exit;
    }
    if ((ret = setup_initial_encryption(get_aes128gcmsha256(ctx), &ingress_cipher, &egress_cipher, packet->cid.dest.encrypted, 0,
                                        NULL)) != 0)
        goto Exit;
    next_expected_pn = 0; /* is this correct? do we need to take care of underflow? */
    if ((ret = decrypt_packet(ingress_cipher.header_protection, aead_decrypt_fixed_key, ingress_cipher.aead, &next_expected_pn,
                              packet, &pn, &payload)) != 0)
        goto Exit;

    /* create connection */
    if ((*conn = create_connection(ctx, NULL, src_addr, dest_addr, &packet->cid.src, new_cid, handshake_properties,
                                   quicly_cc_calc_initial_cwnd(ctx->transport_params.max_udp_payload_size))) == NULL) {
        ret = PTLS_ERROR_NO_MEMORY;
        goto Exit;
    }
    (*conn)->super.state = QUICLY_STATE_CONNECTED;
    quicly_set_cid(&(*conn)->super.original_dcid, packet->cid.dest.encrypted);
    if (address_token != NULL) {
        (*conn)->super.remote.address_validation.validated = 1;
        if (address_token->type == QUICLY_ADDRESS_TOKEN_TYPE_RETRY) {
            (*conn)->retry_scid = (*conn)->super.original_dcid;
            (*conn)->super.original_dcid = address_token->retry.original_dcid;
        }
    }
    if ((ret = setup_handshake_space_and_flow(*conn, QUICLY_EPOCH_INITIAL)) != 0)
        goto Exit;
    (*conn)->initial->super.next_expected_packet_number = next_expected_pn;
    (*conn)->initial->cipher.ingress = ingress_cipher;
    ingress_cipher = (struct st_quicly_cipher_context_t){NULL};
    (*conn)->initial->cipher.egress = egress_cipher;
    egress_cipher = (struct st_quicly_cipher_context_t){NULL};
    (*conn)->crypto.handshake_properties.collected_extensions = server_collected_extensions;
    (*conn)->initial->largest_ingress_udp_payload_size = packet->datagram_size;

    QUICLY_PROBE(ACCEPT, *conn, (*conn)->stash.now,
                 QUICLY_PROBE_HEXDUMP(packet->cid.dest.encrypted.base, packet->cid.dest.encrypted.len), address_token);
    QUICLY_PROBE(CRYPTO_DECRYPT, *conn, (*conn)->stash.now, pn, payload.base, payload.len);
    QUICLY_PROBE(QUICTRACE_RECV, *conn, (*conn)->stash.now, pn);

    /* handle the input; we ignore is_ack_only, we consult if there's any output from TLS in response to CH anyways */
    (*conn)->super.stats.num_packets.received += 1;
    (*conn)->super.stats.num_bytes.received += packet->datagram_size;
    if ((ret = handle_payload(*conn, QUICLY_EPOCH_INITIAL, payload.base, payload.len, &offending_frame_type, &is_ack_only)) != 0)
        goto Exit;
    if ((ret = record_receipt(*conn, &(*conn)->initial->super, pn, 0, QUICLY_EPOCH_INITIAL)) != 0)
        goto Exit;

Exit:
    if (*conn != NULL) {
        if (ret != 0) {
            initiate_close(*conn, ret, offending_frame_type, "");
            ret = 0;
        }
        unlock_now(*conn);
    }
    return ret;
}

int quicly_receive(quicly_conn_t *conn, struct sockaddr *dest_addr, struct sockaddr *src_addr, quicly_decoded_packet_t *packet)
{
    ptls_cipher_context_t *header_protection;
    struct {
        int (*cb)(void *, uint64_t, quicly_decoded_packet_t *, size_t, size_t *);
        void *ctx;
    } aead;
    struct st_quicly_pn_space_t **space;
    size_t epoch;
    ptls_iovec_t payload;
    uint64_t pn, offending_frame_type = QUICLY_FRAME_TYPE_PADDING;
    int is_ack_only, ret;

    assert(src_addr->sa_family == AF_INET || src_addr->sa_family == AF_INET6);

    lock_now(conn, 0);

    QUICLY_PROBE(RECEIVE, conn, conn->stash.now,
                 QUICLY_PROBE_HEXDUMP(packet->cid.dest.encrypted.base, packet->cid.dest.encrypted.len), packet->octets.base,
                 packet->octets.len);

    if (is_stateless_reset(conn, packet)) {
        ret = handle_stateless_reset(conn);
        goto Exit;
    }

    /* FIXME check peer address */

    /* add unconditionally, as packet->datagram_size is set only for the first packet within the UDP datagram */
    conn->super.stats.num_bytes.received += packet->datagram_size;

    switch (conn->super.state) {
    case QUICLY_STATE_CLOSING:
        ++conn->egress.connection_close.num_packets_received;
        /* respond with a CONNECTION_CLOSE frame using exponential back-off */
        if (__builtin_popcountl(conn->egress.connection_close.num_packets_received) == 1)
            conn->egress.send_ack_at = 0;
        ret = 0;
        goto Exit;
    case QUICLY_STATE_DRAINING:
        ret = 0;
        goto Exit;
    default:
        break;
    }

    if (QUICLY_PACKET_IS_LONG_HEADER(packet->octets.base[0])) {
        if (conn->super.state == QUICLY_STATE_FIRSTFLIGHT) {
            if (packet->version == 0) {
                ret = handle_version_negotiation_packet(conn, packet);
                goto Exit;
            }
        }
        if (packet->version != QUICLY_PROTOCOL_VERSION) {
            ret = QUICLY_ERROR_PACKET_IGNORED;
            goto Exit;
        }
        switch (packet->octets.base[0] & QUICLY_PACKET_TYPE_BITMASK) {
        case QUICLY_PACKET_TYPE_RETRY: {
            assert(packet->encrypted_off + PTLS_AESGCM_TAG_SIZE == packet->octets.len);
            /* handle only if the connection is the client */
            if (!quicly_is_client(conn)) {
                ret = QUICLY_ERROR_PACKET_IGNORED;
                goto Exit;
            }
            /* server CID has to change */
            if (quicly_cid_is_equal(&conn->super.remote.cid_set.cids[0].cid, packet->cid.src)) {
                ret = QUICLY_ERROR_PACKET_IGNORED;
                goto Exit;
            }
            /* do not accept a second Retry */
            if (is_retry(conn)) {
                ret = QUICLY_ERROR_PACKET_IGNORED;
                goto Exit;
            }
            ptls_aead_context_t *retry_aead = create_retry_aead(conn->super.ctx, 0);
            int retry_ok = validate_retry_tag(packet, &conn->super.remote.cid_set.cids[0].cid, retry_aead);
            ptls_aead_free(retry_aead);
            if (!retry_ok) {
                ret = QUICLY_ERROR_PACKET_IGNORED;
                goto Exit;
            }
            /* check size of the Retry packet */
            if (packet->token.len > QUICLY_MAX_TOKEN_LEN) {
                ret = QUICLY_ERROR_PACKET_IGNORED; /* TODO this is a immediate fatal error, chose a better error code */
                goto Exit;
            }
            /* store token and ODCID */
            free(conn->token.base);
            if ((conn->token.base = malloc(packet->token.len)) == NULL) {
                ret = PTLS_ERROR_NO_MEMORY;
                goto Exit;
            }
            memcpy(conn->token.base, packet->token.base, packet->token.len);
            conn->token.len = packet->token.len;
            /* update DCID */
            quicly_set_cid(&conn->super.remote.cid_set.cids[0].cid, packet->cid.src);
            conn->retry_scid = conn->super.remote.cid_set.cids[0].cid;
            /* replace initial keys */
            dispose_cipher(&conn->initial->cipher.ingress);
            dispose_cipher(&conn->initial->cipher.egress);
            if ((ret = setup_initial_encryption(
                     get_aes128gcmsha256(conn->super.ctx), &conn->initial->cipher.ingress, &conn->initial->cipher.egress,
                     ptls_iovec_init(conn->super.remote.cid_set.cids[0].cid.cid, conn->super.remote.cid_set.cids[0].cid.len), 1,
                     NULL)) != 0)
                goto Exit;
            /* schedule retransmit */
            ret = discard_sentmap_by_epoch(conn, ~0u);
            goto Exit;
        } break;
        case QUICLY_PACKET_TYPE_INITIAL:
            if (conn->initial == NULL || (header_protection = conn->initial->cipher.ingress.header_protection) == NULL) {
                ret = QUICLY_ERROR_PACKET_IGNORED;
                goto Exit;
            }
            if (quicly_is_client(conn)) {
                /* client: update cid if this is the first Initial packet that's being received */
                if (conn->super.state == QUICLY_STATE_FIRSTFLIGHT)
                    quicly_set_cid(&conn->super.remote.cid_set.cids[0].cid, packet->cid.src);
            } else {
                /* server: ignore packets that are too small */
                if (packet->datagram_size < QUICLY_MIN_CLIENT_INITIAL_SIZE) {
                    ret = QUICLY_ERROR_PACKET_IGNORED;
                    goto Exit;
                }
            }
            aead.cb = aead_decrypt_fixed_key;
            aead.ctx = conn->initial->cipher.ingress.aead;
            space = (void *)&conn->initial;
            epoch = QUICLY_EPOCH_INITIAL;
            break;
        case QUICLY_PACKET_TYPE_HANDSHAKE:
            if (conn->handshake == NULL || (header_protection = conn->handshake->cipher.ingress.header_protection) == NULL) {
                ret = QUICLY_ERROR_PACKET_IGNORED;
                goto Exit;
            }
            aead.cb = aead_decrypt_fixed_key;
            aead.ctx = conn->handshake->cipher.ingress.aead;
            space = (void *)&conn->handshake;
            epoch = QUICLY_EPOCH_HANDSHAKE;
            break;
        case QUICLY_PACKET_TYPE_0RTT:
            if (quicly_is_client(conn)) {
                ret = QUICLY_ERROR_PACKET_IGNORED;
                goto Exit;
            }
            if (conn->application == NULL ||
                (header_protection = conn->application->cipher.ingress.header_protection.zero_rtt) == NULL) {
                ret = QUICLY_ERROR_PACKET_IGNORED;
                goto Exit;
            }
            aead.cb = aead_decrypt_fixed_key;
            aead.ctx = conn->application->cipher.ingress.aead[1];
            space = (void *)&conn->application;
            epoch = QUICLY_EPOCH_0RTT;
            break;
        default:
            ret = QUICLY_ERROR_PACKET_IGNORED;
            goto Exit;
        }
    } else {
        /* short header packet */
        if (conn->application == NULL ||
            (header_protection = conn->application->cipher.ingress.header_protection.one_rtt) == NULL) {
            ret = QUICLY_ERROR_PACKET_IGNORED;
            goto Exit;
        }
        aead.cb = aead_decrypt_1rtt;
        aead.ctx = conn;
        space = (void *)&conn->application;
        epoch = QUICLY_EPOCH_1RTT;
    }

    /* decrypt */
    if ((ret = decrypt_packet(header_protection, aead.cb, aead.ctx, &(*space)->next_expected_packet_number, packet, &pn,
                              &payload)) != 0) {
        ++conn->super.stats.num_packets.decryption_failed;
        QUICLY_PROBE(CRYPTO_DECRYPT, conn, conn->stash.now, pn, NULL, 0);
        goto Exit;
    }

    QUICLY_PROBE(CRYPTO_DECRYPT, conn, conn->stash.now, pn, payload.base, payload.len);
    QUICLY_PROBE(QUICTRACE_RECV, conn, conn->stash.now, pn);

    /* update states */
    if (conn->super.state == QUICLY_STATE_FIRSTFLIGHT)
        conn->super.state = QUICLY_STATE_CONNECTED;
    conn->super.stats.num_packets.received += 1;

    /* state updates, that are triggered by the receipt of a packet */
    switch (epoch) {
    case QUICLY_EPOCH_INITIAL:
        /* update max_ingress_udp_payload_size if necessary */
        if (conn->initial->largest_ingress_udp_payload_size < packet->datagram_size)
            conn->initial->largest_ingress_udp_payload_size = packet->datagram_size;
        break;
    case QUICLY_EPOCH_HANDSHAKE:
        /* Discard Initial space before processing the payload of the Handshake packet to avoid the chance of an ACK frame included
         * in the Handshake packet setting a loss timer for the Initial packet. */
        if (conn->initial != NULL) {
            if ((ret = discard_handshake_context(conn, QUICLY_EPOCH_INITIAL)) != 0)
                goto Exit;
            update_loss_alarm(conn, 0);
            conn->super.remote.address_validation.validated = 1;
        }
        break;
    default:
        break;
    }

    /* handle the payload */
    if ((ret = handle_payload(conn, epoch, payload.base, payload.len, &offending_frame_type, &is_ack_only)) != 0)
        goto Exit;
    if (*space != NULL && conn->super.state < QUICLY_STATE_CLOSING) {
        if ((ret = record_receipt(conn, *space, pn, is_ack_only, epoch)) != 0)
            goto Exit;
    }

    /* state updates post payload processing */
    switch (epoch) {
    case QUICLY_EPOCH_INITIAL:
        assert(conn->initial != NULL);
        if (quicly_is_client(conn) && conn->handshake != NULL && conn->handshake->cipher.egress.aead != NULL) {
            if ((ret = discard_handshake_context(conn, QUICLY_EPOCH_INITIAL)) != 0)
                goto Exit;
            update_loss_alarm(conn, 0);
        }
        break;
    case QUICLY_EPOCH_HANDSHAKE:
        if (quicly_is_client(conn)) {
            /* Running as a client.
             * Respect "disable_migration" TP sent by the remote peer at the end of the TLS handshake. */
            if (conn->super.local.address.sa.sa_family == AF_UNSPEC && dest_addr != NULL && dest_addr->sa_family != AF_UNSPEC &&
                ptls_handshake_is_complete(conn->crypto.tls) && conn->super.remote.transport_params.disable_active_migration)
                set_address(&conn->super.local.address, dest_addr);
        } else {
            /* Running as a server.
             * If handshake was just completed, drop handshake context, schedule the first emission of HANDSHAKE_DONE frame. */
            if (ptls_handshake_is_complete(conn->crypto.tls)) {
                if ((ret = discard_handshake_context(conn, QUICLY_EPOCH_HANDSHAKE)) != 0)
                    goto Exit;
                assert(conn->handshake == NULL);
                conn->egress.pending_flows |= QUICLY_PENDING_FLOW_HANDSHAKE_DONE_BIT;
                update_loss_alarm(conn, 0);
            }
        }
        break;
    case QUICLY_EPOCH_1RTT:
        if (!is_ack_only && should_send_max_data(conn))
            conn->egress.send_ack_at = 0;
        break;
    default:
        break;
    }

    update_idle_timeout(conn, 1);

Exit:
    switch (ret) {
    case 0:
        /* Avoid time in the past being emitted by quicly_get_first_timeout. We hit the condition below when retransmission is
         * suspended by the 3x limit (in which case we have loss.alarm_at set but return INT64_MAX from quicly_get_first_timeout
         * until we receive something from the client).
         */
        if (conn->egress.loss.alarm_at < conn->stash.now)
            conn->egress.loss.alarm_at = conn->stash.now;
        assert_consistency(conn, 0);
        break;
    case QUICLY_ERROR_PACKET_IGNORED:
        break;
    default: /* close connection */
        initiate_close(conn, ret, offending_frame_type, "");
        ret = 0;
        break;
    }
    unlock_now(conn);
    return ret;
}

int quicly_open_stream(quicly_conn_t *conn, quicly_stream_t **_stream, int uni)
{
    quicly_stream_t *stream;
    struct st_quicly_conn_streamgroup_state_t *group;
    uint64_t *max_stream_count;
    uint32_t max_stream_data_local;
    uint64_t max_stream_data_remote;
    int ret;

    /* determine the states */
    if (uni) {
        group = &conn->super.local.uni;
        max_stream_count = &conn->egress.max_streams.uni.count;
        max_stream_data_local = 0;
        max_stream_data_remote = conn->super.remote.transport_params.max_stream_data.uni;
    } else {
        group = &conn->super.local.bidi;
        max_stream_count = &conn->egress.max_streams.bidi.count;
        max_stream_data_local = (uint32_t)conn->super.ctx->transport_params.max_stream_data.bidi_local;
        max_stream_data_remote = conn->super.remote.transport_params.max_stream_data.bidi_remote;
    }

    /* open */
    if ((stream = open_stream(conn, group->next_stream_id, max_stream_data_local, max_stream_data_remote)) == NULL)
        return PTLS_ERROR_NO_MEMORY;
    ++group->num_streams;
    group->next_stream_id += 4;

    /* adjust blocked */
    if (stream->stream_id / 4 >= *max_stream_count) {
        stream->streams_blocked = 1;
        quicly_linklist_insert((uni ? &conn->egress.pending_streams.blocked.uni : &conn->egress.pending_streams.blocked.bidi)->prev,
                               &stream->_send_aux.pending_link.control);
    }

    /* application-layer initialization */
    if ((ret = conn->super.ctx->stream_open->cb(conn->super.ctx->stream_open, stream)) != 0)
        return ret;

    *_stream = stream;
    return 0;
}

void quicly_reset_stream(quicly_stream_t *stream, int err)
{
    assert(quicly_stream_has_send_side(quicly_is_client(stream->conn), stream->stream_id));
    assert(QUICLY_ERROR_IS_QUIC_APPLICATION(err));
    assert(stream->_send_aux.reset_stream.sender_state == QUICLY_SENDER_STATE_NONE);
    assert(!quicly_sendstate_transfer_complete(&stream->sendstate));

    /* dispose sendbuf state */
    quicly_sendstate_reset(&stream->sendstate);

    /* setup RESET_STREAM */
    stream->_send_aux.reset_stream.sender_state = QUICLY_SENDER_STATE_SEND;
    stream->_send_aux.reset_stream.error_code = QUICLY_ERROR_GET_ERROR_CODE(err);

    /* schedule for delivery */
    sched_stream_control(stream);
    resched_stream_data(stream);
}

void quicly_request_stop(quicly_stream_t *stream, int err)
{
    assert(quicly_stream_has_receive_side(quicly_is_client(stream->conn), stream->stream_id));
    assert(QUICLY_ERROR_IS_QUIC_APPLICATION(err));

    /* send STOP_SENDING if the incoming side of the stream is still open */
    if (stream->recvstate.eos == UINT64_MAX && stream->_send_aux.stop_sending.sender_state == QUICLY_SENDER_STATE_NONE) {
        stream->_send_aux.stop_sending.sender_state = QUICLY_SENDER_STATE_SEND;
        stream->_send_aux.stop_sending.error_code = QUICLY_ERROR_GET_ERROR_CODE(err);
        sched_stream_control(stream);
    }
}

socklen_t quicly_get_socklen(struct sockaddr *sa)
{
    switch (sa->sa_family) {
    case AF_INET:
        return sizeof(struct sockaddr_in);
    case AF_INET6:
        return sizeof(struct sockaddr_in6);
    default:
        assert(!"unexpected socket type");
        return 0;
    }
}

char *quicly_escape_unsafe_string(char *buf, const void *bytes, size_t len)
{
    char *dst = buf;
    const char *src = bytes, *end = src + len;

    for (; src != end; ++src) {
        if ((0x20 <= *src && *src <= 0x7e) && !(*src == '"' || *src == '\'' || *src == '\\')) {
            *dst++ = *src;
        } else {
            *dst++ = '\\';
            *dst++ = 'x';
            quicly_byte_to_hex(dst, (uint8_t)*src);
            dst += 2;
        }
    }
    *dst = '\0';

    return buf;
}

char *quicly_hexdump(const uint8_t *bytes, size_t len, size_t indent)
{
    size_t i, line, row, bufsize = indent == SIZE_MAX ? len * 2 + 1 : (indent + 5 + 3 * 16 + 2 + 16 + 1) * ((len + 15) / 16) + 1;
    char *buf, *p;

    if ((buf = malloc(bufsize)) == NULL)
        return NULL;
    p = buf;
    if (indent == SIZE_MAX) {
        for (i = 0; i != len; ++i) {
            quicly_byte_to_hex(p, bytes[i]);
            p += 2;
        }
    } else {
        for (line = 0; line * 16 < len; ++line) {
            for (i = 0; i < indent; ++i)
                *p++ = ' ';
            quicly_byte_to_hex(p, (line >> 4) & 0xff);
            p += 2;
            quicly_byte_to_hex(p, (line << 4) & 0xff);
            p += 2;
            *p++ = ' ';
            for (row = 0; row < 16; ++row) {
                *p++ = row == 8 ? '-' : ' ';
                if (line * 16 + row < len) {
                    quicly_byte_to_hex(p, bytes[line * 16 + row]);
                    p += 2;
                } else {
                    *p++ = ' ';
                    *p++ = ' ';
                }
            }
            *p++ = ' ';
            *p++ = ' ';
            for (row = 0; row < 16; ++row) {
                if (line * 16 + row < len) {
                    int ch = bytes[line * 16 + row];
                    *p++ = 0x20 <= ch && ch < 0x7f ? ch : '.';
                } else {
                    *p++ = ' ';
                }
            }
            *p++ = '\n';
        }
    }
    *p++ = '\0';

    assert(p - buf <= bufsize);

    return buf;
}

void quicly_amend_ptls_context(ptls_context_t *ptls)
{
    static ptls_update_traffic_key_t update_traffic_key = {update_traffic_key_cb};

    ptls->omit_end_of_early_data = 1;
    ptls->max_early_data_size = UINT32_MAX;
    ptls->update_traffic_key = &update_traffic_key;
}

int quicly_encrypt_address_token(void (*random_bytes)(void *, size_t), ptls_aead_context_t *aead, ptls_buffer_t *buf,
                                 size_t start_off, const quicly_address_token_plaintext_t *plaintext)
{
    int ret;

    /* type and IV */
    if ((ret = ptls_buffer_reserve(buf, 1 + aead->algo->iv_size)) != 0)
        goto Exit;
    buf->base[buf->off++] = plaintext->type;
    random_bytes(buf->base + buf->off, aead->algo->iv_size);
    buf->off += aead->algo->iv_size;

    size_t enc_start = buf->off;

    /* data */
    ptls_buffer_push64(buf, plaintext->issued_at);
    {
        uint16_t port;
        ptls_buffer_push_block(buf, 1, {
            switch (plaintext->remote.sa.sa_family) {
            case AF_INET:
                ptls_buffer_pushv(buf, &plaintext->remote.sin.sin_addr.s_addr, 4);
                port = ntohs(plaintext->remote.sin.sin_port);
                break;
            case AF_INET6:
                ptls_buffer_pushv(buf, &plaintext->remote.sin6.sin6_addr, 16);
                port = ntohs(plaintext->remote.sin6.sin6_port);
                break;
            default:
                assert(!"unspported address type");
                break;
            }
        });
        ptls_buffer_push16(buf, port);
    }
    switch (plaintext->type) {
    case QUICLY_ADDRESS_TOKEN_TYPE_RETRY:
        ptls_buffer_push_block(buf, 1,
                               { ptls_buffer_pushv(buf, plaintext->retry.original_dcid.cid, plaintext->retry.original_dcid.len); });
        ptls_buffer_push_block(buf, 1,
                               { ptls_buffer_pushv(buf, plaintext->retry.client_cid.cid, plaintext->retry.client_cid.len); });
        ptls_buffer_push_block(buf, 1,
                               { ptls_buffer_pushv(buf, plaintext->retry.server_cid.cid, plaintext->retry.server_cid.len); });
        break;
    case QUICLY_ADDRESS_TOKEN_TYPE_RESUMPTION:
        ptls_buffer_push_block(buf, 1, { ptls_buffer_pushv(buf, plaintext->resumption.bytes, plaintext->resumption.len); });
        break;
    default:
        assert(!"unexpected token type");
        abort();
    }
    ptls_buffer_push_block(buf, 1, { ptls_buffer_pushv(buf, plaintext->appdata.bytes, plaintext->appdata.len); });

    /* encrypt, abusing the internal API to supply full IV */
    if ((ret = ptls_buffer_reserve(buf, aead->algo->tag_size)) != 0)
        goto Exit;
    aead->algo->setup_crypto(aead, 1, NULL, buf->base + enc_start - aead->algo->iv_size);
    ptls_aead_encrypt(aead, buf->base + enc_start, buf->base + enc_start, buf->off - enc_start, 0, buf->base + start_off,
                      enc_start - start_off);
    buf->off += aead->algo->tag_size;

Exit:
    return ret;
}

int quicly_decrypt_address_token(ptls_aead_context_t *aead, quicly_address_token_plaintext_t *plaintext, const void *_token,
                                 size_t len, size_t prefix_len, const char **err_desc)
{
    const uint8_t *const token = _token;
    uint8_t ptbuf[QUICLY_MIN_CLIENT_INITIAL_SIZE];
    size_t ptlen;

    *err_desc = NULL;

    /* check if we can get type and decrypt */
    if (len < prefix_len + 1 + aead->algo->iv_size + aead->algo->tag_size) {
        *err_desc = "token too small";
        return PTLS_ALERT_DECODE_ERROR;
    }
    if (prefix_len + 1 + aead->algo->iv_size + sizeof(ptbuf) + aead->algo->tag_size < len) {
        *err_desc = "token too large";
        return PTLS_ALERT_DECODE_ERROR;
    }

    /* check type */
    switch (token[prefix_len]) {
    case QUICLY_ADDRESS_TOKEN_TYPE_RETRY:
        plaintext->type = QUICLY_ADDRESS_TOKEN_TYPE_RETRY;
        break;
    case QUICLY_ADDRESS_TOKEN_TYPE_RESUMPTION:
        plaintext->type = QUICLY_ADDRESS_TOKEN_TYPE_RESUMPTION;
        break;
    default:
        *err_desc = "unknown token type";
        return PTLS_ALERT_DECODE_ERROR;
    }

    /* `goto Exit` can only happen below this line, and that is guaranteed by declaring `ret` here */
    int ret;

    /* decrypt */
    aead->algo->setup_crypto(aead, 0, NULL, token + prefix_len + 1);
    if ((ptlen = ptls_aead_decrypt(aead, ptbuf, token + prefix_len + 1 + aead->algo->iv_size,
                                   len - (prefix_len + 1 + aead->algo->iv_size), 0, token, prefix_len + 1 + aead->algo->iv_size)) ==
        SIZE_MAX) {
        ret = PTLS_ALERT_DECRYPT_ERROR;
        *err_desc = "token decryption failure";
        goto Exit;
    }

    /* parse */
    const uint8_t *src = ptbuf, *end = src + ptlen;
    if ((ret = ptls_decode64(&plaintext->issued_at, &src, end)) != 0)
        goto Exit;
    {
        in_port_t *portaddr;
        ptls_decode_open_block(src, end, 1, {
            switch (end - src) {
            case 4: /* ipv4 */
                plaintext->remote.sin.sin_family = AF_INET;
                memcpy(&plaintext->remote.sin.sin_addr.s_addr, src, 4);
                portaddr = &plaintext->remote.sin.sin_port;
                break;
            case 16: /* ipv6 */
                plaintext->remote.sin6.sin6_family = AF_INET6;
                memcpy(&plaintext->remote.sin6.sin6_addr, src, 16);
                portaddr = &plaintext->remote.sin6.sin6_port;
                break;
            default:
                ret = PTLS_ALERT_DECODE_ERROR;
                goto Exit;
            }
            src = end;
        });
        uint16_t port;
        if ((ret = ptls_decode16(&port, &src, end)) != 0)
            goto Exit;
        *portaddr = htons(port);
    }
    switch (plaintext->type) {
    case QUICLY_ADDRESS_TOKEN_TYPE_RETRY:
#define DECODE_CID(field)                                                                                                          \
    do {                                                                                                                           \
        ptls_decode_open_block(src, end, 1, {                                                                                      \
            if (end - src > sizeof(plaintext->retry.field.cid)) {                                                                  \
                ret = PTLS_ALERT_DECODE_ERROR;                                                                                     \
                goto Exit;                                                                                                         \
            }                                                                                                                      \
            quicly_set_cid(&plaintext->retry.field, ptls_iovec_init(src, end - src));                                              \
            src = end;                                                                                                             \
        });                                                                                                                        \
    } while (0)
        DECODE_CID(original_dcid);
        DECODE_CID(client_cid);
        DECODE_CID(server_cid);
#undef DECODE_CID
        break;
    case QUICLY_ADDRESS_TOKEN_TYPE_RESUMPTION:
        ptls_decode_open_block(src, end, 1, {
            PTLS_BUILD_ASSERT(sizeof(plaintext->resumption.bytes) >= 256);
            plaintext->resumption.len = end - src;
            memcpy(plaintext->resumption.bytes, src, plaintext->resumption.len);
            src = end;
        });
        break;
    default:
        assert(!"unexpected token type");
        abort();
    }
    ptls_decode_block(src, end, 1, {
        PTLS_BUILD_ASSERT(sizeof(plaintext->appdata.bytes) >= 256);
        plaintext->appdata.len = end - src;
        memcpy(plaintext->appdata.bytes, src, plaintext->appdata.len);
        src = end;
    });
    ret = 0;

Exit:
    if (ret != 0) {
        if (*err_desc == NULL)
            *err_desc = "token decode error";
        /* promote the error to one that triggers the emission of INVALID_TOKEN_ERROR, if the token looked like a retry */
        if (plaintext->type == QUICLY_ADDRESS_TOKEN_TYPE_RETRY)
            ret = QUICLY_TRANSPORT_ERROR_INVALID_TOKEN;
    }
    return ret;
}

int quicly_build_session_ticket_auth_data(ptls_buffer_t *auth_data, const quicly_context_t *ctx)
{
    int ret;

#define PUSH_TP(id, block)                                                                                                         \
    do {                                                                                                                           \
        ptls_buffer_push_quicint(auth_data, id);                                                                                   \
        ptls_buffer_push_block(auth_data, -1, block);                                                                              \
    } while (0)

    ptls_buffer_push_block(auth_data, -1, {
        PUSH_TP(QUICLY_TRANSPORT_PARAMETER_ID_ACTIVE_CONNECTION_ID_LIMIT,
                { ptls_buffer_push_quicint(auth_data, ctx->transport_params.active_connection_id_limit); });
        PUSH_TP(QUICLY_TRANSPORT_PARAMETER_ID_INITIAL_MAX_DATA,
                { ptls_buffer_push_quicint(auth_data, ctx->transport_params.max_data); });
        PUSH_TP(QUICLY_TRANSPORT_PARAMETER_ID_INITIAL_MAX_STREAM_DATA_BIDI_LOCAL,
                { ptls_buffer_push_quicint(auth_data, ctx->transport_params.max_stream_data.bidi_local); });
        PUSH_TP(QUICLY_TRANSPORT_PARAMETER_ID_INITIAL_MAX_STREAM_DATA_BIDI_REMOTE,
                { ptls_buffer_push_quicint(auth_data, ctx->transport_params.max_stream_data.bidi_remote); });
        PUSH_TP(QUICLY_TRANSPORT_PARAMETER_ID_INITIAL_MAX_STREAM_DATA_UNI,
                { ptls_buffer_push_quicint(auth_data, ctx->transport_params.max_stream_data.uni); });
        PUSH_TP(QUICLY_TRANSPORT_PARAMETER_ID_INITIAL_MAX_STREAMS_BIDI,
                { ptls_buffer_push_quicint(auth_data, ctx->transport_params.max_streams_bidi); });
        PUSH_TP(QUICLY_TRANSPORT_PARAMETER_ID_INITIAL_MAX_STREAMS_UNI,
                { ptls_buffer_push_quicint(auth_data, ctx->transport_params.max_streams_uni); });
    });

#undef PUSH_TP

    ret = 0;
Exit:
    return ret;
}

void quicly_stream_noop_on_destroy(quicly_stream_t *stream, int err)
{
}

void quicly_stream_noop_on_send_shift(quicly_stream_t *stream, size_t delta)
{
}

void quicly_stream_noop_on_send_emit(quicly_stream_t *stream, size_t off, void *dst, size_t *len, int *wrote_all)
{
}

void quicly_stream_noop_on_send_stop(quicly_stream_t *stream, int err)
{
}

void quicly_stream_noop_on_receive(quicly_stream_t *stream, size_t off, const void *src, size_t len)
{
}

void quicly_stream_noop_on_receive_reset(quicly_stream_t *stream, int err)
{
}

const quicly_stream_callbacks_t quicly_stream_noop_callbacks = {
    quicly_stream_noop_on_destroy,   quicly_stream_noop_on_send_shift, quicly_stream_noop_on_send_emit,
    quicly_stream_noop_on_send_stop, quicly_stream_noop_on_receive,    quicly_stream_noop_on_receive_reset};

void quicly__debug_printf(quicly_conn_t *conn, const char *function, int line, const char *fmt, ...)
{
#if QUICLY_USE_EMBEDDED_PROBES || QUICLY_USE_DTRACE
    char buf[1024];
    va_list args;

    if (!QUICLY_DEBUG_MESSAGE_ENABLED())
        return;

    va_start(args, fmt);
    vsnprintf(buf, sizeof(buf), fmt, args);
    va_end(args);

    QUICLY_DEBUG_MESSAGE(conn, function, line, buf);
#endif
}<|MERGE_RESOLUTION|>--- conflicted
+++ resolved
@@ -3849,7 +3849,7 @@
              * data that is considered inflight. */
             QUICLY_PROBE(PTO, conn, conn->stash.now, conn->egress.sentmap.bytes_in_flight, conn->egress.cc.cwnd,
                          conn->egress.loss.pto_count);
-<<<<<<< HEAD
+            ++conn->super.stats.num_ptos;
             size_t bytes_to_mark = min_packets_to_send * conn->egress.max_udp_payload_size;
             if (conn->initial != NULL && (ret = mark_packets_on_pto(conn, QUICLY_EPOCH_INITIAL, &bytes_to_mark)) != 0)
                 goto Exit;
@@ -3858,10 +3858,6 @@
                 goto Exit;
             if (bytes_to_mark != 0 && !scheduler_can_send(conn) &&
                 (ret = mark_packets_on_pto(conn, QUICLY_EPOCH_1RTT, &bytes_to_mark)) != 0)
-=======
-            ++conn->super.stats.num_ptos;
-            if ((ret = mark_packets_on_pto(conn)) != 0)
->>>>>>> 490c06fa
                 goto Exit;
         }
     }
