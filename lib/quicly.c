--- conflicted
+++ resolved
@@ -2643,11 +2643,18 @@
 
     if (quicly_stream_is_client_initiated(stream_id) != quicly_is_client(conn)) {
         /* open new streams upto given id */
-<<<<<<< HEAD
         struct st_quicly_conn_streamgroup_state_t *group = get_streamgroup_state(conn, stream_id);
         if (group->next_stream_id <= stream_id) {
+            uint32_t max_stream_data_local, max_stream_data_remote;
+            if (quicly_stream_is_unidirectional(stream_id)) {
+                max_stream_data_local = conn->super.ctx->initial_max_stream_data.uni;
+                max_stream_data_remote = 0;
+            } else {
+                max_stream_data_local = conn->super.ctx->initial_max_stream_data.bidi_remote;
+                max_stream_data_remote = conn->super.peer.transport_params.initial_max_stream_data.bidi_local;
+            }
             do {
-                if ((*stream = open_stream(conn, group->next_stream_id)) == NULL) {
+                if ((*stream = open_stream(conn, group->next_stream_id, max_stream_data_local, max_stream_data_remote)) == NULL) {
                     ret = PTLS_ERROR_NO_MEMORY;
                     goto Exit;
                 }
@@ -2660,23 +2667,6 @@
                 group->next_stream_id += 4;
             } while (stream_id != (*stream)->stream_id);
         }
-=======
-        do {
-            if ((*stream =
-                     open_stream(conn, conn->super.peer.next_stream_id_bidi, conn->super.ctx->initial_max_stream_data.bidi_remote,
-                                 conn->super.peer.transport_params.initial_max_stream_data.bidi_local)) == NULL) {
-                ret = PTLS_ERROR_NO_MEMORY;
-                goto Exit;
-            }
-            if ((ret = conn->super.ctx->on_stream_open(*stream)) != 0) {
-                destroy_stream(*stream);
-                *stream = NULL;
-                goto Exit;
-            }
-            ++conn->super.peer.num_streams;
-            conn->super.peer.next_stream_id_bidi += 4;
-        } while (stream_id != (*stream)->stream_id);
->>>>>>> 1611db13
     }
 
 Exit:
@@ -3207,13 +3197,18 @@
         return QUICLY_ERROR_TOO_MANY_OPEN_STREAMS;
     }
 
-<<<<<<< HEAD
-    struct st_quicly_conn_streamgroup_state_t *group = uni ? &conn->super.host.uni : &conn->super.host.bidi;
-    if ((*stream = open_stream(conn, group->next_stream_id)) == NULL)
-=======
-    if ((*stream = open_stream(conn, conn->super.host.next_stream_id_bidi, conn->super.ctx->initial_max_stream_data.bidi_local,
-                               conn->super.peer.transport_params.initial_max_stream_data.bidi_remote)) == NULL)
->>>>>>> 1611db13
+    struct st_quicly_conn_streamgroup_state_t *group;
+    uint32_t max_stream_data_local, max_stream_data_remote;
+    if (uni) {
+        group = &conn->super.host.uni;
+        max_stream_data_local = 0;
+        max_stream_data_remote = conn->super.peer.transport_params.initial_max_stream_data.uni;
+    } else {
+        group = &conn->super.host.bidi;
+        max_stream_data_local = conn->super.ctx->initial_max_stream_data.bidi_local;
+        max_stream_data_remote = conn->super.peer.transport_params.initial_max_stream_data.bidi_remote;
+    }
+    if ((*stream = open_stream(conn, group->next_stream_id, max_stream_data_local, max_stream_data_remote)) == NULL)
         return PTLS_ERROR_NO_MEMORY;
     ++group->num_streams;
     group->next_stream_id += 4;
