/*
 * Copyright (c) 2017 Fastly, Kazuho Oku
 *
 * Permission is hereby granted, free of charge, to any person obtaining a copy
 * of this software and associated documentation files (the "Software"), to
 * deal in the Software without restriction, including without limitation the
 * rights to use, copy, modify, merge, publish, distribute, sublicense, and/or
 * sell copies of the Software, and to permit persons to whom the Software is
 * furnished to do so, subject to the following conditions:
 *
 * The above copyright notice and this permission notice shall be included in
 * all copies or substantial portions of the Software.
 *
 * THE SOFTWARE IS PROVIDED "AS IS", WITHOUT WARRANTY OF ANY KIND, EXPRESS OR
 * IMPLIED, INCLUDING BUT NOT LIMITED TO THE WARRANTIES OF MERCHANTABILITY,
 * FITNESS FOR A PARTICULAR PURPOSE AND NONINFRINGEMENT. IN NO EVENT SHALL THE
 * AUTHORS OR COPYRIGHT HOLDERS BE LIABLE FOR ANY CLAIM, DAMAGES OR OTHER
 * LIABILITY, WHETHER IN AN ACTION OF CONTRACT, TORT OR OTHERWISE, ARISING
 * FROM, OUT OF OR IN CONNECTION WITH THE SOFTWARE OR THE USE OR OTHER DEALINGS
 * IN THE SOFTWARE.
 */
#include <assert.h>
#include <inttypes.h>
#include <netinet/in.h>
#include <pthread.h>
#include <stdarg.h>
#include <stdio.h>
#include <stdlib.h>
#include <string.h>
#include <sys/socket.h>
#include <sys/time.h>
#include "khash.h"
#include "quicly.h"
#include "quicly/sentmap.h"
#include "quicly/frame.h"
#include "quicly/streambuf.h"
#include "quicly/cc.h"
#if QUICLY_USE_DTRACE
#include "quicly-probes.h"
#endif

#define QUICLY_QUIC_BIT 0x40
#define QUICLY_LONG_HEADER_RESERVED_BITS 0xc
#define QUICLY_SHORT_HEADER_RESERVED_BITS 0x18
#define QUICLY_KEY_PHASE_BIT 0x4

#define QUICLY_PACKET_TYPE_INITIAL (QUICLY_LONG_HEADER_BIT | QUICLY_QUIC_BIT | 0)
#define QUICLY_PACKET_TYPE_0RTT (QUICLY_LONG_HEADER_BIT | QUICLY_QUIC_BIT | 0x10)
#define QUICLY_PACKET_TYPE_HANDSHAKE (QUICLY_LONG_HEADER_BIT | QUICLY_QUIC_BIT | 0x20)
#define QUICLY_PACKET_TYPE_RETRY (QUICLY_LONG_HEADER_BIT | QUICLY_QUIC_BIT | 0x30)
#define QUICLY_PACKET_TYPE_BITMASK 0xf0

#define QUICLY_MAX_PN_SIZE 4  /* maximum defined by the RFC used for calculating header protection sampling offset */
#define QUICLY_SEND_PN_SIZE 2 /* size of PN used for sending */

#define QUICLY_TLS_EXTENSION_TYPE_TRANSPORT_PARAMETERS 0xffa5
#define QUICLY_TRANSPORT_PARAMETER_ID_ORIGINAL_CONNECTION_ID 0
#define QUICLY_TRANSPORT_PARAMETER_ID_IDLE_TIMEOUT 1
#define QUICLY_TRANSPORT_PARAMETER_ID_STATELESS_RESET_TOKEN 2
#define QUICLY_TRANSPORT_PARAMETER_ID_MAX_PACKET_SIZE 3
#define QUICLY_TRANSPORT_PARAMETER_ID_INITIAL_MAX_DATA 4
#define QUICLY_TRANSPORT_PARAMETER_ID_INITIAL_MAX_STREAM_DATA_BIDI_LOCAL 5
#define QUICLY_TRANSPORT_PARAMETER_ID_INITIAL_MAX_STREAM_DATA_BIDI_REMOTE 6
#define QUICLY_TRANSPORT_PARAMETER_ID_INITIAL_MAX_STREAM_DATA_UNI 7
#define QUICLY_TRANSPORT_PARAMETER_ID_INITIAL_MAX_STREAMS_BIDI 8
#define QUICLY_TRANSPORT_PARAMETER_ID_INITIAL_MAX_STREAMS_UNI 9
#define QUICLY_TRANSPORT_PARAMETER_ID_ACK_DELAY_EXPONENT 10
#define QUICLY_TRANSPORT_PARAMETER_ID_MAX_ACK_DELAY 11
#define QUICLY_TRANSPORT_PARAMETER_ID_DISABLE_MIGRATION 12
#define QUICLY_TRANSPORT_PARAMETER_ID_PREFERRED_ADDRESS 13

#define QUICLY_EPOCH_INITIAL 0
#define QUICLY_EPOCH_0RTT 1
#define QUICLY_EPOCH_HANDSHAKE 2
#define QUICLY_EPOCH_1RTT 3

#define QUICLY_MAX_TOKEN_LEN 512 /* maximum length of token that we would accept */

/**
 * do not try to send frames that require ACK if the send window is below this value
 */
#define MIN_SEND_WINDOW 64

#define AEAD_BASE_LABEL "tls13 quic "

KHASH_MAP_INIT_INT64(quicly_stream_t, quicly_stream_t *)

#if QUICLY_USE_DTRACE
#define QUICLY_PROBE(label, ...)                                                                                                   \
    do {                                                                                                                           \
        if (PTLS_UNLIKELY(QUICLY_QUICLY_##label##_ENABLED())) {                                                                    \
            QUICLY_QUICLY_##label(__VA_ARGS__);                                                                                    \
        }                                                                                                                          \
    } while (0)
#define QUICLY_PROBE_HEXDUMP(s, l)                                                                                                 \
    ({                                                                                                                             \
        size_t _l = (l);                                                                                                           \
        ptls_hexdump(alloca(_l * 2 + 1), (s), _l);                                                                                 \
    })
#define QUICLY_PROBE_ESCAPE_UNSAFE_STRING(s, l)                                                                                    \
    ({                                                                                                                             \
        size_t _l = (l);                                                                                                           \
        quicly_escape_unsafe_string(alloca(_l * 4 + 1), (s), _l);                                                                  \
    })
#else
#define QUICLY_PROBE(label, ...)
#define QUICLY_PROBE_HEXDUMP(s, l)
#define QUICLY_PROBE_ESCAPE_UNSAFE_STRING(s, l)
#endif

struct st_quicly_cipher_context_t {
    ptls_aead_context_t *aead;
    ptls_cipher_context_t *header_protection;
};

struct st_quicly_pending_path_challenge_t {
    struct st_quicly_pending_path_challenge_t *next;
    uint8_t is_response;
    uint8_t data[QUICLY_PATH_CHALLENGE_DATA_LEN];
};

struct st_quicly_pn_space_t {
    /**
     * acks to be sent to peer
     */
    quicly_ranges_t ack_queue;
    /**
     * time at when the largest pn in the ack_queue has been received (or INT64_MAX if none)
     */
    int64_t largest_pn_received_at;
    /**
     *
     */
    uint64_t next_expected_packet_number;
    /**
     * packet count before ack is sent
     */
    uint32_t unacked_count;
};

struct st_quicly_handshake_space_t {
    struct st_quicly_pn_space_t super;
    struct {
        struct st_quicly_cipher_context_t ingress;
        struct st_quicly_cipher_context_t egress;
    } cipher;
};

struct st_quicly_application_space_t {
    struct st_quicly_pn_space_t super;
    struct {
        struct {
            struct {
                ptls_cipher_context_t *zero_rtt, *one_rtt;
            } header_protection;
            ptls_aead_context_t *aead[2];
        } ingress;
        struct st_quicly_cipher_context_t egress;
    } cipher;
    int one_rtt_writable;
};

struct st_quicly_conn_t {
    struct _st_quicly_conn_public_t super;
    /**
     * the initial context
     */
    struct st_quicly_handshake_space_t *initial;
    /**
     * the handshake context
     */
    struct st_quicly_handshake_space_t *handshake;
    /**
     * 0-RTT and 1-RTT context
     */
    struct st_quicly_application_space_t *application;
    /**
     * hashtable of streams
     */
    khash_t(quicly_stream_t) * streams;
    /**
     *
     */
    struct {
        /**
         *
         */
        struct {
            uint64_t bytes_consumed;
            quicly_maxsender_t sender;
        } max_data;
        /**
         *
         */
        struct {
            quicly_maxsender_t *uni, *bidi;
        } max_streams;
    } ingress;
    /**
     *
     */
    struct {
        /**
         * contains actions that needs to be performed when an ack is being received
         */
        quicly_sentmap_t sentmap;
        /**
         * all packets where pn < max_lost_pn are deemed lost
         */
        uint64_t max_lost_pn;
        /**
         * loss recovery
         */
        quicly_loss_t loss;
        /**
         * next or the currently encoding packet number (TODO move to pnspace)
         */
        uint64_t packet_number;
        /**
         * valid if state is CLOSING
         */
        struct {
            uint16_t error_code;
            uint64_t frame_type; /* UINT64_MAX if application close */
            const char *reason_phrase;
        } connection_close;
        /**
         *
         */
        struct {
            uint64_t permitted;
            uint64_t sent;
        } max_data;
        /**
         *
         */
        struct {
            struct st_quicly_max_streams_t {
                uint64_t count;
                quicly_maxsender_t blocked_sender;
            } uni, bidi;
        } max_streams;
        /**
         *
         */
        struct {
            struct st_quicly_pending_path_challenge_t *head, **tail_ref;
        } path_challenge;
        /**
         *
         */
        int64_t last_retransmittable_sent_at;
        /**
         * when to send an ACK, or other frames used for managing the connection
         */
        int64_t send_ack_at;
        /**
         *
         */
        quicly_cc_t cc;
    } egress;
    /**
     * crypto data
     */
    struct {
        ptls_t *tls;
        ptls_handshake_properties_t handshake_properties;
        struct {
            ptls_raw_extension_t ext[2];
            ptls_buffer_t buf;
        } transport_params;
        /**
         * bit vector indicating if there's any pending handshake data at epoch 0,1,2
         */
        uint8_t pending_flows;
        /**
         * whether if the timer to discard the handshake contexts has been activated
         */
        uint8_t handshake_scheduled_for_discard;
    } crypto;
    /**
     *
     */
    struct {
        /**
         * contains list of blocked streams (sorted in ascending order of stream_ids)
         */
        struct {
            quicly_linklist_t uni;
            quicly_linklist_t bidi;
        } streams_blocked;
        quicly_linklist_t control;
    } pending_link;
    /**
     * retry token
     */
    ptls_iovec_t token;
    /**
     * len=0 if not used
     */
    quicly_cid_t retry_odcid;
    struct {
        /**
         * The moment when the idle timeout fires (including the additional 3 PTO). The value is set to INT64_MAX while the
         * handshake is in progress.
         */
        int64_t at;
        /**
         * idle timeout
         */
        uint8_t should_rearm_on_send : 1;
    } idle_timeout;
};

struct st_quicly_handle_payload_state_t {
    const uint8_t *src, *const end;
    size_t epoch;
    uint64_t frame_type;
};

static int crypto_stream_receive(quicly_stream_t *stream, size_t off, const void *src, size_t len);

static const quicly_stream_callbacks_t crypto_stream_callbacks = {quicly_streambuf_destroy, quicly_streambuf_egress_shift,
                                                                  quicly_streambuf_egress_emit, NULL, crypto_stream_receive};

static int update_traffic_key_cb(ptls_update_traffic_key_t *self, ptls_t *tls, int is_enc, size_t epoch, const void *secret);
static int discard_sentmap_by_epoch(quicly_conn_t *conn, unsigned ack_epochs);

static const quicly_transport_parameters_t transport_params_before_handshake = {
    {0, 0, 0}, 0, 0, 0, 0, QUICLY_DEFAULT_ACK_DELAY_EXPONENT, QUICLY_DEFAULT_MAX_ACK_DELAY};

static __thread int64_t now;

static void update_now(quicly_context_t *ctx)
{
    static __thread int64_t base;

    now = ctx->now->cb(ctx->now);
    if (base == 0)
        base = now;
}

/**
 * USDT on cannot handle thread-local variables provided as arguments.  Hence this wrapper.
 */
static int64_t now_cb(void)
{
    return now;
}

static int64_t (*volatile probe_now)(void) = now_cb;

static inline uint8_t get_epoch(uint8_t first_byte)
{
    if (!QUICLY_PACKET_IS_LONG_HEADER(first_byte))
        return QUICLY_EPOCH_1RTT;

    switch (first_byte & QUICLY_PACKET_TYPE_BITMASK) {
    case QUICLY_PACKET_TYPE_INITIAL:
        return QUICLY_EPOCH_INITIAL;
    case QUICLY_PACKET_TYPE_HANDSHAKE:
        return QUICLY_EPOCH_HANDSHAKE;
    case QUICLY_PACKET_TYPE_0RTT:
        return QUICLY_EPOCH_0RTT;
    default:
        assert(!"FIXME");
    }
}

static void set_cid(quicly_cid_t *dest, ptls_iovec_t src)
{
    memcpy(dest->cid, src.base, src.len);
    dest->len = src.len;
}

static void dispose_cipher(struct st_quicly_cipher_context_t *ctx)
{
    ptls_aead_free(ctx->aead);
    ptls_cipher_free(ctx->header_protection);
}

static size_t decode_cid_length(uint8_t src)
{
    return src != 0 ? src + 3 : 0;
}

static uint8_t encode_cid_length(size_t len)
{
    return len != 0 ? (uint8_t)len - 3 : 0;
}

size_t quicly_decode_packet(quicly_context_t *ctx, quicly_decoded_packet_t *packet, const uint8_t *src, size_t len)
{
    const uint8_t *src_end = src + len;

    if (len < 2)
        goto Error;

    packet->octets = ptls_iovec_init(src, len);
    packet->datagram_size = len;
    packet->token = ptls_iovec_init(NULL, 0);
    ++src;

    if (QUICLY_PACKET_IS_LONG_HEADER(packet->octets.base[0])) {
        /* long header */
        uint64_t rest_length;
        if (src_end - src < 5)
            goto Error;
        packet->version = quicly_decode32(&src);
        packet->cid.dest.encrypted.len = decode_cid_length(*src >> 4);
        packet->cid.src.len = decode_cid_length(*src & 0xf);
        ++src;
        if (src_end - src < packet->cid.dest.encrypted.len + packet->cid.src.len)
            goto Error;
        packet->cid.dest.encrypted.base = (void *)src;
        src += packet->cid.dest.encrypted.len;
        if (ctx->cid_encryptor != NULL) {
            ctx->cid_encryptor->decrypt_cid(ctx->cid_encryptor, &packet->cid.dest.plaintext, packet->cid.dest.encrypted.base,
                                            packet->cid.dest.encrypted.len);
        } else {
            packet->cid.dest.plaintext = (quicly_cid_plaintext_t){0};
        }
        switch (packet->octets.base[0] & QUICLY_PACKET_TYPE_BITMASK) {
        case QUICLY_PACKET_TYPE_INITIAL:
        case QUICLY_PACKET_TYPE_0RTT:
            packet->cid.dest.might_be_client_generated = 1;
            break;
        default:
            packet->cid.dest.might_be_client_generated = 0;
            break;
        }
        packet->cid.src.base = (void *)src;
        src += packet->cid.src.len;
        if (!(packet->version == QUICLY_PROTOCOL_VERSION ||
              (packet->version & 0xffffff00) == 0xff000000 /* TODO remove this code that is used to test other draft versions */)) {
            /* version negotiation packet does not have the length field nor is ever coalesced */
            packet->encrypted_off = src - packet->octets.base;
        } else if ((packet->octets.base[0] & QUICLY_PACKET_TYPE_BITMASK) == QUICLY_PACKET_TYPE_RETRY) {
            /* retry */
            size_t odcid_len = decode_cid_length(packet->octets.base[0] & 0xf);
            packet->encrypted_off = src - packet->octets.base;
            if (src_end - src < odcid_len)
                goto Error;
            src += odcid_len;
            packet->token = ptls_iovec_init(src, src_end - src);
        } else {
            /* coalescible long header packet */
            if ((packet->octets.base[0] & QUICLY_PACKET_TYPE_BITMASK) == QUICLY_PACKET_TYPE_INITIAL) {
                /* initial has a token */
                uint64_t token_len;
                if ((token_len = quicly_decodev(&src, src_end)) == UINT64_MAX)
                    goto Error;
                if (src_end - src < token_len)
                    goto Error;
                packet->token = ptls_iovec_init(src, token_len);
                src += token_len;
            }
            if ((rest_length = quicly_decodev(&src, src_end)) == UINT64_MAX)
                goto Error;
            if (rest_length < 1)
                goto Error;
            if (src_end - src < rest_length)
                goto Error;
            packet->encrypted_off = src - packet->octets.base;
            packet->octets.len = packet->encrypted_off + rest_length;
        }
        packet->_is_stateless_reset_cached = QUICLY__DECODED_PACKET_CACHED_NOT_STATELESS_RESET;
    } else {
        /* short header */
        if (ctx->cid_encryptor != NULL) {
            if (src_end - src < QUICLY_MAX_CID_LEN)
                goto Error;
            size_t host_cidl = ctx->cid_encryptor->decrypt_cid(ctx->cid_encryptor, &packet->cid.dest.plaintext, src, 0);
            if (host_cidl == SIZE_MAX)
                goto Error;
            packet->cid.dest.encrypted = ptls_iovec_init(src, host_cidl);
            src += host_cidl;
        } else {
            packet->cid.dest.encrypted = ptls_iovec_init(NULL, 0);
            packet->cid.dest.plaintext = (quicly_cid_plaintext_t){0};
        }
        packet->cid.dest.might_be_client_generated = 0;
        packet->cid.src = ptls_iovec_init(NULL, 0);
        packet->version = 0;
        packet->encrypted_off = src - packet->octets.base;
        packet->_is_stateless_reset_cached = QUICLY__DECODED_PACKET_CACHED_MAYBE_STATELESS_RESET;
    }

    return packet->octets.len;

Error:
    return SIZE_MAX;
}

uint64_t quicly_determine_packet_number(uint32_t truncated, size_t num_bits, uint64_t expected)
{
    uint64_t win = (uint64_t)1 << num_bits, candidate = (expected & ~(win - 1)) | truncated;

    if (candidate + win / 2 <= expected)
        return candidate + win;
    if (candidate > expected + win / 2 && candidate > win)
        return candidate - win;
    return candidate;
}

static void assert_consistency(quicly_conn_t *conn, int timer_must_be_in_future)
{
    if (conn->egress.sentmap.bytes_in_flight != 0) {
        assert(conn->egress.loss.alarm_at != INT64_MAX);
    } else {
        assert(conn->egress.loss.loss_time == INT64_MAX);
    }
    /* Allow timers not in the future when the peer is not yet validated, since we may not be able to send packets even when timers
     * fire. */
    if (timer_must_be_in_future && conn->super.peer.address_validation.validated)
        assert(now < conn->egress.loss.alarm_at);
}

static void init_max_streams(struct st_quicly_max_streams_t *m)
{
    m->count = 0;
    quicly_maxsender_init(&m->blocked_sender, -1);
}

static int update_max_streams(struct st_quicly_max_streams_t *m, uint64_t count)
{
    if (count > (uint64_t)1 << 60)
        return QUICLY_TRANSPORT_ERROR_STREAM_LIMIT;

    if (m->count < count) {
        m->count = count;
        if (m->blocked_sender.max_acked < count)
            m->blocked_sender.max_acked = count;
    }

    return 0;
}

int quicly_connection_is_ready(quicly_conn_t *conn)
{
    return conn->application != NULL;
}

static int set_peeraddr(quicly_conn_t *conn, struct sockaddr *addr, socklen_t addrlen)
{
    int ret;

    if (conn->super.peer.salen != addrlen) {
        struct sockaddr *newsa;
        if ((newsa = malloc(addrlen)) == NULL) {
            ret = PTLS_ERROR_NO_MEMORY;
            goto Exit;
        }
        free(conn->super.peer.sa);
        conn->super.peer.sa = newsa;
        conn->super.peer.salen = addrlen;
    }

    memcpy(conn->super.peer.sa, addr, addrlen);
    ret = 0;

Exit:
    return ret;
}

static int stream_is_destroyable(quicly_stream_t *stream)
{
    if (!quicly_recvstate_transfer_complete(&stream->recvstate))
        return 0;
    if (!quicly_sendstate_transfer_complete(&stream->sendstate))
        return 0;
    switch (stream->_send_aux.rst.sender_state) {
    case QUICLY_SENDER_STATE_NONE:
    case QUICLY_SENDER_STATE_ACKED:
        break;
    default:
        return 0;
    }
    return 1;
}

static void sched_stream_control(quicly_stream_t *stream)
{
    assert(stream->stream_id >= 0);

    if (!quicly_linklist_is_linked(&stream->_send_aux.pending_link.control))
        quicly_linklist_insert(stream->conn->pending_link.control.prev, &stream->_send_aux.pending_link.control);
}

static void resched_stream_data(quicly_stream_t *stream)
{
    if (stream->stream_id < 0 && -3 <= stream->stream_id) {
        uint8_t mask = 1 << -(1 + stream->stream_id);
        if (stream->sendstate.pending.num_ranges != 0) {
            stream->conn->crypto.pending_flows |= mask;
        } else {
            stream->conn->crypto.pending_flows &= ~mask;
        }
        return;
    }

    /* do nothing if blocked */
    if (stream->streams_blocked)
        return;

    quicly_stream_scheduler_t *scheduler = stream->conn->super.ctx->stream_scheduler;

    if (stream->sendstate.pending.num_ranges != 0) {
        if (!quicly_sendstate_is_open(&stream->sendstate) &&
            stream->sendstate.pending.ranges[0].start >= stream->sendstate.final_size) {
            /* fin is the only thing to be sent, and it can be sent if window size is zero */
            assert(stream->sendstate.pending.ranges[0].start == stream->sendstate.final_size);
            scheduler->set_non_new_data(scheduler, stream);
            goto Scheduling_Done;
        } else if (stream->sendstate.pending.ranges[0].start < stream->_send_aux.max_stream_data) {
            if (stream->sendstate.pending.ranges[0].start == stream->sendstate.size_inflight) {
                scheduler->set_new_data(scheduler, stream);
            } else {
                assert(stream->sendstate.pending.ranges[0].start < stream->sendstate.size_inflight);
                scheduler->set_non_new_data(scheduler, stream);
            }
            goto Scheduling_Done;
        }
    }
    scheduler->clear(scheduler, stream);
Scheduling_Done:;
}

static int should_send_max_data(quicly_conn_t *conn)
{
    return quicly_maxsender_should_send_max(&conn->ingress.max_data.sender, conn->ingress.max_data.bytes_consumed,
                                            (uint32_t)conn->super.ctx->transport_params.max_data, 512);
}

static int should_send_max_stream_data(quicly_stream_t *stream)
{
    if (stream->recvstate.eos != UINT64_MAX)
        return 0;
    return quicly_maxsender_should_send_max(&stream->_send_aux.max_stream_data_sender, stream->recvstate.data_off,
                                            stream->_recv_aux.window, 512);
}

int quicly_stream_sync_sendbuf(quicly_stream_t *stream, int activate)
{
    int ret;

    if (activate) {
        if ((ret = quicly_sendstate_activate(&stream->sendstate)) != 0)
            return ret;
    }

    resched_stream_data(stream);
    return 0;
}

void quicly_stream_sync_recvbuf(quicly_stream_t *stream, size_t shift_amount)
{
    stream->recvstate.data_off += shift_amount;
    if (stream->stream_id >= 0) {
        if (should_send_max_stream_data(stream))
            sched_stream_control(stream);
    }
}

static int schedule_path_challenge(quicly_conn_t *conn, int is_response, const uint8_t *data)
{
    struct st_quicly_pending_path_challenge_t *pending;

    if ((pending = malloc(sizeof(struct st_quicly_pending_path_challenge_t))) == NULL)
        return PTLS_ERROR_NO_MEMORY;

    pending->next = NULL;
    pending->is_response = is_response;
    memcpy(pending->data, data, QUICLY_PATH_CHALLENGE_DATA_LEN);

    *conn->egress.path_challenge.tail_ref = pending;
    conn->egress.path_challenge.tail_ref = &pending->next;
    return 0;
}

static int write_crypto_data(quicly_conn_t *conn, ptls_buffer_t *tlsbuf, size_t epoch_offsets[5])
{
    size_t epoch;
    int ret;

    if (tlsbuf->off == 0)
        return 0;

    for (epoch = 0; epoch < 4; ++epoch) {
        size_t len = epoch_offsets[epoch + 1] - epoch_offsets[epoch];
        if (len == 0)
            continue;
        quicly_stream_t *stream = quicly_get_stream(conn, -(quicly_stream_id_t)(1 + epoch));
        assert(stream != NULL);
        if ((ret = quicly_streambuf_egress_write(stream, tlsbuf->base + epoch_offsets[epoch], len)) != 0)
            return ret;
    }

    return 0;
}

int crypto_stream_receive(quicly_stream_t *stream, size_t off, const void *src, size_t len)
{
    quicly_conn_t *conn = stream->conn;
    size_t in_epoch = -(1 + stream->stream_id), epoch_offsets[5] = {0};
    ptls_iovec_t input;
    ptls_buffer_t output;
    int ret;

    if ((ret = quicly_streambuf_ingress_receive(stream, off, src, len)) != 0)
        return ret;

    ptls_buffer_init(&output, "", 0);

    /* send handshake messages to picotls, and let it fill in the response */
    while ((input = quicly_streambuf_ingress_get(stream)).len != 0) {
        ret = ptls_handle_message(conn->crypto.tls, &output, epoch_offsets, in_epoch, input.base, input.len,
                                  &conn->crypto.handshake_properties);
        quicly_streambuf_ingress_shift(stream, input.len);
        QUICLY_PROBE(CRYPTO_HANDSHAKE, conn, ret);
        switch (ret) {
        case 0:
            break;
        case PTLS_ERROR_IN_PROGRESS:
            ret = 0;
            break;
        default:
            goto Exit;
        }
        /* drop 0-RTT write key if 0-RTT is rejected by peer */
        if (conn->application != NULL && !conn->application->one_rtt_writable && conn->application->cipher.egress.aead != NULL) {
            assert(quicly_is_client(conn));
            if (conn->crypto.handshake_properties.client.early_data_acceptance == PTLS_EARLY_DATA_REJECTED) {
                dispose_cipher(&conn->application->cipher.egress);
                conn->application->cipher.egress = (struct st_quicly_cipher_context_t){NULL};
                discard_sentmap_by_epoch(
                    conn, 1u << QUICLY_EPOCH_1RTT); /* retire all packets with ack_epoch == 3; they are all 0-RTT packets */
            }
        }
    }
    write_crypto_data(conn, &output, epoch_offsets);

Exit:
    ptls_buffer_dispose(&output);
    return ret;
}

static void init_stream_properties(quicly_stream_t *stream, uint32_t initial_max_stream_data_local,
                                   uint64_t initial_max_stream_data_remote)
{
    int is_client = quicly_is_client(stream->conn);

    if (quicly_stream_has_send_side(is_client, stream->stream_id)) {
        quicly_sendstate_init(&stream->sendstate);
    } else {
        quicly_sendstate_init_closed(&stream->sendstate);
    }
    if (quicly_stream_has_receive_side(is_client, stream->stream_id)) {
        quicly_recvstate_init(&stream->recvstate);
    } else {
        quicly_recvstate_init_closed(&stream->recvstate);
    }
    stream->streams_blocked = 0;

    stream->_send_aux.max_stream_data = initial_max_stream_data_remote;
    stream->_send_aux.stop_sending.sender_state = QUICLY_SENDER_STATE_NONE;
    stream->_send_aux.stop_sending.error_code = 0;
    stream->_send_aux.rst.sender_state = QUICLY_SENDER_STATE_NONE;
    stream->_send_aux.rst.error_code = 0;
    quicly_maxsender_init(&stream->_send_aux.max_stream_data_sender, initial_max_stream_data_local);
    quicly_linklist_init(&stream->_send_aux.pending_link.control);
    quicly_linklist_init(&stream->_send_aux.pending_link.default_scheduler);

    stream->_recv_aux.window = initial_max_stream_data_local;
}

static void dispose_stream_properties(quicly_stream_t *stream)
{
    quicly_sendstate_dispose(&stream->sendstate);
    quicly_recvstate_dispose(&stream->recvstate);
    quicly_maxsender_dispose(&stream->_send_aux.max_stream_data_sender);
    quicly_linklist_unlink(&stream->_send_aux.pending_link.control);
    quicly_linklist_unlink(&stream->_send_aux.pending_link.default_scheduler);
}

static quicly_stream_t *open_stream(quicly_conn_t *conn, uint64_t stream_id, uint32_t initial_max_stream_data_local,
                                    uint64_t initial_max_stream_data_remote)
{
    quicly_stream_t *stream;

    if ((stream = malloc(sizeof(*stream))) == NULL)
        return NULL;
    stream->conn = conn;
    stream->stream_id = stream_id;
    stream->callbacks = NULL;
    stream->data = NULL;

    int r;
    khiter_t iter = kh_put(quicly_stream_t, conn->streams, stream_id, &r);
    assert(iter != kh_end(conn->streams));
    kh_val(conn->streams, iter) = stream;

    init_stream_properties(stream, initial_max_stream_data_local, initial_max_stream_data_remote);

    return stream;
}

static struct st_quicly_conn_streamgroup_state_t *get_streamgroup_state(quicly_conn_t *conn, quicly_stream_id_t stream_id)
{
    if (quicly_is_client(conn) == quicly_stream_is_client_initiated(stream_id)) {
        return quicly_stream_is_unidirectional(stream_id) ? &conn->super.host.uni : &conn->super.host.bidi;
    } else {
        return quicly_stream_is_unidirectional(stream_id) ? &conn->super.peer.uni : &conn->super.peer.bidi;
    }
}

static int should_send_max_streams(quicly_conn_t *conn, int uni)
{
    quicly_maxsender_t *maxsender;
    if ((maxsender = uni ? conn->ingress.max_streams.uni : conn->ingress.max_streams.bidi) == NULL)
        return 0;

    struct st_quicly_conn_streamgroup_state_t *group = uni ? &conn->super.peer.uni : &conn->super.peer.bidi;
    if (!quicly_maxsender_should_send_max(maxsender, group->next_stream_id / 4, group->num_streams, 768))
        return 0;

    return 1;
}

static void destroy_stream(quicly_stream_t *stream, int err)
{
    quicly_conn_t *conn = stream->conn;

    if (stream->callbacks != NULL)
        stream->callbacks->on_destroy(stream, err);

    khiter_t iter = kh_get(quicly_stream_t, conn->streams, stream->stream_id);
    assert(iter != kh_end(conn->streams));
    kh_del(quicly_stream_t, conn->streams, iter);

    if (stream->stream_id < 0) {
        size_t epoch = -(1 + stream->stream_id);
        if (epoch <= QUICLY_EPOCH_HANDSHAKE)
            stream->conn->crypto.pending_flows &= ~(uint8_t)(1 << epoch);
    } else {
        struct st_quicly_conn_streamgroup_state_t *group = get_streamgroup_state(conn, stream->stream_id);
        --group->num_streams;
    }

    dispose_stream_properties(stream);

    if (conn->application != NULL) {
        /* The function is normally invoked when receiving a packet, therefore just setting send_ack_at to zero is sufficient to
         * trigger the emission of the MAX_STREAMS frame. FWIW, the only case the function is invoked when not receiving a packet is
         * when the connection is being closed. In such case, the change will not have any bad side effects.
         */
        if (should_send_max_streams(conn, quicly_stream_is_unidirectional(stream->stream_id)))
            conn->egress.send_ack_at = 0;
    }

    free(stream);
}

static void destroy_all_streams(quicly_conn_t *conn, int err, int including_crypto_streams)
{
    quicly_stream_t *stream;
    kh_foreach_value(conn->streams, stream, {
        /* TODO do we need to send reset signals to open streams? */
        if (including_crypto_streams || stream->stream_id >= 0)
            destroy_stream(stream, err);
    });
}

quicly_stream_t *quicly_get_stream(quicly_conn_t *conn, quicly_stream_id_t stream_id)
{
    khiter_t iter = kh_get(quicly_stream_t, conn->streams, stream_id);
    if (iter != kh_end(conn->streams))
        return kh_val(conn->streams, iter);
    return NULL;
}

ptls_t *quicly_get_tls(quicly_conn_t *conn)
{
    return conn->crypto.tls;
}

int quicly_get_stats(quicly_conn_t *conn, quicly_stats_t *stats)
{
    /* copy the pre-built stats fields */
    memcpy(stats, &conn->super.stats, sizeof(conn->super.stats));

    /* set or generate the non-pre-built stats fields here */
    stats->rtt = conn->egress.loss.rtt;

    return 0;
}

quicly_stream_id_t quicly_get_ingress_max_streams(quicly_conn_t *conn, int uni)
{
    quicly_maxsender_t *maxsender = uni ? conn->ingress.max_streams.uni : conn->ingress.max_streams.bidi;
    return maxsender->max_committed;
}

void quicly_get_max_data(quicly_conn_t *conn, uint64_t *send_permitted, uint64_t *sent, uint64_t *consumed)
{
    if (send_permitted != NULL)
        *send_permitted = conn->egress.max_data.permitted;
    if (sent != NULL)
        *sent = conn->egress.max_data.sent;
    if (consumed != NULL)
        *consumed = conn->ingress.max_data.bytes_consumed;
}

static void update_idle_timeout(quicly_conn_t *conn, int is_in_receive)
{
    if (!is_in_receive && !conn->idle_timeout.should_rearm_on_send)
        return;

    int64_t idle_msec = INT64_MAX;
    /* TODO reconsider how to refer to peer's idle-timeout value after https://github.com/quicwg/base-drafts/issues/2602 gets
     * resolved */
    if (conn->initial == NULL && conn->handshake == NULL && conn->super.peer.transport_params.idle_timeout != 0)
        idle_msec = conn->super.peer.transport_params.idle_timeout;
    if (conn->super.ctx->transport_params.idle_timeout != 0 && conn->super.ctx->transport_params.idle_timeout < idle_msec)
        idle_msec = conn->super.ctx->transport_params.idle_timeout;

    if (idle_msec == INT64_MAX)
        return;

    uint32_t three_pto = 3 * quicly_rtt_get_pto(&conn->egress.loss.rtt, conn->super.ctx->transport_params.max_ack_delay,
                                                conn->egress.loss.conf->min_pto);
    conn->idle_timeout.at = now + (idle_msec > three_pto ? idle_msec : three_pto);
    conn->idle_timeout.should_rearm_on_send = is_in_receive;
}

static void update_loss_alarm(quicly_conn_t *conn)
{
    quicly_loss_update_alarm(
        &conn->egress.loss, now, conn->egress.last_retransmittable_sent_at,
        conn->egress.sentmap.bytes_in_flight != 0 || conn->super.peer.address_validation.send_probe,
        conn->super.ctx->stream_scheduler->can_send(conn->super.ctx->stream_scheduler, conn,
                                                    conn->egress.max_data.sent < conn->egress.max_data.permitted),
        conn->egress.max_data.sent);
}

static int create_handshake_flow(quicly_conn_t *conn, size_t epoch)
{
    quicly_stream_t *stream;
    int ret;

    if ((stream = open_stream(conn, -(quicly_stream_id_t)(1 + epoch), 65536, 65536)) == NULL)
        return PTLS_ERROR_NO_MEMORY;
    if ((ret = quicly_streambuf_create(stream, sizeof(quicly_streambuf_t))) != 0) {
        destroy_stream(stream, ret);
        return ret;
    }
    stream->callbacks = &crypto_stream_callbacks;

    return 0;
}

static void destroy_handshake_flow(quicly_conn_t *conn, size_t epoch)
{
    quicly_stream_t *stream = quicly_get_stream(conn, -(quicly_stream_id_t)(1 + epoch));
    if (stream != NULL)
        destroy_stream(stream, 0);
}

static struct st_quicly_pn_space_t *alloc_pn_space(size_t sz)
{
    struct st_quicly_pn_space_t *space;

    if ((space = malloc(sz)) == NULL)
        return NULL;

    quicly_ranges_init(&space->ack_queue);
    space->largest_pn_received_at = INT64_MAX;
    space->next_expected_packet_number = 0;
    space->unacked_count = 0;
    if (sz != sizeof(*space))
        memset((uint8_t *)space + sizeof(*space), 0, sz - sizeof(*space));

    return space;
}

static void do_free_pn_space(struct st_quicly_pn_space_t *space)
{
    quicly_ranges_clear(&space->ack_queue);
    free(space);
}

static int record_receipt(quicly_conn_t *conn, struct st_quicly_pn_space_t *space, uint64_t pn, int is_ack_only, size_t epoch)
{
    int ret;

    if ((ret = quicly_ranges_add(&space->ack_queue, pn, pn + 1)) != 0)
        goto Exit;
    if (space->ack_queue.num_ranges >= QUICLY_ENCODE_ACK_MAX_BLOCKS) {
        assert(space->ack_queue.num_ranges == QUICLY_ENCODE_ACK_MAX_BLOCKS);
        quicly_ranges_shrink(&space->ack_queue, 0, 1);
    }
    if (space->ack_queue.ranges[space->ack_queue.num_ranges - 1].end == pn + 1) {
        /* FIXME implement deduplication at an earlier moment? */
        space->largest_pn_received_at = now;
    }
    /* TODO (jri): If not ack-only packet, then maintain count of such packets that are received.
     * Send ack immediately when this number exceeds the threshold.
     */
    if (!is_ack_only) {
        space->unacked_count++;
        /* Ack after QUICLY_NUM_PACKETS_BEFORE_ACK packets or after the delayed ack timeout */
        if (space->unacked_count >= QUICLY_NUM_PACKETS_BEFORE_ACK || epoch == QUICLY_EPOCH_INITIAL ||
            epoch == QUICLY_EPOCH_HANDSHAKE) {
            conn->egress.send_ack_at = now;
        } else if (conn->egress.send_ack_at == INT64_MAX) {
            /* FIXME use 1/4 minRTT */
            conn->egress.send_ack_at = now + QUICLY_DELAYED_ACK_TIMEOUT;
        }
    }

    ret = 0;
Exit:
    return ret;
}

static void free_handshake_space(struct st_quicly_handshake_space_t **space)
{
    if (*space != NULL) {
        if ((*space)->cipher.ingress.aead != NULL)
            dispose_cipher(&(*space)->cipher.ingress);
        if ((*space)->cipher.egress.aead != NULL)
            dispose_cipher(&(*space)->cipher.egress);
        do_free_pn_space(&(*space)->super);
        *space = NULL;
    }
}

static int setup_cipher(ptls_cipher_context_t **hp_ctx, ptls_aead_context_t **aead_ctx, ptls_aead_algorithm_t *aead,
                        ptls_hash_algorithm_t *hash, int is_enc, const void *secret)
{
    uint8_t hpkey[PTLS_MAX_SECRET_SIZE];
    int ret;

    *hp_ctx = NULL;
    *aead_ctx = NULL;

    if ((ret = ptls_hkdf_expand_label(hash, hpkey, aead->ctr_cipher->key_size, ptls_iovec_init(secret, hash->digest_size),
                                      "quic hp", ptls_iovec_init(NULL, 0), NULL)) != 0)
        goto Exit;
    if ((*hp_ctx = ptls_cipher_new(aead->ctr_cipher, is_enc, hpkey)) == NULL) {
        ret = PTLS_ERROR_NO_MEMORY;
        goto Exit;
    }
    if ((*aead_ctx = ptls_aead_new(aead, hash, is_enc, secret, AEAD_BASE_LABEL)) == NULL) {
        ret = PTLS_ERROR_NO_MEMORY;
        goto Exit;
    }
    if (QUICLY_DEBUG) {
        char *secret_hex = quicly_hexdump(secret, hash->digest_size, SIZE_MAX),
             *hpkey_hex = quicly_hexdump(hpkey, aead->ctr_cipher->key_size, SIZE_MAX);
        fprintf(stderr, "%s:\n  aead-secret: %s\n  hp-key: %s\n", __FUNCTION__, secret_hex, hpkey_hex);
        free(secret_hex);
        free(hpkey_hex);
    }

    ret = 0;
Exit:
    if (ret != 0) {
        if (*aead_ctx != NULL) {
            ptls_aead_free(*aead_ctx);
            *aead_ctx = NULL;
        }
        if (*hp_ctx != NULL) {
            ptls_cipher_free(*hp_ctx);
            *hp_ctx = NULL;
        }
    }
    ptls_clear_memory(hpkey, sizeof(hpkey));
    return ret;
}

static int setup_handshake_space_and_flow(quicly_conn_t *conn, size_t epoch)
{
    struct st_quicly_handshake_space_t **space = epoch == QUICLY_EPOCH_INITIAL ? &conn->initial : &conn->handshake;
    if ((*space = (void *)alloc_pn_space(sizeof(struct st_quicly_handshake_space_t))) == NULL)
        return PTLS_ERROR_NO_MEMORY;
    return create_handshake_flow(conn, epoch);
}

static void free_application_space(struct st_quicly_application_space_t **space)
{
    if (*space != NULL) {
#define DISPOSE_INGRESS(label, func)                                                                                               \
    if ((*space)->cipher.ingress.label != NULL)                                                                                    \
    func((*space)->cipher.ingress.label)
        DISPOSE_INGRESS(header_protection.zero_rtt, ptls_cipher_free);
        DISPOSE_INGRESS(header_protection.one_rtt, ptls_cipher_free);
        DISPOSE_INGRESS(aead[0], ptls_aead_free);
        DISPOSE_INGRESS(aead[1], ptls_aead_free);
#undef DISPOSE_INGRESS
        if ((*space)->cipher.egress.aead != NULL)
            dispose_cipher(&(*space)->cipher.egress);
        do_free_pn_space(&(*space)->super);
        *space = NULL;
    }
}

static int setup_application_space(quicly_conn_t *conn)
{
    if ((conn->application = (void *)alloc_pn_space(sizeof(struct st_quicly_application_space_t))) == NULL)
        return PTLS_ERROR_NO_MEMORY;
    return create_handshake_flow(conn, QUICLY_EPOCH_1RTT);
}

static int discard_initial_context(quicly_conn_t *conn)
{
    int ret;

    if ((ret = discard_sentmap_by_epoch(conn, 1u << QUICLY_EPOCH_INITIAL)) != 0)
        return ret;
    destroy_handshake_flow(conn, QUICLY_EPOCH_INITIAL);
    free_handshake_space(&conn->initial);

    return 0;
}

static int discard_handshake_context(quicly_conn_t *conn, const quicly_sent_packet_t *packet, quicly_sent_t *sent,
                                     quicly_sentmap_event_t event)
{
    switch (event) {
    case QUICLY_SENTMAP_EVENT_ACKED:
        return QUICLY_TRANSPORT_ERROR_PROTOCOL_VIOLATION;
    case QUICLY_SENTMAP_EVENT_LOST:
        break;
    case QUICLY_SENTMAP_EVENT_EXPIRED:
        /* discard Handshake */
        destroy_handshake_flow(conn, QUICLY_EPOCH_HANDSHAKE);
        free_handshake_space(&conn->handshake);
        /* discard 0-RTT receive context */
        if (!quicly_is_client(conn) && conn->application->cipher.ingress.header_protection.zero_rtt != NULL) {
            assert(conn->application->cipher.ingress.aead[0] != NULL);
            ptls_cipher_free(conn->application->cipher.ingress.header_protection.zero_rtt);
            conn->application->cipher.ingress.header_protection.zero_rtt = NULL;
            ptls_aead_free(conn->application->cipher.ingress.aead[0]);
            conn->application->cipher.ingress.aead[0] = NULL;
        }
        break;
    }
    return 0;
}

static int apply_peer_transport_params(quicly_conn_t *conn)
{
    int ret;

    conn->egress.max_data.permitted = conn->super.peer.transport_params.max_data;
    if ((ret = update_max_streams(&conn->egress.max_streams.uni, conn->super.peer.transport_params.max_streams_uni)) != 0)
        return ret;
    if ((ret = update_max_streams(&conn->egress.max_streams.bidi, conn->super.peer.transport_params.max_streams_bidi)) != 0)
        return ret;

    return 0;
}

void quicly_free(quicly_conn_t *conn)
{
    QUICLY_PROBE(FREE, conn, probe_now());

    destroy_all_streams(conn, 0, 1);

    quicly_maxsender_dispose(&conn->ingress.max_data.sender);
    if (conn->ingress.max_streams.uni != NULL)
        quicly_maxsender_dispose(conn->ingress.max_streams.uni);
    if (conn->ingress.max_streams.bidi != NULL)
        quicly_maxsender_dispose(conn->ingress.max_streams.bidi);
    while (conn->egress.path_challenge.head != NULL) {
        struct st_quicly_pending_path_challenge_t *pending = conn->egress.path_challenge.head;
        conn->egress.path_challenge.head = pending->next;
        free(pending);
    }
    quicly_sentmap_dispose(&conn->egress.sentmap);

    kh_destroy(quicly_stream_t, conn->streams);

    assert(!quicly_linklist_is_linked(&conn->pending_link.streams_blocked.uni));
    assert(!quicly_linklist_is_linked(&conn->pending_link.streams_blocked.bidi));
    assert(!quicly_linklist_is_linked(&conn->pending_link.control));
    assert(!quicly_linklist_is_linked(&conn->super._default_scheduler.new_data));
    assert(!quicly_linklist_is_linked(&conn->super._default_scheduler.non_new_data));

    free_handshake_space(&conn->initial);
    free_handshake_space(&conn->handshake);
    free_application_space(&conn->application);

    free(conn->token.base);
    free(conn->super.peer.sa);
    free(conn);
}

static int setup_initial_key(struct st_quicly_cipher_context_t *ctx, ptls_cipher_suite_t *cs, const void *master_secret,
                             const char *label, int is_enc)
{
    uint8_t aead_secret[PTLS_MAX_DIGEST_SIZE];
    int ret;

    if ((ret = ptls_hkdf_expand_label(cs->hash, aead_secret, cs->hash->digest_size,
                                      ptls_iovec_init(master_secret, cs->hash->digest_size), label, ptls_iovec_init(NULL, 0),
                                      NULL)) != 0)
        goto Exit;
    if ((ret = setup_cipher(&ctx->header_protection, &ctx->aead, cs->aead, cs->hash, is_enc, aead_secret)) != 0)
        goto Exit;

Exit:
    ptls_clear_memory(aead_secret, sizeof(aead_secret));
    return ret;
}

static int setup_initial_encryption(struct st_quicly_cipher_context_t *ingress, struct st_quicly_cipher_context_t *egress,
                                    ptls_cipher_suite_t **cipher_suites, ptls_iovec_t cid, int is_client)
{
    static const uint8_t salt[] = {0xef, 0x4f, 0xb0, 0xab, 0xb4, 0x74, 0x70, 0xc4, 0x1b, 0xef,
                                   0xcf, 0x80, 0x31, 0x33, 0x4f, 0xae, 0x48, 0x5e, 0x09, 0xa0};
    static const char *labels[2] = {"client in", "server in"};
    ptls_cipher_suite_t **cs;
    uint8_t secret[PTLS_MAX_DIGEST_SIZE];
    int ret;

    /* find aes128gcm cipher */
    for (cs = cipher_suites;; ++cs) {
        assert(cs != NULL);
        if ((*cs)->id == PTLS_CIPHER_SUITE_AES_128_GCM_SHA256)
            break;
    }

    /* extract master secret */
    if ((ret = ptls_hkdf_extract((*cs)->hash, secret, ptls_iovec_init(salt, sizeof(salt)), cid)) != 0)
        goto Exit;

    /* create aead contexts */
    if ((ret = setup_initial_key(ingress, *cs, secret, labels[is_client], 0)) != 0)
        goto Exit;
    if ((ret = setup_initial_key(egress, *cs, secret, labels[!is_client], 1)) != 0)
        goto Exit;

Exit:
    ptls_clear_memory(secret, sizeof(secret));
    return ret;
}

static int apply_stream_frame(quicly_stream_t *stream, quicly_stream_frame_t *frame)
{
    int ret;

    QUICLY_PROBE(STREAM_RECEIVE, stream->conn, probe_now(), stream, frame->offset, frame->data.len);

    if (quicly_recvstate_transfer_complete(&stream->recvstate))
        return 0;

    if (stream->stream_id >= 0) {
        /* flow control */
        uint64_t max_stream_data = frame->offset + frame->data.len;
        if ((int64_t)stream->_recv_aux.window < (int64_t)max_stream_data - (int64_t)stream->recvstate.data_off)
            return QUICLY_TRANSPORT_ERROR_FLOW_CONTROL;
        if (stream->recvstate.received.ranges[stream->recvstate.received.num_ranges - 1].end < max_stream_data) {
            uint64_t newly_received =
                max_stream_data - stream->recvstate.received.ranges[stream->recvstate.received.num_ranges - 1].end;
            if (stream->conn->ingress.max_data.bytes_consumed + newly_received >
                stream->conn->ingress.max_data.sender.max_committed)
                return QUICLY_TRANSPORT_ERROR_FLOW_CONTROL;
            stream->conn->ingress.max_data.bytes_consumed += newly_received;
            /* FIXME send MAX_DATA if necessary */
        }
    }

    /* update recvbuf */
    size_t apply_len = frame->data.len;
    if ((ret = quicly_recvstate_update(&stream->recvstate, frame->offset, &apply_len, frame->is_fin)) != 0)
        return ret;

    if (apply_len != 0 || quicly_recvstate_transfer_complete(&stream->recvstate)) {
        uint64_t buf_offset = frame->offset + frame->data.len - apply_len - stream->recvstate.data_off;
        if ((ret = stream->callbacks->on_receive(stream, (size_t)buf_offset, frame->data.base + frame->data.len - apply_len,
                                                 apply_len)) != 0)
            return ret;
    }

    if (should_send_max_stream_data(stream))
        sched_stream_control(stream);

    if (stream_is_destroyable(stream))
        destroy_stream(stream, 0);

    return 0;
}

#define PUSH_TRANSPORT_PARAMETER(buf, id, block)                                                                                   \
    do {                                                                                                                           \
        ptls_buffer_push16((buf), (id));                                                                                           \
        ptls_buffer_push_block((buf), 2, block);                                                                                   \
    } while (0)

int quicly_encode_transport_parameter_list(ptls_buffer_t *buf, int is_client, const quicly_transport_parameters_t *params,
                                           const quicly_cid_t *odcid, const void *stateless_reset_token)
{
    int ret;

#define pushv(buf, v)                                                                                                              \
    if ((ret = quicly_tls_push_varint((buf), (v))) != 0)                                                                           \
    goto Exit
    ptls_buffer_push_block(buf, 2, {
        if (params->max_stream_data.bidi_local != 0)
            PUSH_TRANSPORT_PARAMETER(buf, QUICLY_TRANSPORT_PARAMETER_ID_INITIAL_MAX_STREAM_DATA_BIDI_LOCAL,
                                     { pushv(buf, params->max_stream_data.bidi_local); });
        if (params->max_stream_data.bidi_remote != 0)
            PUSH_TRANSPORT_PARAMETER(buf, QUICLY_TRANSPORT_PARAMETER_ID_INITIAL_MAX_STREAM_DATA_BIDI_REMOTE,
                                     { pushv(buf, params->max_stream_data.bidi_remote); });
        if (params->max_stream_data.uni != 0)
            PUSH_TRANSPORT_PARAMETER(buf, QUICLY_TRANSPORT_PARAMETER_ID_INITIAL_MAX_STREAM_DATA_UNI,
                                     { pushv(buf, params->max_stream_data.uni); });
        if (params->max_data != 0)
            PUSH_TRANSPORT_PARAMETER(buf, QUICLY_TRANSPORT_PARAMETER_ID_INITIAL_MAX_DATA, { pushv(buf, params->max_data); });
        if (params->idle_timeout != 0)
            PUSH_TRANSPORT_PARAMETER(buf, QUICLY_TRANSPORT_PARAMETER_ID_IDLE_TIMEOUT, { pushv(buf, params->idle_timeout); });
        if (is_client) {
            assert(odcid == NULL && stateless_reset_token == NULL);
        } else {
            if (odcid != NULL)
                PUSH_TRANSPORT_PARAMETER(buf, QUICLY_TRANSPORT_PARAMETER_ID_ORIGINAL_CONNECTION_ID,
                                         { ptls_buffer_pushv(buf, odcid->cid, odcid->len); });
            if (stateless_reset_token != NULL)
                PUSH_TRANSPORT_PARAMETER(buf, QUICLY_TRANSPORT_PARAMETER_ID_STATELESS_RESET_TOKEN,
                                         { ptls_buffer_pushv(buf, stateless_reset_token, QUICLY_STATELESS_RESET_TOKEN_LEN); });
        }
        if (params->max_streams_bidi != 0)
            PUSH_TRANSPORT_PARAMETER(buf, QUICLY_TRANSPORT_PARAMETER_ID_INITIAL_MAX_STREAMS_BIDI,
                                     { pushv(buf, params->max_streams_bidi); });
        if (params->max_streams_uni != 0)
            PUSH_TRANSPORT_PARAMETER(buf, QUICLY_TRANSPORT_PARAMETER_ID_INITIAL_MAX_STREAMS_UNI,
                                     { pushv(buf, params->max_streams_uni); });
        if (QUICLY_LOCAL_ACK_DELAY_EXPONENT != QUICLY_DEFAULT_ACK_DELAY_EXPONENT)
            PUSH_TRANSPORT_PARAMETER(buf, QUICLY_TRANSPORT_PARAMETER_ID_ACK_DELAY_EXPONENT,
                                     { pushv(buf, QUICLY_LOCAL_ACK_DELAY_EXPONENT); });
        if (QUICLY_LOCAL_MAX_ACK_DELAY != QUICLY_DEFAULT_MAX_ACK_DELAY)
            PUSH_TRANSPORT_PARAMETER(buf, QUICLY_TRANSPORT_PARAMETER_ID_MAX_ACK_DELAY, { pushv(buf, QUICLY_LOCAL_MAX_ACK_DELAY); });
    });
#undef pushv

    ret = 0;
Exit:
    return ret;
}

int quicly_decode_transport_parameter_list(quicly_transport_parameters_t *params, quicly_cid_t *odcid, void *stateless_reset_token,
                                           int is_client, const uint8_t *src, const uint8_t *end)
{
#define ID_TO_BIT(id) ((uint64_t)1 << (id))

    uint64_t found_id_bits = 0;
    int ret;

    /* set parameters to their default values */
    *params = (quicly_transport_parameters_t){{0}, 0, 0, 0, 0, 3, 25};
    if (odcid != NULL)
        odcid->len = 0;
    if (stateless_reset_token != NULL)
        memset(stateless_reset_token, 0, QUICLY_STATELESS_RESET_TOKEN_LEN);

    /* decode the parameters block */
    ptls_decode_block(src, end, 2, {
        while (src != end) {
            uint16_t id;
            if ((ret = ptls_decode16(&id, &src, end)) != 0)
                goto Exit;
            if (id < sizeof(found_id_bits) * 8) {
                if ((found_id_bits & ID_TO_BIT(id)) != 0) {
                    ret = QUICLY_TRANSPORT_ERROR_TRANSPORT_PARAMETER;
                    goto Exit;
                }
                found_id_bits |= ID_TO_BIT(id);
            }
            ptls_decode_open_block(src, end, 2, {
                switch (id) {
                case QUICLY_TRANSPORT_PARAMETER_ID_ORIGINAL_CONNECTION_ID: {
                    size_t cidlen = end - src;
                    if (!(is_client && 4 <= cidlen && cidlen <= 18)) {
                        ret = QUICLY_TRANSPORT_ERROR_TRANSPORT_PARAMETER;
                        goto Exit;
                    }
                    if (odcid != NULL)
                        set_cid(odcid, ptls_iovec_init(src, cidlen));
                    src = end;
                } break;
                case QUICLY_TRANSPORT_PARAMETER_ID_INITIAL_MAX_STREAM_DATA_BIDI_LOCAL:
                    if ((ret = quicly_tls_decode_varint(&params->max_stream_data.bidi_local, &src, end)) != 0)
                        goto Exit;
                    break;
                case QUICLY_TRANSPORT_PARAMETER_ID_INITIAL_MAX_STREAM_DATA_BIDI_REMOTE:
                    if ((ret = quicly_tls_decode_varint(&params->max_stream_data.bidi_remote, &src, end)) != 0)
                        goto Exit;
                    break;
                case QUICLY_TRANSPORT_PARAMETER_ID_INITIAL_MAX_STREAM_DATA_UNI:
                    if ((ret = quicly_tls_decode_varint(&params->max_stream_data.uni, &src, end)) != 0)
                        goto Exit;
                    break;
                case QUICLY_TRANSPORT_PARAMETER_ID_INITIAL_MAX_DATA:
                    if ((ret = quicly_tls_decode_varint(&params->max_data, &src, end)) != 0)
                        goto Exit;
                    break;
                case QUICLY_TRANSPORT_PARAMETER_ID_STATELESS_RESET_TOKEN:
                    if (!(is_client && end - src == QUICLY_STATELESS_RESET_TOKEN_LEN)) {
                        ret = QUICLY_TRANSPORT_ERROR_TRANSPORT_PARAMETER;
                        goto Exit;
                    }
                    memcpy(stateless_reset_token, src, QUICLY_STATELESS_RESET_TOKEN_LEN);
                    src = end;
                    break;
                case QUICLY_TRANSPORT_PARAMETER_ID_IDLE_TIMEOUT:
                    if ((ret = quicly_tls_decode_varint(&params->idle_timeout, &src, end)) != 0)
                        goto Exit;
                    break;
                case QUICLY_TRANSPORT_PARAMETER_ID_INITIAL_MAX_STREAMS_BIDI:
                    if ((ret = quicly_tls_decode_varint(&params->max_streams_bidi, &src, end)) != 0)
                        goto Exit;
                    break;
                case QUICLY_TRANSPORT_PARAMETER_ID_INITIAL_MAX_STREAMS_UNI:
                    if ((ret = quicly_tls_decode_varint(&params->max_streams_uni, &src, end)) != 0)
                        goto Exit;
                    break;
                case QUICLY_TRANSPORT_PARAMETER_ID_ACK_DELAY_EXPONENT: {
                    uint64_t v;
                    if ((ret = quicly_tls_decode_varint(&v, &src, end)) != 0)
                        goto Exit;
                    if (v > 20) {
                        ret = QUICLY_TRANSPORT_ERROR_TRANSPORT_PARAMETER;
                        goto Exit;
                    }
                    params->ack_delay_exponent = (uint8_t)v;
                } break;
                case QUICLY_TRANSPORT_PARAMETER_ID_MAX_ACK_DELAY: {
                    uint64_t v;
                    if ((ret = quicly_tls_decode_varint(&v, &src, end)) != 0)
                        goto Exit;
                    if (v >= 16384)
                        v = QUICLY_DEFAULT_MAX_ACK_DELAY;
                    params->max_ack_delay = (uint16_t)v;
                } break;
                default:
                    src = end;
                    break;
                }
            });
        }
    });

    ret = 0;
Exit:
    if (ret == PTLS_ALERT_DECODE_ERROR)
        ret = QUICLY_TRANSPORT_ERROR_TRANSPORT_PARAMETER;
    return ret;

#undef ID_TO_BIT
}

static int collect_transport_parameters(ptls_t *tls, struct st_ptls_handshake_properties_t *properties, uint16_t type)
{
    return type == QUICLY_TLS_EXTENSION_TYPE_TRANSPORT_PARAMETERS;
}

static quicly_conn_t *create_connection(quicly_context_t *ctx, const char *server_name, struct sockaddr *sa, socklen_t salen,
                                        const quicly_cid_plaintext_t *new_cid, ptls_handshake_properties_t *handshake_properties)
{
    ptls_t *tls = NULL;
    struct {
        quicly_conn_t _;
        quicly_maxsender_t max_streams_bidi;
        quicly_maxsender_t max_streams_uni;
    } * conn;

    if ((tls = ptls_new(ctx->tls, server_name == NULL)) == NULL)
        return NULL;
    if (server_name != NULL && ptls_set_server_name(tls, server_name, strlen(server_name)) != 0) {
        ptls_free(tls);
        return NULL;
    }
    if ((conn = malloc(sizeof(*conn))) == NULL) {
        ptls_free(tls);
        return NULL;
    }

    memset(conn, 0, sizeof(*conn));
    conn->_.super.ctx = ctx;
    conn->_.super.master_id = *new_cid;
    if (ctx->cid_encryptor != NULL) {
        conn->_.super.master_id.path_id = 0;
        ctx->cid_encryptor->encrypt_cid(ctx->cid_encryptor, &conn->_.super.host.src_cid, &conn->_.super.host.stateless_reset_token,
                                        &conn->_.super.master_id);
        conn->_.super.master_id.path_id = 1;
    } else {
        conn->_.super.master_id.path_id = QUICLY_MAX_PATH_ID;
    }
    conn->_.super.state = QUICLY_STATE_FIRSTFLIGHT;
    if (server_name != NULL) {
        ctx->tls->random_bytes(conn->_.super.peer.cid.cid, 8);
        conn->_.super.peer.cid.len = 8;
        conn->_.super.host.bidi.next_stream_id = 0;
        conn->_.super.host.uni.next_stream_id = 2;
        conn->_.super.peer.bidi.next_stream_id = 1;
        conn->_.super.peer.uni.next_stream_id = 3;
    } else {
        conn->_.super.host.bidi.next_stream_id = 1;
        conn->_.super.host.uni.next_stream_id = 3;
        conn->_.super.peer.bidi.next_stream_id = 0;
        conn->_.super.peer.uni.next_stream_id = 2;
    }
    conn->_.super.peer.transport_params = transport_params_before_handshake;
    if (server_name != NULL && ctx->enforce_version_negotiation) {
        ctx->tls->random_bytes(&conn->_.super.version, sizeof(conn->_.super.version));
        conn->_.super.version = (conn->_.super.version & 0xf0f0f0f0) | 0x0a0a0a0a;
    } else {
        conn->_.super.version = QUICLY_PROTOCOL_VERSION;
    }
    quicly_linklist_init(&conn->_.super._default_scheduler.new_data);
    quicly_linklist_init(&conn->_.super._default_scheduler.non_new_data);
    conn->_.streams = kh_init(quicly_stream_t);
    quicly_maxsender_init(&conn->_.ingress.max_data.sender, conn->_.super.ctx->transport_params.max_data);
    if (conn->_.super.ctx->transport_params.max_streams_uni != 0) {
        conn->_.ingress.max_streams.uni = &conn->max_streams_uni;
        quicly_maxsender_init(conn->_.ingress.max_streams.uni, conn->_.super.ctx->transport_params.max_streams_uni);
    }
    if (conn->_.super.ctx->transport_params.max_streams_bidi != 0) {
        conn->_.ingress.max_streams.bidi = &conn->max_streams_bidi;
        quicly_maxsender_init(conn->_.ingress.max_streams.bidi, conn->_.super.ctx->transport_params.max_streams_bidi);
    }
    quicly_sentmap_init(&conn->_.egress.sentmap);
    quicly_loss_init(&conn->_.egress.loss, &conn->_.super.ctx->loss,
                     conn->_.super.ctx->loss.default_initial_rtt /* FIXME remember initial_rtt in session ticket */,
                     &conn->_.super.peer.transport_params.max_ack_delay, &conn->_.super.peer.transport_params.ack_delay_exponent);
    init_max_streams(&conn->_.egress.max_streams.uni);
    init_max_streams(&conn->_.egress.max_streams.bidi);
    conn->_.egress.path_challenge.tail_ref = &conn->_.egress.path_challenge.head;
    conn->_.egress.send_ack_at = INT64_MAX;
    quicly_cc_init(&conn->_.egress.cc);
    conn->_.crypto.tls = tls;
    if (handshake_properties != NULL) {
        assert(handshake_properties->additional_extensions == NULL);
        assert(handshake_properties->collect_extension == NULL);
        assert(handshake_properties->collected_extensions == NULL);
        conn->_.crypto.handshake_properties = *handshake_properties;
    } else {
        conn->_.crypto.handshake_properties = (ptls_handshake_properties_t){{{{NULL}}}};
    }
    conn->_.crypto.handshake_properties.collect_extension = collect_transport_parameters;
    quicly_linklist_init(&conn->_.pending_link.streams_blocked.uni);
    quicly_linklist_init(&conn->_.pending_link.streams_blocked.bidi);
    quicly_linklist_init(&conn->_.pending_link.control);
    conn->_.idle_timeout.at = INT64_MAX;
    conn->_.idle_timeout.should_rearm_on_send = 1;

    if (set_peeraddr(&conn->_, sa, salen) != 0) {
        quicly_free(&conn->_);
        return NULL;
    }

    *ptls_get_data_ptr(tls) = &conn->_;

    return &conn->_;
}

static int client_collected_extensions(ptls_t *tls, ptls_handshake_properties_t *properties, ptls_raw_extension_t *slots)
{
    quicly_conn_t *conn = (void *)((char *)properties - offsetof(quicly_conn_t, crypto.handshake_properties));
    int ret;

    assert(properties->client.early_data_acceptance != PTLS_EARLY_DATA_ACCEPTANCE_UNKNOWN);

    if (slots[0].type == UINT16_MAX) {
        ret = PTLS_ALERT_MISSING_EXTENSION;
        goto Exit;
    }
    assert(slots[0].type == QUICLY_TLS_EXTENSION_TYPE_TRANSPORT_PARAMETERS);
    assert(slots[1].type == UINT16_MAX);

    const uint8_t *src = slots[0].data.base, *end = src + slots[0].data.len;

    {
        quicly_transport_parameters_t params;
        quicly_cid_t odcid;
        if ((ret = quicly_decode_transport_parameter_list(&params, &odcid, conn->super.peer.stateless_reset_token, 1, src, end)) !=
            0)
            goto Exit;
        if (odcid.len != conn->retry_odcid.len || memcmp(odcid.cid, conn->retry_odcid.cid, odcid.len) != 0) {
            ret = QUICLY_TRANSPORT_ERROR_TRANSPORT_PARAMETER;
            goto Exit;
        }
        if (properties->client.early_data_acceptance == PTLS_EARLY_DATA_ACCEPTED) {
#define ZERORTT_VALIDATE(x)                                                                                                        \
    if (params.x < conn->super.peer.transport_params.x) {                                                                          \
        ret = QUICLY_TRANSPORT_ERROR_TRANSPORT_PARAMETER;                                                                          \
        goto Exit;                                                                                                                 \
    }
            ZERORTT_VALIDATE(max_data);
            ZERORTT_VALIDATE(max_stream_data.bidi_local);
            ZERORTT_VALIDATE(max_stream_data.bidi_remote);
            ZERORTT_VALIDATE(max_stream_data.uni);
            ZERORTT_VALIDATE(max_streams_bidi);
            ZERORTT_VALIDATE(max_streams_uni);
#undef ZERORTT_VALIDATE
        }
        conn->super.peer.transport_params = params;
    }

Exit:
    return ret; /* negative error codes used to transmit QUIC errors through picotls */
}

int quicly_connect(quicly_conn_t **_conn, quicly_context_t *ctx, const char *server_name, struct sockaddr *sa, socklen_t salen,
                   const quicly_cid_plaintext_t *new_cid, ptls_handshake_properties_t *handshake_properties,
                   const quicly_transport_parameters_t *resumed_transport_params)
{
    quicly_conn_t *conn = NULL;
    const quicly_cid_t *server_cid;
    ptls_buffer_t buf;
    size_t epoch_offsets[5] = {0};
    size_t max_early_data_size = 0;
    int ret;

    update_now(ctx);

    if ((conn = create_connection(ctx, server_name, sa, salen, new_cid, handshake_properties)) == NULL) {
        ret = PTLS_ERROR_NO_MEMORY;
        goto Exit;
    }
    conn->super.peer.address_validation.validated = 1;
    conn->super.peer.address_validation.send_probe = 1;
    server_cid = quicly_get_peer_cid(conn);

    QUICLY_PROBE(CONNECT, conn, probe_now(), conn->super.version);

    if ((ret = setup_handshake_space_and_flow(conn, QUICLY_EPOCH_INITIAL)) != 0)
        goto Exit;
    if ((ret = setup_initial_encryption(&conn->initial->cipher.ingress, &conn->initial->cipher.egress, ctx->tls->cipher_suites,
                                        ptls_iovec_init(server_cid->cid, server_cid->len), 1)) != 0)
        goto Exit;

    /* handshake */
    ptls_buffer_init(&conn->crypto.transport_params.buf, "", 0);
    if ((ret = quicly_encode_transport_parameter_list(&conn->crypto.transport_params.buf, 1, &conn->super.ctx->transport_params,
                                                      NULL, NULL)) != 0)
        goto Exit;
    conn->crypto.transport_params.ext[0] =
        (ptls_raw_extension_t){QUICLY_TLS_EXTENSION_TYPE_TRANSPORT_PARAMETERS,
                               {conn->crypto.transport_params.buf.base, conn->crypto.transport_params.buf.off}};
    conn->crypto.transport_params.ext[1] = (ptls_raw_extension_t){UINT16_MAX};
    conn->crypto.handshake_properties.additional_extensions = conn->crypto.transport_params.ext;
    conn->crypto.handshake_properties.collected_extensions = client_collected_extensions;

    ptls_buffer_init(&buf, "", 0);
    if (resumed_transport_params != NULL)
        conn->crypto.handshake_properties.client.max_early_data_size = &max_early_data_size;
    ret = ptls_handle_message(conn->crypto.tls, &buf, epoch_offsets, 0, NULL, 0, &conn->crypto.handshake_properties);
    conn->crypto.handshake_properties.client.max_early_data_size = NULL;
    if (ret != PTLS_ERROR_IN_PROGRESS) {
        assert(ret > 0); /* no QUIC errors */
        goto Exit;
    }
    write_crypto_data(conn, &buf, epoch_offsets);
    ptls_buffer_dispose(&buf);

    if (max_early_data_size != 0) {
        conn->super.peer.transport_params = *resumed_transport_params;
        if ((ret = apply_peer_transport_params(conn)) != 0)
            goto Exit;
    }

    *_conn = conn;
    ret = 0;

Exit:
    if (ret != 0) {
        if (conn != NULL)
            quicly_free(conn);
    }
    return ret;
}

static int server_collected_extensions(ptls_t *tls, ptls_handshake_properties_t *properties, ptls_raw_extension_t *slots)
{
    quicly_conn_t *conn = (void *)((char *)properties - offsetof(quicly_conn_t, crypto.handshake_properties));
    int ret;

    if (slots[0].type == UINT16_MAX) {
        ret = PTLS_ALERT_MISSING_EXTENSION;
        goto Exit;
    }
    assert(slots[0].type == QUICLY_TLS_EXTENSION_TYPE_TRANSPORT_PARAMETERS);
    assert(slots[1].type == UINT16_MAX);

    { /* decode transport_parameters extension */
        const uint8_t *src = slots[0].data.base, *end = src + slots[0].data.len;
        if ((ret = quicly_decode_transport_parameter_list(&conn->super.peer.transport_params, NULL, NULL, 0, src, end)) != 0)
            goto Exit;
    }

    /* set transport_parameters extension to be sent in EE */
    assert(properties->additional_extensions == NULL);
    ptls_buffer_init(&conn->crypto.transport_params.buf, "", 0);
    if ((ret = quicly_encode_transport_parameter_list(
             &conn->crypto.transport_params.buf, 0, &conn->super.ctx->transport_params,
             conn->retry_odcid.len != 0 ? &conn->retry_odcid : NULL,
             conn->super.ctx->cid_encryptor != NULL ? conn->super.host.stateless_reset_token : NULL)) != 0)
        goto Exit;
    properties->additional_extensions = conn->crypto.transport_params.ext;
    conn->crypto.transport_params.ext[0] =
        (ptls_raw_extension_t){QUICLY_TLS_EXTENSION_TYPE_TRANSPORT_PARAMETERS,
                               {conn->crypto.transport_params.buf.base, conn->crypto.transport_params.buf.off}};
    conn->crypto.transport_params.ext[1] = (ptls_raw_extension_t){UINT16_MAX};
    conn->crypto.handshake_properties.additional_extensions = conn->crypto.transport_params.ext;

    ret = 0;

Exit:
    return ret;
}

static ptls_iovec_t decrypt_packet(ptls_cipher_context_t *header_protection, ptls_aead_context_t **aead, uint64_t *next_expected_pn,
                                   quicly_decoded_packet_t *packet, uint64_t *pn)
{
    size_t encrypted_len = packet->octets.len - packet->encrypted_off;
    uint8_t hpmask[5] = {0};
    uint32_t pnbits = 0;
    size_t pnlen, aead_index, i;

    /* decipher the header protection, as well as obtaining pnbits, pnlen */
    if (encrypted_len < header_protection->algo->iv_size + QUICLY_MAX_PN_SIZE)
        goto Error;
    ptls_cipher_init(header_protection, packet->octets.base + packet->encrypted_off + QUICLY_MAX_PN_SIZE);
    ptls_cipher_encrypt(header_protection, hpmask, hpmask, sizeof(hpmask));
    packet->octets.base[0] ^= hpmask[0] & (QUICLY_PACKET_IS_LONG_HEADER(packet->octets.base[0]) ? 0xf : 0x1f);
    pnlen = (packet->octets.base[0] & 0x3) + 1;
    for (i = 0; i != pnlen; ++i) {
        packet->octets.base[packet->encrypted_off + i] ^= hpmask[i + 1];
        pnbits = (pnbits << 8) | packet->octets.base[packet->encrypted_off + i];
    }

    /* determine aead index (FIXME move AEAD key selection and decryption logic to the caller?) */
    if (QUICLY_PACKET_IS_LONG_HEADER(packet->octets.base[0])) {
        aead_index = 0;
    } else {
        /* note: aead index 0 is used by 0-RTT */
        aead_index = (packet->octets.base[0] & QUICLY_KEY_PHASE_BIT) == 0;
        if (aead[aead_index] == NULL)
            goto Error;
    }

    /* AEAD */
    *pn = quicly_determine_packet_number(pnbits, pnlen * 8, *next_expected_pn);
    size_t aead_off = packet->encrypted_off + pnlen, ptlen;
    if ((ptlen = ptls_aead_decrypt(aead[aead_index], packet->octets.base + aead_off, packet->octets.base + aead_off,
                                   packet->octets.len - aead_off, *pn, packet->octets.base, aead_off)) == SIZE_MAX) {
        if (QUICLY_DEBUG)
            fprintf(stderr, "%s: aead decryption failure (pn: %" PRIu64 ")\n", __FUNCTION__, *pn);
        goto Error;
    }

    /* check reserved bits after AEAD decryption */
    if ((packet->octets.base[0] & (QUICLY_PACKET_IS_LONG_HEADER(packet->octets.base[0]) ? QUICLY_LONG_HEADER_RESERVED_BITS
                                                                                        : QUICLY_SHORT_HEADER_RESERVED_BITS)) !=
        0) {
        if (QUICLY_DEBUG)
            fprintf(stderr, "%s: non-zero reserved bits (pn: %" PRIu64 ")\n", __FUNCTION__, *pn);
        goto Error;
    }

    if (QUICLY_DEBUG) {
        char *payload_hex = quicly_hexdump(packet->octets.base + aead_off, ptlen, 4);
        fprintf(stderr, "%s: AEAD payload:\n%s", __FUNCTION__, payload_hex);
        free(payload_hex);
    }

    if (*next_expected_pn <= *pn)
        *next_expected_pn = *pn + 1;
    return ptls_iovec_init(packet->octets.base + aead_off, ptlen);

Error:
    return ptls_iovec_init(NULL, 0);
}

static int on_ack_ack(quicly_conn_t *conn, const quicly_sent_packet_t *packet, quicly_sent_t *sent, quicly_sentmap_event_t event)
{
    /* TODO log */

    if (event == QUICLY_SENTMAP_EVENT_ACKED) {
        /* find the pn space */
        struct st_quicly_pn_space_t *space;
        switch (packet->ack_epoch) {
        case QUICLY_EPOCH_INITIAL:
            space = &conn->initial->super;
            break;
        case QUICLY_EPOCH_HANDSHAKE:
            space = &conn->handshake->super;
            break;
        case QUICLY_EPOCH_1RTT:
            space = &conn->application->super;
            break;
        default:
            assert(!"FIXME");
        }
        if (space != NULL) {
            quicly_ranges_subtract(&space->ack_queue, sent->data.ack.range.start, sent->data.ack.range.end);
            if (space->ack_queue.num_ranges == 0) {
                space->largest_pn_received_at = INT64_MAX;
                space->unacked_count = 0;
            }
        }
    }

    return 0;
}

static int on_ack_stream(quicly_conn_t *conn, const quicly_sent_packet_t *packet, quicly_sent_t *sent, quicly_sentmap_event_t event)
{
    quicly_stream_t *stream;
    int ret;

    if (event == QUICLY_SENTMAP_EVENT_EXPIRED)
        return 0;

    if (event == QUICLY_SENTMAP_EVENT_ACKED) {
        QUICLY_PROBE(STREAM_ACKED, conn, probe_now(), sent->data.stream.stream_id, sent->data.stream.args.start,
                     sent->data.stream.args.end - sent->data.stream.args.start);
    } else {
        QUICLY_PROBE(STREAM_LOST, conn, probe_now(), sent->data.stream.stream_id, sent->data.stream.args.start,
                     sent->data.stream.args.end - sent->data.stream.args.start);
    }

    /* TODO cache pointer to stream (using a generation counter?) */
    if ((stream = quicly_get_stream(conn, sent->data.stream.stream_id)) == NULL)
        return 0;

    if (event == QUICLY_SENTMAP_EVENT_ACKED) {
        size_t bytes_to_shift;
        if ((ret = quicly_sendstate_acked(&stream->sendstate, &sent->data.stream.args, packet->bytes_in_flight != 0,
                                          &bytes_to_shift)) != 0)
            return ret;
        if (stream_is_destroyable(stream)) {
            destroy_stream(stream, 0);
        } else if (bytes_to_shift != 0) {
            stream->callbacks->on_send_shift(stream, bytes_to_shift);
        }
    } else {
        /* FIXME handle rto error */
        if ((ret = quicly_sendstate_lost(&stream->sendstate, &sent->data.stream.args)) != 0)
            return ret;
        if (stream->_send_aux.rst.sender_state == QUICLY_SENDER_STATE_NONE)
            resched_stream_data(stream);
    }

    return 0;
}

static int on_ack_max_stream_data(quicly_conn_t *conn, const quicly_sent_packet_t *packet, quicly_sent_t *sent,
                                  quicly_sentmap_event_t event)
{
    quicly_stream_t *stream;

    if (event == QUICLY_SENTMAP_EVENT_EXPIRED)
        return 0;

    /* TODO cache pointer to stream (using a generation counter?) */
    if ((stream = quicly_get_stream(conn, sent->data.stream.stream_id)) != NULL) {
        if (event == QUICLY_SENTMAP_EVENT_ACKED) {
            quicly_maxsender_acked(&stream->_send_aux.max_stream_data_sender, &sent->data.max_stream_data.args);
        } else {
            quicly_maxsender_lost(&stream->_send_aux.max_stream_data_sender, &sent->data.max_stream_data.args);
            if (should_send_max_stream_data(stream))
                sched_stream_control(stream);
        }
    }

    return 0;
}

static int on_ack_max_data(quicly_conn_t *conn, const quicly_sent_packet_t *packet, quicly_sent_t *sent,
                           quicly_sentmap_event_t event)
{
    switch (event) {
    case QUICLY_SENTMAP_EVENT_ACKED:
        quicly_maxsender_acked(&conn->ingress.max_data.sender, &sent->data.max_data.args);
        break;
    case QUICLY_SENTMAP_EVENT_LOST:
        quicly_maxsender_lost(&conn->ingress.max_data.sender, &sent->data.max_data.args);
        break;
    default:
        break;
    }

    return 0;
}

static int on_ack_max_streams(quicly_conn_t *conn, const quicly_sent_packet_t *packet, quicly_sent_t *sent,
                              quicly_sentmap_event_t event)
{
    quicly_maxsender_t *maxsender = sent->data.max_streams.uni ? conn->ingress.max_streams.uni : conn->ingress.max_streams.bidi;
    assert(maxsender != NULL); /* we would only receive an ACK if we have sent the frame */

    switch (event) {
    case QUICLY_SENTMAP_EVENT_ACKED:
        quicly_maxsender_acked(maxsender, &sent->data.max_streams.args);
        break;
    case QUICLY_SENTMAP_EVENT_LOST:
        quicly_maxsender_lost(maxsender, &sent->data.max_streams.args);
        break;
    default:
        break;
    }

    return 0;
}

static void on_ack_stream_state_sender(quicly_sender_state_t *sender_state, int acked)
{
    *sender_state = acked ? QUICLY_SENDER_STATE_ACKED : QUICLY_SENDER_STATE_SEND;
}

static int on_ack_rst_stream(quicly_conn_t *conn, const quicly_sent_packet_t *packet, quicly_sent_t *sent,
                             quicly_sentmap_event_t event)
{
    if (event != QUICLY_SENTMAP_EVENT_EXPIRED) {
        quicly_stream_t *stream;
        if ((stream = quicly_get_stream(conn, sent->data.stream_state_sender.stream_id)) != NULL) {
            on_ack_stream_state_sender(&stream->_send_aux.rst.sender_state, event == QUICLY_SENTMAP_EVENT_ACKED);
            if (stream_is_destroyable(stream))
                destroy_stream(stream, 0);
        }
    }

    return 0;
}

static int on_ack_stop_sending(quicly_conn_t *conn, const quicly_sent_packet_t *packet, quicly_sent_t *sent,
                               quicly_sentmap_event_t event)
{
    if (event != QUICLY_SENTMAP_EVENT_EXPIRED) {
        quicly_stream_t *stream;
        if ((stream = quicly_get_stream(conn, sent->data.stream_state_sender.stream_id)) != NULL) {
            on_ack_stream_state_sender(&stream->_send_aux.stop_sending.sender_state, event == QUICLY_SENTMAP_EVENT_ACKED);
            if (stream->_send_aux.stop_sending.sender_state != QUICLY_SENDER_STATE_ACKED)
                sched_stream_control(stream);
        }
    }

    return 0;
}

static int on_ack_streams_blocked(quicly_conn_t *conn, const quicly_sent_packet_t *packet, quicly_sent_t *sent,
                                  quicly_sentmap_event_t event)
{
    struct st_quicly_max_streams_t *m =
        sent->data.streams_blocked.uni ? &conn->egress.max_streams.uni : &conn->egress.max_streams.bidi;

    switch (event) {
    case QUICLY_SENTMAP_EVENT_ACKED:
        quicly_maxsender_acked(&m->blocked_sender, &sent->data.streams_blocked.args);
        break;
    case QUICLY_SENTMAP_EVENT_LOST:
        quicly_maxsender_lost(&m->blocked_sender, &sent->data.streams_blocked.args);
        break;
    default:
        break;
    }

    return 0;
}

static ssize_t round_send_window(ssize_t window)
{
    if (window < MIN_SEND_WINDOW * 2) {
        if (window < MIN_SEND_WINDOW) {
            return 0;
        } else {
            return MIN_SEND_WINDOW * 2;
        }
    }
    return window;
}

/* Helper function to compute send window based on:
 * * state of peer validation,
 * * current cwnd,
 * * minimum send requirements in |min_bytes_to_send|, and
 * * if sending is to be restricted to the minimum, indicated in |restrict_sending|
 */
static size_t calc_send_window(quicly_conn_t *conn, size_t min_bytes_to_send, int restrict_sending)
{
    /* If address is unvalidated, limit sending to 3x bytes received */
    if (!conn->super.peer.address_validation.validated) {
        uint64_t window = conn->super.stats.num_bytes.received * 3;
        if (window <= conn->super.stats.num_bytes.sent)
            return 0;
        return window - conn->super.stats.num_bytes.sent;
    }

    /* Validated address. Ensure there's enough window to send minimum number of packets */
    if (!restrict_sending && conn->egress.cc.cwnd > conn->egress.sentmap.bytes_in_flight + min_bytes_to_send)
        return conn->egress.cc.cwnd - conn->egress.sentmap.bytes_in_flight;
    return min_bytes_to_send;
}

int64_t quicly_get_first_timeout(quicly_conn_t *conn)
{
    if (calc_send_window(conn, 0, 0) > 0) {
        if (conn->crypto.pending_flows != 0)
            return 0;
        if (quicly_linklist_is_linked(&conn->pending_link.control))
            return 0;
        int new_data_allowed = conn->egress.max_data.sent < conn->egress.max_data.permitted;
        if (conn->super.ctx->stream_scheduler->can_send(conn->super.ctx->stream_scheduler, conn, new_data_allowed))
            return 0;
    } else if (!conn->super.peer.address_validation.validated) {
        return conn->idle_timeout.at;
    }

    int64_t at = conn->egress.loss.alarm_at;
    if (conn->egress.send_ack_at < at)
        at = conn->egress.send_ack_at;
    if (conn->idle_timeout.at < at)
        at = conn->idle_timeout.at;

    return at;
}

/* data structure that is used during one call through quicly_send()
 */
struct st_quicly_send_context_t {
    /* current encryption context */
    struct {
        struct st_quicly_cipher_context_t *cipher;
        uint8_t first_byte;
    } current;

    /* packet under construction */
    struct {
        quicly_datagram_t *packet;
        struct st_quicly_cipher_context_t *cipher;
        /**
         * points to the first byte of the target QUIC packet. It will not point to packet->octets.base[0] when the datagram
         * contains multiple QUIC packet.
         */
        uint8_t *first_byte_at;
        uint8_t ack_eliciting : 1;
    } target;

    /* output buffer into which list of datagrams is written */
    quicly_datagram_t **packets;
    /* max number of datagrams that can be stored in |packets| */
    size_t max_packets;
    /* number of datagrams currently stored in |packets| */
    size_t num_packets;
    /* the currently available window for sending (in bytes) */
    ssize_t send_window;
    /* location where next frame should be written */
    uint8_t *dst;
    /* end of the payload area, beyond which frames cannot be written */
    uint8_t *dst_end;
    /* address at which payload starts */
    uint8_t *dst_payload_from;
};

static int commit_send_packet(quicly_conn_t *conn, quicly_send_context_t *s, int coalesced)
{
    size_t packet_bytes_in_flight;

    assert(s->target.cipher->aead != NULL);

    assert(s->dst != s->dst_payload_from);

    /* pad so that the pn + payload would be at least 4 bytes */
    while (s->dst - s->dst_payload_from < QUICLY_MAX_PN_SIZE - QUICLY_SEND_PN_SIZE)
        *s->dst++ = QUICLY_FRAME_TYPE_PADDING;

    /* the last packet of first-flight datagrams is padded to become 1280 bytes */
    if (!coalesced && quicly_is_client(conn) &&
        (s->target.packet->data.base[0] & QUICLY_PACKET_TYPE_BITMASK) == QUICLY_PACKET_TYPE_INITIAL) {
        const size_t max_size = QUICLY_MAX_PACKET_SIZE - QUICLY_AEAD_TAG_SIZE;
        assert(quicly_is_client(conn));
        assert(s->dst - s->target.packet->data.base <= max_size);
        memset(s->dst, QUICLY_FRAME_TYPE_PADDING, s->target.packet->data.base + max_size - s->dst);
        s->dst = s->target.packet->data.base + max_size;
    }

    if (QUICLY_PACKET_IS_LONG_HEADER(*s->target.first_byte_at)) {
        uint16_t length = s->dst - s->dst_payload_from + s->target.cipher->aead->algo->tag_size + QUICLY_SEND_PN_SIZE;
        /* length is always 2 bytes, see _do_prepare_packet */
        length |= 0x4000;
        quicly_encode16(s->dst_payload_from - QUICLY_SEND_PN_SIZE - 2, length);
    }
    quicly_encode16(s->dst_payload_from - QUICLY_SEND_PN_SIZE, (uint16_t)conn->egress.packet_number);

    s->dst = s->dst_payload_from + ptls_aead_encrypt(s->target.cipher->aead, s->dst_payload_from, s->dst_payload_from,
                                                     s->dst - s->dst_payload_from, conn->egress.packet_number,
                                                     s->target.first_byte_at, s->dst_payload_from - s->target.first_byte_at);

    { /* apply header protection */
        uint8_t hpmask[1 + QUICLY_SEND_PN_SIZE] = {0};
        ptls_cipher_init(s->target.cipher->header_protection, s->dst_payload_from - QUICLY_SEND_PN_SIZE + QUICLY_MAX_PN_SIZE);
        ptls_cipher_encrypt(s->target.cipher->header_protection, hpmask, hpmask, sizeof(hpmask));
        *s->target.first_byte_at ^= hpmask[0] & (QUICLY_PACKET_IS_LONG_HEADER(*s->target.first_byte_at) ? 0xf : 0x1f);
        size_t i;
        for (i = 0; i != QUICLY_SEND_PN_SIZE; ++i)
            s->dst_payload_from[i - QUICLY_SEND_PN_SIZE] ^= hpmask[i + 1];
    }

    /* update CC, commit sentmap */
    if (s->target.ack_eliciting) {
        packet_bytes_in_flight = s->dst - s->target.first_byte_at;
        s->send_window -= packet_bytes_in_flight;
    } else {
        packet_bytes_in_flight = 0;
    }
    quicly_sentmap_commit(&conn->egress.sentmap, (uint16_t)packet_bytes_in_flight);

    s->target.packet->data.len = s->dst - s->target.packet->data.base;
    assert(s->target.packet->data.len <= conn->super.ctx->max_packet_size);

    QUICLY_PROBE(PACKET_COMMIT, conn, probe_now(), conn->egress.packet_number, s->dst - s->target.first_byte_at,
                 !s->target.ack_eliciting);
    QUICLY_PROBE(QUICTRACE_SENT, conn, probe_now(), conn->egress.packet_number, s->target.packet->data.len,
                 get_epoch(*s->target.first_byte_at));

    ++conn->egress.packet_number;
    ++conn->super.stats.num_packets.sent;

    if (!coalesced) {
        conn->super.stats.num_bytes.sent += s->target.packet->data.len;
        s->packets[s->num_packets++] = s->target.packet;
        s->target.packet = NULL;
        s->target.cipher = NULL;
        s->target.first_byte_at = NULL;
    }

    return 0;
}

static inline uint8_t *emit_cid(uint8_t *dst, const quicly_cid_t *cid)
{
    if (cid->len != 0) {
        memcpy(dst, cid->cid, cid->len);
        dst += cid->len;
    }
    return dst;
}

static int _do_allocate_frame(quicly_conn_t *conn, quicly_send_context_t *s, size_t min_space, int ack_eliciting)
{
    int coalescible, ret;

    assert((s->current.first_byte & QUICLY_QUIC_BIT) != 0);

    /* allocate and setup the new packet if necessary */
    if (s->dst_end - s->dst < min_space || s->target.first_byte_at == NULL) {
        coalescible = 0;
    } else if (((*s->target.first_byte_at ^ s->current.first_byte) & QUICLY_PACKET_TYPE_BITMASK) != 0) {
        coalescible = QUICLY_PACKET_IS_LONG_HEADER(*s->target.first_byte_at);
    } else if (s->dst_end - s->dst < min_space) {
        coalescible = 0;
    } else {
        /* use the existing packet */
        goto TargetReady;
    }

    /* commit at the same time determining if we will coalesce the packets */
    if (s->target.packet != NULL) {
        if (coalescible) {
            size_t overhead =
                1 /* type */ + conn->super.peer.cid.len + QUICLY_SEND_PN_SIZE + s->current.cipher->aead->algo->tag_size;
            if (QUICLY_PACKET_IS_LONG_HEADER(s->current.first_byte))
                overhead += 4 /* version */ + 1 /* cidl */ + conn->super.peer.cid.len + conn->super.host.src_cid.len +
                            (s->current.first_byte == QUICLY_PACKET_TYPE_INITIAL) /* token_length == 0 */ + 2 /* length */;
            size_t packet_min_space = QUICLY_MAX_PN_SIZE - QUICLY_SEND_PN_SIZE;
            if (packet_min_space < min_space)
                packet_min_space = min_space;
            if (overhead + packet_min_space > s->dst_end - s->dst)
                coalescible = 0;
        }
        /* close out packet under construction */
        if ((ret = commit_send_packet(conn, s, coalescible)) != 0)
            return ret;
    } else {
        coalescible = 0;
    }

    /* allocate packet */
    if (coalescible) {
        s->dst_end += s->target.cipher->aead->algo->tag_size; /* restore the AEAD tag size (tag size can differ bet. epochs) */
        s->target.cipher = s->current.cipher;
    } else {
        if (s->num_packets >= s->max_packets)
            return QUICLY_ERROR_SENDBUF_FULL;
        s->send_window = round_send_window(s->send_window);
        if (ack_eliciting && s->send_window < (ssize_t)min_space)
            return QUICLY_ERROR_SENDBUF_FULL;
        if ((s->target.packet = conn->super.ctx->packet_allocator->alloc_packet(
                 conn->super.ctx->packet_allocator, conn->super.peer.salen, conn->super.ctx->max_packet_size)) == NULL)
            return PTLS_ERROR_NO_MEMORY;
        s->target.packet->salen = conn->super.peer.salen;
        memcpy(&s->target.packet->sa, conn->super.peer.sa, conn->super.peer.salen);
        s->target.cipher = s->current.cipher;
        s->dst = s->target.packet->data.base;
        s->dst_end = s->target.packet->data.base + conn->super.ctx->max_packet_size;
    }
    s->target.ack_eliciting = 0;

    QUICLY_PROBE(PACKET_PREPARE, conn, probe_now(), s->current.first_byte,
                 QUICLY_PROBE_HEXDUMP(conn->super.peer.cid.cid, conn->super.peer.cid.len));

    /* emit header */
    s->target.first_byte_at = s->dst;
    *s->dst++ = s->current.first_byte | 0x1 /* pnlen == 2 */;
    if (QUICLY_PACKET_IS_LONG_HEADER(s->current.first_byte)) {
        s->dst = quicly_encode32(s->dst, conn->super.version);
        *s->dst++ = (encode_cid_length(conn->super.peer.cid.len) << 4) | encode_cid_length(conn->super.host.src_cid.len);
        s->dst = emit_cid(s->dst, &conn->super.peer.cid);
        s->dst = emit_cid(s->dst, &conn->super.host.src_cid);
        /* token */
        if (s->current.first_byte == QUICLY_PACKET_TYPE_INITIAL) {
            s->dst = quicly_encodev(s->dst, conn->token.len);
            assert(s->dst_end - s->dst > conn->token.len);
            memcpy(s->dst, conn->token.base, conn->token.len);
            s->dst += conn->token.len;
        }
        /* payload length is filled laterwards (see commit_send_packet) */
        *s->dst++ = 0;
        *s->dst++ = 0;
    } else {
        s->dst = emit_cid(s->dst, &conn->super.peer.cid);
    }
    s->dst += QUICLY_SEND_PN_SIZE; /* space for PN bits, filled in at commit time */
    s->dst_payload_from = s->dst;
    assert(s->target.cipher->aead != NULL);
    s->dst_end -= s->target.cipher->aead->algo->tag_size;
    assert(s->dst_end - s->dst >= QUICLY_MAX_PN_SIZE - QUICLY_SEND_PN_SIZE);

    {
        /* register to sentmap */
        uint8_t ack_epoch = get_epoch(s->current.first_byte);
        if (ack_epoch == QUICLY_EPOCH_0RTT)
            ack_epoch = QUICLY_EPOCH_1RTT;
        if ((ret = quicly_sentmap_prepare(&conn->egress.sentmap, conn->egress.packet_number, now, ack_epoch)) != 0)
            return ret;
    }

TargetReady:
    if (ack_eliciting) {
        s->target.ack_eliciting = 1;
        conn->egress.last_retransmittable_sent_at = now;
    }
    return 0;
}

static int allocate_frame(quicly_conn_t *conn, quicly_send_context_t *s, size_t min_space)
{
    return _do_allocate_frame(conn, s, min_space, 0);
}

static int allocate_ack_eliciting_frame(quicly_conn_t *conn, quicly_send_context_t *s, size_t min_space, quicly_sent_t **sent,
                                        quicly_sent_acked_cb acked)
{
    int ret;

    if ((ret = _do_allocate_frame(conn, s, min_space, 1)) != 0)
        return ret;
    if ((*sent = quicly_sentmap_allocate(&conn->egress.sentmap, acked)) == NULL)
        return PTLS_ERROR_NO_MEMORY;

    /* TODO return the remaining window that the sender can use */
    return ret;
}

static int send_ack(quicly_conn_t *conn, struct st_quicly_pn_space_t *space, quicly_send_context_t *s)
{
    uint64_t ack_delay;
    int ret;

    if (space->ack_queue.num_ranges == 0)
        return 0;

    /* calc ack_delay */
    if (space->largest_pn_received_at < now) {
        /* We underreport ack_delay up to 1 milliseconds assuming that QUICLY_LOCAL_ACK_DELAY_EXPONENT is 10. It's considered a
         * non-issue because our time measurement is at millisecond granurality anyways. */
        ack_delay = ((now - space->largest_pn_received_at) * 1000) >> QUICLY_LOCAL_ACK_DELAY_EXPONENT;
    } else {
        ack_delay = 0;
    }

    /* emit ack frame */
Emit:
    if ((ret = allocate_frame(conn, s, QUICLY_ACK_FRAME_CAPACITY)) != 0)
        return ret;
    uint8_t *new_dst = quicly_encode_ack_frame(s->dst, s->dst_end, &space->ack_queue, ack_delay);
    if (new_dst == NULL) {
        /* no space, retry with new MTU-sized packet */
        if ((ret = commit_send_packet(conn, s, 0)) != 0)
            return ret;
        goto Emit;
    }
    s->dst = new_dst;

    { /* save what's inflight */
        size_t i;
        for (i = 0; i != space->ack_queue.num_ranges; ++i) {
            quicly_sent_t *sent;
            if ((sent = quicly_sentmap_allocate(&conn->egress.sentmap, on_ack_ack)) == NULL)
                return PTLS_ERROR_NO_MEMORY;
            sent->data.ack.range = space->ack_queue.ranges[i];
        }
    }

    space->unacked_count = 0;

    return ret;
}

static int prepare_stream_state_sender(quicly_stream_t *stream, quicly_sender_state_t *sender, quicly_send_context_t *s,
                                       size_t min_space, quicly_sent_acked_cb ack_cb)
{
    quicly_sent_t *sent;
    int ret;

    if ((ret = allocate_ack_eliciting_frame(stream->conn, s, min_space, &sent, ack_cb)) != 0)
        return ret;
    sent->data.stream_state_sender.stream_id = stream->stream_id;
    *sender = QUICLY_SENDER_STATE_UNACKED;

    return 0;
}

static int send_stream_control_frames(quicly_stream_t *stream, quicly_send_context_t *s)
{
    int ret;

    /* send STOP_SENDING if necessray */
    if (stream->_send_aux.stop_sending.sender_state == QUICLY_SENDER_STATE_SEND) {
        /* FIXME also send an empty STREAM frame */
        if ((ret = prepare_stream_state_sender(stream, &stream->_send_aux.stop_sending.sender_state, s,
                                               QUICLY_STOP_SENDING_FRAME_CAPACITY, on_ack_stop_sending)) != 0)
            return ret;
        s->dst = quicly_encode_stop_sending_frame(s->dst, stream->stream_id, stream->_send_aux.stop_sending.error_code);
    }

    /* send MAX_STREAM_DATA if necessary */
    if (should_send_max_stream_data(stream)) {
        uint64_t new_value = stream->recvstate.data_off + stream->_recv_aux.window;
        quicly_sent_t *sent;
        /* prepare */
        if ((ret = allocate_ack_eliciting_frame(stream->conn, s, QUICLY_MAX_STREAM_DATA_FRAME_CAPACITY, &sent,
                                                on_ack_max_stream_data)) != 0)
            return ret;
        /* send */
        s->dst = quicly_encode_max_stream_data_frame(s->dst, stream->stream_id, new_value);
        /* register ack */
        sent->data.max_stream_data.stream_id = stream->stream_id;
        quicly_maxsender_record(&stream->_send_aux.max_stream_data_sender, new_value, &sent->data.max_stream_data.args);
        QUICLY_PROBE(MAX_STREAM_DATA_SEND, stream->conn, probe_now(), stream, new_value);
    }

    /* send RST_STREAM if necessary */
    if (stream->_send_aux.rst.sender_state == QUICLY_SENDER_STATE_SEND) {
        if ((ret = prepare_stream_state_sender(stream, &stream->_send_aux.rst.sender_state, s, QUICLY_RST_FRAME_CAPACITY,
                                               on_ack_rst_stream)) != 0)
            return ret;
        s->dst = quicly_encode_rst_stream_frame(s->dst, stream->stream_id, stream->_send_aux.rst.error_code,
                                                stream->sendstate.size_inflight);
    }

    return 0;
}

int quicly_can_send_stream_data(quicly_conn_t *conn, quicly_send_context_t *s, int new_data)
{
    if (s->num_packets == s->max_packets)
        return 0;
    if (new_data && !(conn->egress.max_data.sent < conn->egress.max_data.permitted))
        return 0;
    return 1;
}

int quicly_send_stream(quicly_stream_t *stream, quicly_send_context_t *s)
{
    uint64_t off = stream->sendstate.pending.ranges[0].start, end_off;
    quicly_sent_t *sent;
    uint8_t *frame_type_at;
    size_t capacity, len;
    int ret, wrote_all, is_fin;

    /* write frame type, stream_id and offset, calculate capacity */
    if (stream->stream_id < 0) {
        if ((ret = allocate_ack_eliciting_frame(stream->conn, s,
                                                1 + quicly_encodev_capacity(off) + 2 /* type + len + offset + 1-byte payload */,
                                                &sent, on_ack_stream)) != 0)
            return ret;
        frame_type_at = NULL;
        *s->dst++ = QUICLY_FRAME_TYPE_CRYPTO;
        s->dst = quicly_encodev(s->dst, off);
        capacity = s->dst_end - s->dst;
    } else {
        uint8_t header[18], *hp = header + 1;
        hp = quicly_encodev(hp, stream->stream_id);
        if (off != 0) {
            header[0] = QUICLY_FRAME_TYPE_STREAM_BASE | QUICLY_FRAME_TYPE_STREAM_BIT_OFF;
            hp = quicly_encodev(hp, off);
        } else {
            header[0] = QUICLY_FRAME_TYPE_STREAM_BASE;
        }
        if (!quicly_sendstate_is_open(&stream->sendstate) && off == stream->sendstate.final_size) {
            /* special case for emitting FIN only */
            header[0] |= QUICLY_FRAME_TYPE_STREAM_BIT_FIN;
            if ((ret = allocate_ack_eliciting_frame(stream->conn, s, hp - header, &sent, on_ack_stream)) != 0)
                return ret;
            if (hp - header != s->dst_end - s->dst) {
                header[0] |= QUICLY_FRAME_TYPE_STREAM_BIT_LEN;
                *hp++ = 0; /* empty length */
            }
            memcpy(s->dst, header, hp - header);
            s->dst += hp - header;
            end_off = off;
            wrote_all = 1;
            is_fin = 1;
            goto UpdateState;
        }
        if ((ret = allocate_ack_eliciting_frame(stream->conn, s, hp - header + 1, &sent, on_ack_stream)) != 0)
            return ret;
        frame_type_at = s->dst;
        memcpy(s->dst, header, hp - header);
        s->dst += hp - header;
        capacity = s->dst_end - s->dst;
        /* cap by max_stream_data */
        if (off + capacity > stream->_send_aux.max_stream_data)
            capacity = stream->_send_aux.max_stream_data - off;
        /* cap by max_data */
        if (off + capacity > stream->sendstate.size_inflight) {
            uint64_t new_bytes = off + capacity - stream->sendstate.size_inflight;
            if (new_bytes > stream->conn->egress.max_data.permitted - stream->conn->egress.max_data.sent) {
                size_t max_stream_data =
                    stream->sendstate.size_inflight + stream->conn->egress.max_data.permitted - stream->conn->egress.max_data.sent;
                capacity = max_stream_data - off;
            }
        }
    }
    { /* cap the capacity to the current range */
        uint64_t range_capacity = stream->sendstate.pending.ranges[0].end - off;
        if (!quicly_sendstate_is_open(&stream->sendstate) && off + range_capacity > stream->sendstate.final_size) {
            assert(range_capacity > 1); /* see the special case above */
            range_capacity -= 1;
        }
        if (capacity > range_capacity)
            capacity = range_capacity;
    }

    /* write payload */
    assert(capacity != 0);
    len = capacity;
    if ((ret = stream->callbacks->on_send_emit(stream, (size_t)(off - stream->sendstate.acked.ranges[0].end), s->dst, &len,
                                               &wrote_all)) != 0)
        return ret;
    assert(len <= capacity);

    /* update s->dst, insert length if necessary */
    if (frame_type_at == NULL || len < s->dst_end - s->dst) {
        if (frame_type_at != NULL)
            *frame_type_at |= QUICLY_FRAME_TYPE_STREAM_BIT_LEN;
        size_t len_of_len = quicly_encodev_capacity(len);
        if (len_of_len + len > s->dst_end - s->dst) {
            len = s->dst_end - s->dst - len_of_len;
            wrote_all = 0;
        }
        memmove(s->dst + len_of_len, s->dst, len);
        s->dst = quicly_encodev(s->dst, len);
    }
    s->dst += len;
    end_off = off + len;

    /* determine if the frame incorporates FIN */
    if (!quicly_sendstate_is_open(&stream->sendstate) && end_off == stream->sendstate.final_size) {
        assert(end_off + 1 == stream->sendstate.pending.ranges[stream->sendstate.pending.num_ranges - 1].end);
        assert(frame_type_at != NULL);
        is_fin = 1;
        *frame_type_at |= QUICLY_FRAME_TYPE_STREAM_BIT_FIN;
    } else {
        is_fin = 0;
    }

UpdateState:
    QUICLY_PROBE(STREAM_SEND, stream->conn, probe_now(), stream, off, end_off - off, is_fin);
    QUICLY_PROBE(QUICTRACE_SEND_STREAM, stream->conn, probe_now(), stream, off, end_off - off, is_fin);
    /* update sendstate (and also MAX_DATA counter) */
    if (stream->sendstate.size_inflight < end_off) {
        if (stream->stream_id >= 0)
            stream->conn->egress.max_data.sent += end_off - stream->sendstate.size_inflight;
        stream->sendstate.size_inflight = end_off;
    }
    if ((ret = quicly_ranges_subtract(&stream->sendstate.pending, off, end_off + is_fin)) != 0)
        return ret;
    if (wrote_all) {
        if ((ret = quicly_ranges_subtract(&stream->sendstate.pending, stream->sendstate.size_inflight, UINT64_MAX)) != 0)
            return ret;
    }

    /* setup sentmap */
    sent->data.stream.stream_id = stream->stream_id;
    sent->data.stream.args.start = off;
    sent->data.stream.args.end = end_off + is_fin;

    resched_stream_data(stream);
    return 0;
}

static int64_t get_sentmap_expiration_time(quicly_conn_t *conn)
{
    /* TODO reconsider this (maybe 3 PTO? also not sure why we need to add ack-delay twice) */
    /* TODO (jri): The timeouts used here should be entirely the peer's */
    return (conn->egress.loss.rtt.smoothed + conn->egress.loss.rtt.variance) * 4 + conn->super.peer.transport_params.max_ack_delay +
           QUICLY_DELAYED_ACK_TIMEOUT;
}

static void init_acks_iter(quicly_conn_t *conn, quicly_sentmap_iter_t *iter)
{
    /* TODO find a better threshold */
    int64_t retire_before = now - get_sentmap_expiration_time(conn);
    const quicly_sent_packet_t *sent;

    quicly_sentmap_init_iter(&conn->egress.sentmap, iter);

    while ((sent = quicly_sentmap_get(iter))->sent_at <= retire_before && sent->bytes_in_flight == 0)
        quicly_sentmap_update(&conn->egress.sentmap, iter, QUICLY_SENTMAP_EVENT_EXPIRED, conn);
}

int discard_sentmap_by_epoch(quicly_conn_t *conn, unsigned ack_epochs)
{
    quicly_sentmap_iter_t iter;
    const quicly_sent_packet_t *sent;
    int ret = 0;

    init_acks_iter(conn, &iter);

    while ((sent = quicly_sentmap_get(&iter))->packet_number != UINT64_MAX) {
        if ((ack_epochs & (1u << sent->ack_epoch)) != 0) {
            if ((ret = quicly_sentmap_update(&conn->egress.sentmap, &iter, QUICLY_SENTMAP_EVENT_EXPIRED, conn)) != 0)
                return ret;
        } else {
            quicly_sentmap_skip(&iter);
        }
    }

    return ret;
}

/**
 * Determine frames to be retransmitted on crypto timeout or PTO.
 */
static int mark_packets_as_lost(quicly_conn_t *conn, size_t count)
{
    quicly_sentmap_iter_t iter;
    int ret;

    assert(count != 0);

    init_acks_iter(conn, &iter);

    while (quicly_sentmap_get(&iter)->packet_number < conn->egress.max_lost_pn)
        quicly_sentmap_skip(&iter);

    do {
        const quicly_sent_packet_t *sent = quicly_sentmap_get(&iter);
        uint64_t pn;
        if ((pn = sent->packet_number) == UINT64_MAX) {
            assert(conn->egress.sentmap.bytes_in_flight == 0);
            break;
        }
        if (sent->bytes_in_flight != 0)
            --count;
        if ((ret = quicly_sentmap_update(&conn->egress.sentmap, &iter, QUICLY_SENTMAP_EVENT_LOST, conn)) != 0)
            return ret;
        conn->egress.max_lost_pn = pn + 1;
    } while (count != 0);

    return 0;
}

/* this function ensures that the value returned in loss_time is when the next
 * application timer should be set for loss detection. if no timer is required,
 * loss_time is set to INT64_MAX.
 */
static int do_detect_loss(quicly_loss_t *ld, uint64_t largest_acked, uint32_t delay_until_lost, int64_t *loss_time)
{
    quicly_conn_t *conn = (void *)((char *)ld - offsetof(quicly_conn_t, egress.loss));
    quicly_sentmap_iter_t iter;
    const quicly_sent_packet_t *sent;
    uint64_t largest_newly_lost_pn = UINT64_MAX;
    int ret;

    *loss_time = INT64_MAX;

    init_acks_iter(conn, &iter);

    /* Mark packets as lost if they are smaller than the largest_acked and outside either time-threshold or packet-threshold windows.
     */
    while ((sent = quicly_sentmap_get(&iter))->packet_number < largest_acked &&
           (sent->sent_at <= now - delay_until_lost || /* time threshold */
            (largest_acked >= QUICLY_LOSS_DEFAULT_PACKET_THRESHOLD &&
             sent->packet_number <= largest_acked - QUICLY_LOSS_DEFAULT_PACKET_THRESHOLD))) { /* packet threshold */
        if (sent->bytes_in_flight != 0 && conn->egress.max_lost_pn <= sent->packet_number) {
            if (sent->packet_number != largest_newly_lost_pn) {
                ++conn->super.stats.num_packets.lost;
                largest_newly_lost_pn = sent->packet_number;
                quicly_cc_on_lost(&conn->egress.cc, sent->bytes_in_flight, sent->packet_number, conn->egress.packet_number);
                QUICLY_PROBE(PACKET_LOST, conn, probe_now(), largest_newly_lost_pn);
                QUICLY_PROBE(QUICTRACE_LOST, conn, probe_now(), largest_newly_lost_pn);
            }
            if ((ret = quicly_sentmap_update(&conn->egress.sentmap, &iter, QUICLY_SENTMAP_EVENT_LOST, conn)) != 0)
                return ret;
        } else {
            quicly_sentmap_skip(&iter);
        }
    }
    if (largest_newly_lost_pn != UINT64_MAX) {
        conn->egress.max_lost_pn = largest_newly_lost_pn + 1;
        QUICLY_PROBE(CC_CONGESTION, conn, probe_now(), conn->egress.max_lost_pn, conn->egress.sentmap.bytes_in_flight,
                     conn->egress.cc.cwnd);
        QUICLY_PROBE(QUICTRACE_CC_LOST, conn, probe_now(), &conn->egress.loss.rtt, conn->egress.cc.cwnd,
                     conn->egress.sentmap.bytes_in_flight);
    }

    /* schedule time-threshold alarm if there is a packet outstanding that is smaller than largest_acked */
    while (sent->packet_number < largest_acked && sent->sent_at != INT64_MAX) {
        if (sent->bytes_in_flight != 0) {
            *loss_time = sent->sent_at + delay_until_lost;
            break;
        }
        quicly_sentmap_skip(&iter);
        sent = quicly_sentmap_get(&iter);
    }

    return 0;
}

static int send_max_streams(quicly_conn_t *conn, int uni, quicly_send_context_t *s)
{
    if (!should_send_max_streams(conn, uni))
        return 0;

    quicly_maxsender_t *maxsender = uni ? conn->ingress.max_streams.uni : conn->ingress.max_streams.bidi;
    struct st_quicly_conn_streamgroup_state_t *group = uni ? &conn->super.peer.uni : &conn->super.peer.bidi;
    int ret;

    uint64_t new_count =
        group->next_stream_id / 4 +
        (uni ? conn->super.ctx->transport_params.max_streams_uni : conn->super.ctx->transport_params.max_streams_bidi) -
        group->num_streams;

    quicly_sent_t *sent;
    if ((ret = allocate_ack_eliciting_frame(conn, s, QUICLY_MAX_STREAMS_FRAME_CAPACITY, &sent, on_ack_max_streams)) != 0)
        return ret;
    s->dst = quicly_encode_max_streams_frame(s->dst, uni, new_count);
    sent->data.max_streams.uni = uni;
    quicly_maxsender_record(maxsender, new_count, &sent->data.max_streams.args);

    QUICLY_PROBE(MAX_STREAMS_SEND, conn, probe_now(), new_count, uni);

    return 0;
}

static int send_streams_blocked(quicly_conn_t *conn, int uni, quicly_send_context_t *s)
{
    quicly_linklist_t *blocked_list = uni ? &conn->pending_link.streams_blocked.uni : &conn->pending_link.streams_blocked.bidi;
    int ret;

    if (!quicly_linklist_is_linked(blocked_list))
        return 0;

    struct st_quicly_max_streams_t *max_streams = uni ? &conn->egress.max_streams.uni : &conn->egress.max_streams.bidi;
    quicly_stream_t *oldest_blocked_stream =
        (void *)((char *)blocked_list->next - offsetof(quicly_stream_t, _send_aux.pending_link.control));
    assert(max_streams->count == oldest_blocked_stream->stream_id / 4);

    if (!quicly_maxsender_should_send_blocked(&max_streams->blocked_sender, max_streams->count))
        return 0;

    quicly_sent_t *sent;
    if ((ret = allocate_ack_eliciting_frame(conn, s, QUICLY_STREAMS_BLOCKED_FRAME_CAPACITY, &sent, on_ack_streams_blocked)) != 0)
        return ret;
    s->dst = quicly_encode_streams_blocked_frame(s->dst, uni, max_streams->count);
    sent->data.streams_blocked.uni = uni;
    quicly_maxsender_record(&max_streams->blocked_sender, max_streams->count, &sent->data.streams_blocked.args);

    QUICLY_PROBE(STREAMS_BLOCKED_SEND, conn, probe_now(), max_streams->count, uni);

    return 0;
}

static void open_blocked_streams(quicly_conn_t *conn, int uni)
{
    uint64_t count;
    quicly_linklist_t *anchor;

    if (uni) {
        count = conn->egress.max_streams.uni.count;
        anchor = &conn->pending_link.streams_blocked.uni;
    } else {
        count = conn->egress.max_streams.bidi.count;
        anchor = &conn->pending_link.streams_blocked.bidi;
    }

    while (quicly_linklist_is_linked(anchor)) {
        quicly_stream_t *stream = (void *)((char *)anchor->next - offsetof(quicly_stream_t, _send_aux.pending_link.control));
        if (stream->stream_id / 4 >= count)
            break;
        assert(stream->streams_blocked);
        quicly_linklist_unlink(&stream->_send_aux.pending_link.control);
        stream->streams_blocked = 0;
        stream->_send_aux.max_stream_data = quicly_stream_is_unidirectional(stream->stream_id)
                                                ? conn->super.peer.transport_params.max_stream_data.uni
                                                : conn->super.peer.transport_params.max_stream_data.bidi_remote;
        /* TODO retain separate flags for stream states so that we do not always need to sched for both control and data */
        sched_stream_control(stream);
        resched_stream_data(stream);
    }
}

quicly_datagram_t *quicly_send_version_negotiation(quicly_context_t *ctx, struct sockaddr *sa, socklen_t salen,
                                                   ptls_iovec_t dest_cid, ptls_iovec_t src_cid)
{
    quicly_datagram_t *packet;
    uint8_t *dst;

    if ((packet = ctx->packet_allocator->alloc_packet(ctx->packet_allocator, salen, ctx->max_packet_size)) == NULL)
        return NULL;
    packet->salen = salen;
    memcpy(&packet->sa, sa, salen);
    dst = packet->data.base;

    /* type_flags */
    ctx->tls->random_bytes(dst, 1);
    *dst |= QUICLY_LONG_HEADER_BIT;
    ++dst;
    /* version */
    dst = quicly_encode32(dst, 0);
    /* connection-id */
    *dst++ = (encode_cid_length(dest_cid.len) << 4) | encode_cid_length(src_cid.len);
    if (dest_cid.len != 0) {
        memcpy(dst, dest_cid.base, dest_cid.len);
        dst += dest_cid.len;
    }
    if (src_cid.len != 0) {
        memcpy(dst, src_cid.base, src_cid.len);
        dst += src_cid.len;
    }
    /* supported_versions */
    dst = quicly_encode32(dst, QUICLY_PROTOCOL_VERSION);

    packet->data.len = dst - packet->data.base;

    return packet;
}

quicly_datagram_t *quicly_send_retry(quicly_context_t *ctx, struct sockaddr *sa, socklen_t salen, ptls_iovec_t dcid,
                                     ptls_iovec_t scid, ptls_iovec_t odcid, ptls_iovec_t token)
{
    quicly_datagram_t *packet;
    uint8_t *dst;

    assert(!(scid.len == odcid.len && memcmp(scid.base, odcid.base, scid.len) == 0));

    if ((packet = ctx->packet_allocator->alloc_packet(ctx->packet_allocator, salen, ctx->max_packet_size)) == NULL)
        return NULL;
    packet->salen = salen;
    memcpy(&packet->sa, sa, salen);
    dst = packet->data.base;

    *dst++ = QUICLY_PACKET_TYPE_RETRY | encode_cid_length(odcid.len);
    dst = quicly_encode32(dst, QUICLY_PROTOCOL_VERSION);
    *dst++ = (encode_cid_length(dcid.len) << 4) | encode_cid_length(scid.len);
#define APPEND(x)                                                                                                                  \
    do {                                                                                                                           \
        if (x.len != 0) {                                                                                                          \
            memcpy(dst, x.base, x.len);                                                                                            \
            dst += x.len;                                                                                                          \
        }                                                                                                                          \
    } while (0)
    APPEND(dcid);
    APPEND(scid);
    APPEND(odcid);
    APPEND(token);
#undef APPEND

    packet->data.len = dst - packet->data.base;

    return packet;
}

static int send_handshake_flow(quicly_conn_t *conn, size_t epoch, quicly_send_context_t *s, int send_probe)
{
    struct st_quicly_pn_space_t *ack_space = NULL;
    int ret = 0;

    switch (epoch) {
    case QUICLY_EPOCH_INITIAL:
        if (conn->initial == NULL || (s->current.cipher = &conn->initial->cipher.egress)->aead == NULL)
            return 0;
        s->current.first_byte = QUICLY_PACKET_TYPE_INITIAL;
        ack_space = &conn->initial->super;
        break;
    case QUICLY_EPOCH_HANDSHAKE:
        if (conn->handshake == NULL || (s->current.cipher = &conn->handshake->cipher.egress)->aead == NULL)
            return 0;
        s->current.first_byte = QUICLY_PACKET_TYPE_HANDSHAKE;
        ack_space = &conn->handshake->super;
        break;
    default:
        assert(!"logic flaw");
        return 0;
    }

    /* send ACK */
    if (ack_space != NULL && ack_space->unacked_count != 0)
        if ((ret = send_ack(conn, ack_space, s)) != 0)
            goto Exit;

    /* send data */
    while ((conn->crypto.pending_flows & (uint8_t)(1 << epoch)) != 0) {
        quicly_stream_t *stream = quicly_get_stream(conn, -(quicly_stream_id_t)(1 + epoch));
        assert(stream != NULL);
        if ((ret = quicly_send_stream(stream, s)) != 0)
            goto Exit;
    }

    /* send probe if requested */
    if (send_probe) {
        assert(quicly_is_client(conn));
        if (s->num_packets == 0 && s->target.packet == NULL) {
            if ((ret = allocate_frame(conn, s, 1)) != 0)
                goto Exit;
            *s->dst++ = QUICLY_FRAME_TYPE_PADDING;
        }
        /* probes require us to set the timer regardless of if we have sent something retransmittable */
        conn->egress.last_retransmittable_sent_at = now;
    }

Exit:
    return ret;
}

static int send_connection_close(quicly_conn_t *conn, quicly_send_context_t *s)
{
    uint8_t frame_header_buf[1 + 2 + 8 + 8], *p;
    size_t reason_phrase_len = strlen(conn->egress.connection_close.reason_phrase);
    int ret;

    /* build the frame excluding the reason_phrase */
    p = frame_header_buf;
    *p++ = conn->egress.connection_close.frame_type != UINT64_MAX ? QUICLY_FRAME_TYPE_TRANSPORT_CLOSE
                                                                  : QUICLY_FRAME_TYPE_APPLICATION_CLOSE;
    p = quicly_encode16(p, conn->egress.connection_close.error_code);
    if (conn->egress.connection_close.frame_type != UINT64_MAX)
        p = quicly_encodev(p, conn->egress.connection_close.frame_type);
    p = quicly_encodev(p, reason_phrase_len);

    /* allocate and write the frame */
    if ((ret = allocate_frame(conn, s, p - frame_header_buf + reason_phrase_len)) != 0)
        return ret;
    memcpy(s->dst, frame_header_buf, p - frame_header_buf);
    s->dst += p - frame_header_buf;
    memcpy(s->dst, conn->egress.connection_close.reason_phrase, reason_phrase_len);
    s->dst += reason_phrase_len;

    if (conn->egress.connection_close.frame_type != UINT64_MAX) {
        QUICLY_PROBE(TRANSPORT_CLOSE_SEND, conn, probe_now(), conn->egress.connection_close.error_code,
                     conn->egress.connection_close.frame_type, conn->egress.connection_close.reason_phrase);
    } else {
        QUICLY_PROBE(APPLICATION_CLOSE_SEND, conn, probe_now(), conn->egress.connection_close.error_code,
                     conn->egress.connection_close.reason_phrase);
    }
    return 0;
}

static int update_traffic_key_cb(ptls_update_traffic_key_t *self, ptls_t *tls, int is_enc, size_t epoch, const void *secret)
{
    quicly_conn_t *conn = *ptls_get_data_ptr(tls);
    ptls_context_t *tlsctx = ptls_get_context(tls);
    ptls_cipher_suite_t *cipher = ptls_get_cipher(tls);
    ptls_cipher_context_t **hp_slot;
    ptls_aead_context_t **aead_slot;
    int ret;
    static const char *log_labels[2][4] = {
        {NULL, "QUIC_CLIENT_EARLY_TRAFFIC_SECRET", "QUIC_CLIENT_HANDSHAKE_TRAFFIC_SECRET", "QUIC_CLIENT_TRAFFIC_SECRET_0"},
        {NULL, NULL, "QUIC_SERVER_HANDSHAKE_TRAFFIC_SECRET", "QUIC_SERVER_TRAFFIC_SECRET_0"}};
    const char *log_label = log_labels[ptls_is_server(tls) == is_enc][epoch];

    QUICLY_PROBE(CRYPTO_UPDATE_SECRET, conn, is_enc, epoch, log_label, QUICLY_PROBE_HEXDUMP(secret, cipher->hash->digest_size));

    if (tlsctx->log_event != NULL) {
        char hexbuf[PTLS_MAX_DIGEST_SIZE * 2 + 1];
        ptls_hexdump(hexbuf, secret, cipher->hash->digest_size);
        tlsctx->log_event->cb(tlsctx->log_event, tls, log_label, "%s", hexbuf);
    }

#define SELECT_CIPHER_CONTEXT(p)                                                                                                   \
    do {                                                                                                                           \
        hp_slot = &(p)->header_protection;                                                                                         \
        aead_slot = &(p)->aead;                                                                                                    \
    } while (0)

    switch (epoch) {
    case QUICLY_EPOCH_0RTT:
        assert(is_enc == quicly_is_client(conn));
        if (conn->application == NULL && (ret = setup_application_space(conn)) != 0)
            return ret;
        if (is_enc) {
            SELECT_CIPHER_CONTEXT(&conn->application->cipher.egress);
        } else {
            hp_slot = &conn->application->cipher.ingress.header_protection.zero_rtt;
            aead_slot = &conn->application->cipher.ingress.aead[0];
        }
        break;
    case QUICLY_EPOCH_HANDSHAKE:
        if (conn->handshake == NULL && (ret = setup_handshake_space_and_flow(conn, QUICLY_EPOCH_HANDSHAKE)) != 0)
            return ret;
        SELECT_CIPHER_CONTEXT(is_enc ? &conn->handshake->cipher.egress : &conn->handshake->cipher.ingress);
        break;
    case QUICLY_EPOCH_1RTT:
        if (is_enc)
            if ((ret = apply_peer_transport_params(conn)) != 0)
                return ret;
        if (conn->application == NULL && (ret = setup_application_space(conn)) != 0)
            return ret;
        if (is_enc) {
            if (conn->application->cipher.egress.aead != NULL)
                dispose_cipher(&conn->application->cipher.egress);
            SELECT_CIPHER_CONTEXT(&conn->application->cipher.egress);
        } else {
            hp_slot = &conn->application->cipher.ingress.header_protection.one_rtt;
            aead_slot = &conn->application->cipher.ingress.aead[1];
        }
        break;
    default:
        assert(!"logic flaw");
        break;
    }

#undef SELECT_CIPHER_CONTEXT

    if ((ret = setup_cipher(hp_slot, aead_slot, cipher->aead, cipher->hash, is_enc, secret)) != 0)
        return ret;

    if (epoch == QUICLY_EPOCH_1RTT && is_enc) {
        /* update states now that we have 1-RTT write key */
        conn->application->one_rtt_writable = 1;
        open_blocked_streams(conn, 1);
        open_blocked_streams(conn, 0);
    }

    return 0;
}

static int do_send(quicly_conn_t *conn, quicly_send_context_t *s)
{
    int restrict_sending = 0, ret;
    size_t min_packets_to_send = 0;

    /* handle timeouts */
    if (conn->egress.loss.alarm_at <= now) {
        if ((ret = quicly_loss_on_alarm(&conn->egress.loss, conn->egress.packet_number - 1,
                                        conn->egress.loss.largest_acked_packet_plus1 - 1, do_detect_loss, &min_packets_to_send,
                                        &restrict_sending)) != 0)
            goto Exit;
        assert(min_packets_to_send > 0);
        assert(min_packets_to_send <= s->max_packets);

        if (restrict_sending) {
            /* PTO  (try to send new data when handshake is done, otherwise retire oldest handshake packets and retransmit) */
            QUICLY_PROBE(PTO, conn, probe_now(), conn->egress.sentmap.bytes_in_flight, conn->egress.cc.cwnd,
                         conn->egress.loss.pto_count);
            if (ptls_handshake_is_complete(conn->crypto.tls) &&
                conn->super.ctx->stream_scheduler->can_send(conn->super.ctx->stream_scheduler, conn,
                                                            conn->egress.max_data.sent < conn->egress.max_data.permitted)) {
                /* we have something to send (TODO we might want to make sure that we emit something even when the stream scheduler
                 * in fact sends nothing) */
            } else {
                /* mark something inflight as lost */
                if ((ret = mark_packets_as_lost(conn, min_packets_to_send)) != 0)
                    goto Exit;
            }
        }
    } else if (conn->idle_timeout.at <= now) {
        QUICLY_PROBE(IDLE_TIMEOUT, conn, probe_now());
        conn->super.state = QUICLY_STATE_DRAINING;
        destroy_all_streams(conn, 0, 0);
        return QUICLY_ERROR_FREE_CONNECTION;
    }

    s->send_window = calc_send_window(conn, min_packets_to_send * conn->super.ctx->max_packet_size, restrict_sending);
    if (s->send_window == 0) {
        ret = 0;
        goto Exit;
    }

    /* send handshake flows */
    if ((ret = send_handshake_flow(conn, QUICLY_EPOCH_INITIAL, s,
                                   conn->super.peer.address_validation.send_probe && conn->handshake == NULL)) != 0)
        goto Exit;
    if ((ret = send_handshake_flow(conn, QUICLY_EPOCH_HANDSHAKE, s, conn->super.peer.address_validation.send_probe)) != 0)
        goto Exit;

    /* send encrypted frames */
    if (conn->application != NULL && (s->current.cipher = &conn->application->cipher.egress)->header_protection != NULL) {
        if (conn->application->one_rtt_writable) {
            s->current.first_byte = QUICLY_QUIC_BIT; /* short header */
            /* acks */
            if (conn->application->super.unacked_count != 0) {
                if ((ret = send_ack(conn, &conn->application->super, s)) != 0)
                    goto Exit;
            }
            /* respond to all pending received PATH_CHALLENGE frames */
            if (conn->egress.path_challenge.head != NULL) {
                do {
                    struct st_quicly_pending_path_challenge_t *c = conn->egress.path_challenge.head;
                    if ((ret = allocate_frame(conn, s, QUICLY_PATH_CHALLENGE_FRAME_CAPACITY)) != 0)
                        goto Exit;
                    s->dst = quicly_encode_path_challenge_frame(s->dst, c->is_response, c->data);
                    conn->egress.path_challenge.head = c->next;
                    free(c);
                } while (conn->egress.path_challenge.head != NULL);
                conn->egress.path_challenge.tail_ref = &conn->egress.path_challenge.head;
            }
            /* send max_streams frames */
            if ((ret = send_max_streams(conn, 1, s)) != 0)
                goto Exit;
            if ((ret = send_max_streams(conn, 0, s)) != 0)
                goto Exit;
            /* send connection-level flow control frame */
            if (should_send_max_data(conn)) {
                quicly_sent_t *sent;
                if ((ret = allocate_ack_eliciting_frame(conn, s, QUICLY_MAX_DATA_FRAME_CAPACITY, &sent, on_ack_max_data)) != 0)
                    goto Exit;
                uint64_t new_value = conn->ingress.max_data.bytes_consumed + conn->super.ctx->transport_params.max_data;
                s->dst = quicly_encode_max_data_frame(s->dst, new_value);
                quicly_maxsender_record(&conn->ingress.max_data.sender, new_value, &sent->data.max_data.args);
                QUICLY_PROBE(MAX_DATA_SEND, conn, probe_now(), new_value);
            }
            /* send streams_blocked frames */
            if ((ret = send_streams_blocked(conn, 1, s)) != 0)
                goto Exit;
            if ((ret = send_streams_blocked(conn, 0, s)) != 0)
                goto Exit;
        } else {
            s->current.first_byte = QUICLY_PACKET_TYPE_0RTT;
        }
        /* send stream-level control frames */
        while (s->num_packets != s->max_packets && quicly_linklist_is_linked(&conn->pending_link.control)) {
            quicly_stream_t *stream =
                (void *)((char *)conn->pending_link.control.next - offsetof(quicly_stream_t, _send_aux.pending_link.control));
            if ((ret = send_stream_control_frames(stream, s)) != 0)
                goto Exit;
            quicly_linklist_unlink(&stream->_send_aux.pending_link.control);
        }
        /* send STREAM frames */
        if ((ret = conn->super.ctx->stream_scheduler->do_send(conn->super.ctx->stream_scheduler, conn, s)) != 0)
            goto Exit;
    }

    if (s->target.packet != NULL)
        commit_send_packet(conn, s, 0);

    ret = 0;
Exit:
    if (ret == QUICLY_ERROR_SENDBUF_FULL)
        ret = 0;
    if (ret == 0) {
        conn->egress.send_ack_at = INT64_MAX; /* we have sent ACKs for every epoch (or before address validation) */
        update_loss_alarm(conn);
        if (s->num_packets != 0)
            update_idle_timeout(conn, 0);
    }
    return ret;
}

int quicly_send(quicly_conn_t *conn, quicly_datagram_t **packets, size_t *num_packets)
{
    quicly_send_context_t s = {{NULL, -1}, {NULL, NULL, NULL}, packets, *num_packets};
    int ret;

    update_now(conn->super.ctx);

    /* bail out if there's nothing is scheduled to be sent */
    if (now < quicly_get_first_timeout(conn)) {
        *num_packets = 0;
        return 0;
    }

    QUICLY_PROBE(SEND, conn, probe_now(), conn->super.state,
                 QUICLY_PROBE_HEXDUMP(conn->super.peer.cid.cid, conn->super.peer.cid.len));

    if (conn->super.state >= QUICLY_STATE_CLOSING) {
        /* check if the connection can be closed now (after 3 pto) */
        quicly_sentmap_iter_t iter;
        init_acks_iter(conn, &iter);
        if (quicly_sentmap_get(&iter)->packet_number == UINT64_MAX)
            return QUICLY_ERROR_FREE_CONNECTION;
        if (conn->super.state == QUICLY_STATE_CLOSING && conn->egress.send_ack_at <= now) {
            destroy_all_streams(conn, 0, 0); /* delayed until the emission of CONNECTION_CLOSE frame to allow quicly_close to be
                                              * called from a stream handler */
            if (conn->application != NULL && conn->application->one_rtt_writable) {
                s.current.cipher = &conn->application->cipher.egress;
                s.current.first_byte = QUICLY_QUIC_BIT;
            } else if (conn->handshake != NULL && (s.current.cipher = &conn->handshake->cipher.egress)->aead != NULL) {
                s.current.first_byte = QUICLY_PACKET_TYPE_HANDSHAKE;
            } else {
                s.current.cipher = &conn->initial->cipher.egress;
                assert(s.current.cipher->aead != NULL);
                s.current.first_byte = QUICLY_PACKET_TYPE_INITIAL;
            }
            if ((ret = send_connection_close(conn, &s)) != 0)
                return ret;
            if ((ret = commit_send_packet(conn, &s, 0)) != 0)
                return ret;
        }
        conn->egress.send_ack_at = quicly_sentmap_get(&iter)->sent_at + get_sentmap_expiration_time(conn);
        assert(conn->egress.send_ack_at > now);
        *num_packets = s.num_packets;
        return 0;
    }

    /* emit packets */
    if ((ret = do_send(conn, &s)) != 0)
        return ret;
    /* We might see the timer going back to the past, if time-threshold loss timer fires first without being able to make any
     * progress (i.e. due to the payload of lost packet being cancelled), then PTO for the previously sent packet.  To accomodate
     * that, we allow to rerun the do_send function just once.
     */
    if (s.num_packets == 0 && conn->egress.loss.alarm_at <= now) {
        assert(conn->egress.loss.alarm_at == now);
        if ((ret = do_send(conn, &s)) != 0)
            return ret;
    }
    assert_consistency(conn, 1);

    *num_packets = s.num_packets;
    return ret;
}

quicly_datagram_t *quicly_send_stateless_reset(quicly_context_t *ctx, struct sockaddr *sa, socklen_t salen, const void *cid)
{
    quicly_datagram_t *dgram;

    /* allocate packet, set peer address */
    if ((dgram = ctx->packet_allocator->alloc_packet(ctx->packet_allocator, salen, QUICLY_STATELESS_RESET_PACKET_MIN_LEN)) == NULL)
        return NULL;
    dgram->salen = salen;
    memcpy(&dgram->sa, sa, salen);

    /* build stateless reset packet */
    ctx->tls->random_bytes(dgram->data.base, QUICLY_STATELESS_RESET_PACKET_MIN_LEN - QUICLY_STATELESS_RESET_TOKEN_LEN);
    dgram->data.base[0] = QUICLY_QUIC_BIT | (dgram->data.base[0] & ~QUICLY_LONG_HEADER_RESERVED_BITS);
    if (!ctx->cid_encryptor->generate_stateless_reset_token(
            ctx->cid_encryptor, dgram->data.base + QUICLY_STATELESS_RESET_PACKET_MIN_LEN - QUICLY_STATELESS_RESET_TOKEN_LEN, cid)) {
        ctx->packet_allocator->free_packet(ctx->packet_allocator, dgram);
        return NULL;
    }
    dgram->data.len = QUICLY_STATELESS_RESET_PACKET_MIN_LEN;

    return dgram;
}

static int on_end_closing(quicly_conn_t *conn, const quicly_sent_packet_t *packet, quicly_sent_t *sent,
                          quicly_sentmap_event_t event)
{
    /* we stop accepting frames by the time this ack callback is being registered */
    assert(event != QUICLY_SENTMAP_EVENT_ACKED);
    return 0;
}

static int enter_close(quicly_conn_t *conn, int host_is_initiating, int wait_draining)
{
    int ret;

    assert(conn->super.state < QUICLY_STATE_CLOSING);

    /* release all inflight info, register a close timeout */
    if ((ret = discard_sentmap_by_epoch(conn, ~0u)) != 0)
        return ret;
    if ((ret = quicly_sentmap_prepare(&conn->egress.sentmap, conn->egress.packet_number, now, QUICLY_EPOCH_INITIAL)) != 0)
        return ret;
    if (quicly_sentmap_allocate(&conn->egress.sentmap, on_end_closing) == NULL)
        return PTLS_ERROR_NO_MEMORY;
    quicly_sentmap_commit(&conn->egress.sentmap, 0);
    ++conn->egress.packet_number;

    if (host_is_initiating) {
        conn->super.state = QUICLY_STATE_CLOSING;
        conn->egress.send_ack_at = 0;
    } else {
        conn->super.state = QUICLY_STATE_DRAINING;
        conn->egress.send_ack_at = wait_draining ? now + get_sentmap_expiration_time(conn) : 0;
    }

    update_loss_alarm(conn);

    return 0;
}

static int initiate_close(quicly_conn_t *conn, int err, uint64_t frame_type, const char *reason_phrase)
{
    uint16_t quic_error_code;

    if (conn->super.state >= QUICLY_STATE_CLOSING)
        return 0;

    if (reason_phrase == NULL)
        reason_phrase = "";

    /* convert error code to QUIC error codes */
    if (QUICLY_ERROR_IS_QUIC_TRANSPORT(err)) {
        quic_error_code = QUICLY_ERROR_GET_ERROR_CODE(err);
    } else if (QUICLY_ERROR_IS_QUIC_APPLICATION(err)) {
        quic_error_code = QUICLY_ERROR_GET_ERROR_CODE(err);
        frame_type = UINT64_MAX;
    } else if (PTLS_ERROR_GET_CLASS(err) == PTLS_ERROR_CLASS_SELF_ALERT) {
        quic_error_code = QUICLY_TRANSPORT_ERROR_TLS_ALERT_BASE + PTLS_ERROR_TO_ALERT(err);
    } else {
        quic_error_code = QUICLY_ERROR_GET_ERROR_CODE(QUICLY_TRANSPORT_ERROR_INTERNAL);
        frame_type = UINT64_MAX;
    }

    conn->egress.connection_close.error_code = quic_error_code;
    conn->egress.connection_close.frame_type = frame_type;
    conn->egress.connection_close.reason_phrase = reason_phrase;
    return enter_close(conn, 1, 0);
}

int quicly_close(quicly_conn_t *conn, int err, const char *reason_phrase)
{
    assert(err == 0 || QUICLY_ERROR_IS_QUIC_APPLICATION(err));

    return initiate_close(conn, err, QUICLY_FRAME_TYPE_PADDING /* used when err == 0 */, reason_phrase);
}

static int get_stream_or_open_if_new(quicly_conn_t *conn, uint64_t stream_id, quicly_stream_t **stream)
{
    int ret = 0;

    if ((*stream = quicly_get_stream(conn, stream_id)) != NULL)
        goto Exit;

    if (quicly_stream_is_client_initiated(stream_id) != quicly_is_client(conn)) {
        /* check if stream id is within the bounds */
        if (stream_id / 4 >= quicly_get_ingress_max_streams(conn, quicly_stream_is_unidirectional(stream_id))) {
            ret = QUICLY_TRANSPORT_ERROR_STREAM_LIMIT;
            goto Exit;
        }
        /* open new streams upto given id */
        struct st_quicly_conn_streamgroup_state_t *group = get_streamgroup_state(conn, stream_id);
        if (group->next_stream_id <= stream_id) {
            uint64_t max_stream_data_local, max_stream_data_remote;
            if (quicly_stream_is_unidirectional(stream_id)) {
                max_stream_data_local = conn->super.ctx->transport_params.max_stream_data.uni;
                max_stream_data_remote = 0;
            } else {
                max_stream_data_local = conn->super.ctx->transport_params.max_stream_data.bidi_remote;
                max_stream_data_remote = conn->super.peer.transport_params.max_stream_data.bidi_local;
            }
            do {
                if ((*stream = open_stream(conn, group->next_stream_id, (uint32_t)max_stream_data_local, max_stream_data_remote)) ==
                    NULL) {
                    ret = PTLS_ERROR_NO_MEMORY;
                    goto Exit;
                }
                if ((ret = conn->super.ctx->stream_open->cb(conn->super.ctx->stream_open, *stream)) != 0) {
                    *stream = NULL;
                    goto Exit;
                }
                ++group->num_streams;
                group->next_stream_id += 4;
            } while (stream_id != (*stream)->stream_id);
        }
    }

Exit:
    return ret;
}

static int handle_crypto_frame(quicly_conn_t *conn, struct st_quicly_handle_payload_state_t *state)
{
    quicly_stream_frame_t frame;
    quicly_stream_t *stream;
    int ret;

    if ((ret = quicly_decode_crypto_frame(&state->src, state->end, &frame)) != 0)
        return ret;
    stream = quicly_get_stream(conn, -(quicly_stream_id_t)(1 + state->epoch));
    assert(stream != NULL);
    return apply_stream_frame(stream, &frame);
}

static int handle_stream_frame(quicly_conn_t *conn, struct st_quicly_handle_payload_state_t *state)
{
    quicly_stream_frame_t frame;
    quicly_stream_t *stream;
    int ret;

    if ((ret = quicly_decode_stream_frame(state->frame_type, &state->src, state->end, &frame)) != 0)
        return ret;
    QUICLY_PROBE(QUICTRACE_RECV_STREAM, conn, probe_now(), frame.stream_id, frame.offset, frame.data.len, (int)frame.is_fin);
    if ((ret = get_stream_or_open_if_new(conn, frame.stream_id, &stream)) != 0 || stream == NULL)
        return ret;
    return apply_stream_frame(stream, &frame);
}

static int handle_reset_stream_frame(quicly_conn_t *conn, struct st_quicly_handle_payload_state_t *state)
{
    quicly_reset_stream_frame_t frame;
    quicly_stream_t *stream;
    int ret;

    if ((ret = quicly_decode_reset_stream_frame(&state->src, state->end, &frame)) != 0)
        return ret;

    if ((ret = get_stream_or_open_if_new(conn, frame.stream_id, &stream)) != 0 || stream == NULL)
        return ret;

    if (!quicly_recvstate_transfer_complete(&stream->recvstate)) {
        uint64_t bytes_missing;
        if ((ret = quicly_recvstate_reset(&stream->recvstate, frame.final_offset, &bytes_missing)) != 0)
            return ret;
        conn->ingress.max_data.bytes_consumed += bytes_missing;
        if ((ret = stream->callbacks->on_receive_reset(stream, QUICLY_ERROR_FROM_APPLICATION_ERROR_CODE(frame.app_error_code))) !=
            0)
            return ret;
        if (stream_is_destroyable(stream))
            destroy_stream(stream, 0);
    }

    return 0;
}

static int handle_ack_frame(quicly_conn_t *conn, struct st_quicly_handle_payload_state_t *state)
{
    quicly_ack_frame_t frame;
    quicly_sentmap_iter_t iter;
    struct {
        uint64_t packet_number;
        int64_t sent_at;
    } largest_newly_acked = {UINT64_MAX, INT64_MAX};
    size_t bytes_acked = 0;
    int includes_ack_eliciting = 0, ret;

    if ((ret = quicly_decode_ack_frame(&state->src, state->end, &frame, state->frame_type == QUICLY_FRAME_TYPE_ACK_ECN)) != 0)
        return ret;

    uint64_t packet_number = frame.smallest_acknowledged;

    switch (state->epoch) {
    case QUICLY_EPOCH_0RTT:
        return QUICLY_TRANSPORT_ERROR_PROTOCOL_VIOLATION;
    case QUICLY_EPOCH_HANDSHAKE:
        conn->super.peer.address_validation.send_probe = 0;
        break;
    default:
        break;
    }

    init_acks_iter(conn, &iter);

    size_t gap_index = frame.num_gaps;
    while (1) {
        uint64_t block_length = frame.ack_block_lengths[gap_index];
        if (block_length != 0) {
            QUICLY_PROBE(QUICTRACE_RECV_ACK, conn, probe_now(), packet_number, packet_number + block_length - 1);
            while (quicly_sentmap_get(&iter)->packet_number < packet_number)
                quicly_sentmap_skip(&iter);
            do {
                const quicly_sent_packet_t *sent;
                if ((sent = quicly_sentmap_get(&iter))->packet_number == packet_number) {
                    ++conn->super.stats.num_packets.ack_received;
                    if (state->epoch == sent->ack_epoch) {
                        largest_newly_acked.packet_number = packet_number;
                        largest_newly_acked.sent_at = sent->sent_at;
                        includes_ack_eliciting |= sent->ack_eliciting;
                        QUICLY_PROBE(PACKET_ACKED, conn, probe_now(), packet_number, 1);
                        if (sent->bytes_in_flight != 0) {
                            bytes_acked += sent->bytes_in_flight;
                        }
                        if ((ret = quicly_sentmap_update(&conn->egress.sentmap, &iter, QUICLY_SENTMAP_EVENT_ACKED, conn)) != 0)
                            return ret;
                    } else {
                        quicly_sentmap_skip(&iter);
                    }
                }
                ++packet_number;
            } while (--block_length != 0);
        }
        if (gap_index-- == 0)
            break;
        packet_number += frame.gaps[gap_index];
    }

    QUICLY_PROBE(QUICTRACE_RECV_ACK_DELAY, conn, probe_now(), frame.ack_delay);

    /* Update loss detection engine on ack. The function uses ack_delay only when the largest_newly_acked is also the largest acked
     * so far. So, it does not matter if the ack_delay being passed in does not apply to the largest_newly_acked. */
    quicly_loss_on_ack_received(&conn->egress.loss, largest_newly_acked.packet_number, now, largest_newly_acked.sent_at,
                                frame.ack_delay, includes_ack_eliciting);

    /* OnPacketAcked and OnPacketAckedCC */
    if (bytes_acked > 0) {
        quicly_cc_on_acked(&conn->egress.cc, (uint32_t)bytes_acked, frame.largest_acknowledged,
                           (uint32_t)(conn->egress.sentmap.bytes_in_flight + bytes_acked));
        QUICLY_PROBE(QUICTRACE_CC_ACK, conn, probe_now(), &conn->egress.loss.rtt, conn->egress.cc.cwnd,
                     conn->egress.sentmap.bytes_in_flight);
    }

    QUICLY_PROBE(CC_ACK_RECEIVED, conn, probe_now(), frame.largest_acknowledged, bytes_acked, conn->egress.cc.cwnd,
                 conn->egress.sentmap.bytes_in_flight);

    /* loss-detection  */
    quicly_loss_detect_loss(&conn->egress.loss, frame.largest_acknowledged, do_detect_loss);
    update_loss_alarm(conn);

    return 0;
}

static int handle_max_stream_data_frame(quicly_conn_t *conn, struct st_quicly_handle_payload_state_t *state)
{
    quicly_max_stream_data_frame_t frame;
    quicly_stream_t *stream;
    int ret;

    if ((ret = quicly_decode_max_stream_data_frame(&state->src, state->end, &frame)) != 0)
        return ret;

    QUICLY_PROBE(MAX_STREAM_DATA_RECEIVE, conn, probe_now(), frame.stream_id, frame.max_stream_data);

    if (!quicly_stream_has_send_side(quicly_is_client(conn), frame.stream_id))
        return QUICLY_TRANSPORT_ERROR_FRAME_ENCODING;

    if ((stream = quicly_get_stream(conn, frame.stream_id)) == NULL)
        return 0;

    if (frame.max_stream_data < stream->_send_aux.max_stream_data)
        return 0;
    stream->_send_aux.max_stream_data = frame.max_stream_data;

    if (stream->_send_aux.rst.sender_state == QUICLY_SENDER_STATE_NONE)
        resched_stream_data(stream);

    return 0;
}

static int handle_data_blocked_frame(quicly_conn_t *conn, struct st_quicly_handle_payload_state_t *state)
{
    quicly_data_blocked_frame_t frame;
    int ret;

    if ((ret = quicly_decode_data_blocked_frame(&state->src, state->end, &frame)) != 0)
        return ret;

    QUICLY_PROBE(DATA_BLOCKED_RECEIVE, conn, probe_now(), frame.offset);

    quicly_maxsender_request_transmit(&conn->ingress.max_data.sender);
    if (should_send_max_data(conn))
        conn->egress.send_ack_at = 0;

    return 0;
}

static int handle_stream_data_blocked_frame(quicly_conn_t *conn, struct st_quicly_handle_payload_state_t *state)
{
    quicly_stream_data_blocked_frame_t frame;
    quicly_stream_t *stream;
    int ret;

    if ((ret = quicly_decode_stream_data_blocked_frame(&state->src, state->end, &frame)) != 0)
        return ret;

    QUICLY_PROBE(STREAM_DATA_BLOCKED_RECEIVE, conn, probe_now(), frame.stream_id, frame.offset);

    if (!quicly_stream_has_receive_side(quicly_is_client(conn), frame.stream_id))
        return QUICLY_TRANSPORT_ERROR_FRAME_ENCODING;

    if ((stream = quicly_get_stream(conn, frame.stream_id)) != NULL) {
        quicly_maxsender_request_transmit(&stream->_send_aux.max_stream_data_sender);
        if (should_send_max_stream_data(stream))
            sched_stream_control(stream);
    }

    return 0;
}

static int handle_streams_blocked_frame(quicly_conn_t *conn, struct st_quicly_handle_payload_state_t *state)
{
    quicly_streams_blocked_frame_t frame;
    int uni = state->frame_type == QUICLY_FRAME_TYPE_STREAMS_BLOCKED_UNI, ret;

    if ((ret = quicly_decode_streams_blocked_frame(&state->src, state->end, &frame)) != 0)
        return ret;

    QUICLY_PROBE(STREAMS_BLOCKED_RECEIVE, conn, probe_now(), frame.count, uni);

    quicly_maxsender_t *maxsender = uni ? conn->ingress.max_streams.uni : conn->ingress.max_streams.bidi;
    if (maxsender != NULL) {
        quicly_maxsender_request_transmit(maxsender);
        if (should_send_max_streams(conn, uni))
            conn->egress.send_ack_at = 0;
    }

    return 0;
}

static int handle_max_streams_frame(quicly_conn_t *conn, struct st_quicly_handle_payload_state_t *state)
{
    quicly_max_streams_frame_t frame;
    int uni = state->frame_type == QUICLY_FRAME_TYPE_MAX_STREAMS_UNI, ret;

    if ((ret = quicly_decode_max_streams_frame(&state->src, state->end, &frame)) != 0)
        return ret;

    QUICLY_PROBE(MAX_STREAMS_RECEIVE, conn, probe_now(), frame.count, uni);

    if ((ret = update_max_streams(uni ? &conn->egress.max_streams.uni : &conn->egress.max_streams.bidi, frame.count)) != 0)
        return ret;

    open_blocked_streams(conn, uni);

    return 0;
}

static int handle_path_challenge_frame(quicly_conn_t *conn, struct st_quicly_handle_payload_state_t *state)
{
    quicly_path_challenge_frame_t frame;
    int ret;

    if ((ret = quicly_decode_path_challenge_frame(&state->src, state->end, &frame)) != 0)
        return ret;
    return schedule_path_challenge(conn, 1, frame.data);
}

static int handle_path_response_frame(quicly_conn_t *conn, struct st_quicly_handle_payload_state_t *state)
{
    return QUICLY_TRANSPORT_ERROR_PROTOCOL_VIOLATION;
}

static int handle_new_token_frame(quicly_conn_t *conn, struct st_quicly_handle_payload_state_t *state)
{
    quicly_new_token_frame_t frame;

    /* TODO save the token along with the session ticket */
    return quicly_decode_new_token_frame(&state->src, state->end, &frame);
}

static int handle_stop_sending_frame(quicly_conn_t *conn, struct st_quicly_handle_payload_state_t *state)
{
    quicly_stop_sending_frame_t frame;
    quicly_stream_t *stream;
    int ret;

    if ((ret = quicly_decode_stop_sending_frame(&state->src, state->end, &frame)) != 0)
        return ret;

    if ((ret = get_stream_or_open_if_new(conn, frame.stream_id, &stream)) != 0 || stream == NULL)
        return ret;

    if (quicly_sendstate_is_open(&stream->sendstate)) {
        /* reset the stream, then notify the application */
        int err = QUICLY_ERROR_FROM_APPLICATION_ERROR_CODE(frame.app_error_code);
        quicly_reset_stream(stream, err);
        if ((ret = stream->callbacks->on_send_stop(stream, err)) != 0)
            return ret;
    }

    return 0;
}

static int handle_max_data_frame(quicly_conn_t *conn, struct st_quicly_handle_payload_state_t *state)
{
    quicly_max_data_frame_t frame;
    int ret;

    if ((ret = quicly_decode_max_data_frame(&state->src, state->end, &frame)) != 0)
        return ret;

    QUICLY_PROBE(MAX_DATA_RECEIVE, conn, probe_now(), frame.max_data);

    if (frame.max_data < conn->egress.max_data.permitted)
        return 0;
    conn->egress.max_data.permitted = frame.max_data;

    return 0;
}

static int negotiate_using_version(quicly_conn_t *conn, uint32_t version)
{
    /* set selected version */
    conn->super.version = version;
    QUICLY_PROBE(VERSION_SWITCH, conn, probe_now(), version);

    /* reschedule all the packets that have been sent for immediate resend */
    return discard_sentmap_by_epoch(conn, ~0u);
}

static int handle_version_negotiation_packet(quicly_conn_t *conn, quicly_decoded_packet_t *packet)
{
#define CAN_SELECT(v) ((v) != conn->super.version && (v) == QUICLY_PROTOCOL_VERSION)

    const uint8_t *src = packet->octets.base + packet->encrypted_off, *end = packet->octets.base + packet->octets.len;

    if (src == end || (end - src) % 4 != 0)
        return QUICLY_TRANSPORT_ERROR_PROTOCOL_VIOLATION;
    while (src != end) {
        uint32_t supported_version = quicly_decode32(&src);
        if (CAN_SELECT(supported_version))
            return negotiate_using_version(conn, supported_version);
    }
    return QUICLY_TRANSPORT_ERROR_VERSION_NEGOTIATION;

#undef CAN_SELECT
}

static int compare_socket_address(struct sockaddr *x, struct sockaddr *y)
{
#define CMP(a, b)                                                                                                                  \
    if (a != b)                                                                                                                    \
    return a < b ? -1 : 1

    CMP(x->sa_family, y->sa_family);

    if (x->sa_family == AF_INET) {
        struct sockaddr_in *xin = (void *)x, *yin = (void *)y;
        CMP(ntohl(xin->sin_addr.s_addr), ntohl(yin->sin_addr.s_addr));
        CMP(ntohs(xin->sin_port), ntohs(yin->sin_port));
    } else if (x->sa_family == AF_INET6) {
        struct sockaddr_in6 *xin6 = (void *)x, *yin6 = (void *)y;
        int r = memcmp(xin6->sin6_addr.s6_addr, yin6->sin6_addr.s6_addr, sizeof(xin6->sin6_addr.s6_addr));
        if (r != 0)
            return r;
        CMP(ntohs(xin6->sin6_port), ntohs(yin6->sin6_port));
        CMP(xin6->sin6_flowinfo, yin6->sin6_flowinfo);
        CMP(xin6->sin6_scope_id, yin6->sin6_scope_id);
    } else {
        assert(!"unknown sa_family");
    }

#undef CMP
    return 0;
}

static int is_stateless_reset(quicly_conn_t *conn, quicly_decoded_packet_t *decoded)
{
    switch (decoded->_is_stateless_reset_cached) {
    case QUICLY__DECODED_PACKET_CACHED_IS_STATELESS_RESET:
        return 1;
    case QUICLY__DECODED_PACKET_CACHED_NOT_STATELESS_RESET:
        return 0;
    default:
        break;
    }

    if (conn->application == NULL)
        return 0;
    if (decoded->octets.len < QUICLY_STATELESS_RESET_PACKET_MIN_LEN)
        return 0;
    if (memcmp(decoded->octets.base + decoded->octets.len - QUICLY_STATELESS_RESET_TOKEN_LEN,
               conn->super.peer.stateless_reset_token, QUICLY_STATELESS_RESET_TOKEN_LEN) != 0)
        return 0;

    return 1;
}

int quicly_is_destination(quicly_conn_t *conn, struct sockaddr *sa, socklen_t salen, quicly_decoded_packet_t *decoded)
{
    if (QUICLY_PACKET_IS_LONG_HEADER(decoded->octets.base[0])) {
        /* long header: validate address, then consult the CID */
        if (compare_socket_address(conn->super.peer.sa, sa) != 0)
            return 0;
        /* server may see the CID generated by the client for Initial and 0-RTT packets */
        if (!quicly_is_client(conn) && decoded->cid.dest.might_be_client_generated) {
            if (quicly_cid_is_equal(&conn->super.host.offered_cid, decoded->cid.dest.encrypted))
                goto Found;
        }
    }

    if (conn->super.ctx->cid_encryptor != NULL) {
        if (conn->super.master_id.master_id == decoded->cid.dest.plaintext.master_id &&
            conn->super.master_id.thread_id == decoded->cid.dest.plaintext.thread_id &&
            conn->super.master_id.node_id == decoded->cid.dest.plaintext.node_id)
            goto Found;
        if (is_stateless_reset(conn, decoded))
            goto Found_StatelessReset;
    } else {
        if (compare_socket_address(conn->super.peer.sa, sa) == 0)
            goto Found;
    }

    /* not found */
    return 0;

Found:
    decoded->_is_stateless_reset_cached = QUICLY__DECODED_PACKET_CACHED_NOT_STATELESS_RESET;
    return 1;

Found_StatelessReset:
    decoded->_is_stateless_reset_cached = QUICLY__DECODED_PACKET_CACHED_IS_STATELESS_RESET;
    return 1;
}

static int handle_close(quicly_conn_t *conn, int err, uint64_t frame_type, ptls_iovec_t reason_phrase)
{
    int ret;

    if (conn->super.state >= QUICLY_STATE_CLOSING)
        return 0;

    /* switch to closing state, notify the app (at this moment the streams are accessible), then destroy the streams */
    if ((ret = enter_close(conn, 0, err != QUICLY_ERROR_RECEIVED_STATELESS_RESET)) != 0)
        return ret;
    if (conn->super.ctx->closed_by_peer != NULL)
        conn->super.ctx->closed_by_peer->cb(conn->super.ctx->closed_by_peer, conn, err, frame_type,
                                            (const char *)reason_phrase.base, reason_phrase.len);
    destroy_all_streams(conn, err, 0);

    return 0;
}

static int handle_transport_close_frame(quicly_conn_t *conn, struct st_quicly_handle_payload_state_t *state)
{
    quicly_transport_close_frame_t frame;
    int ret;

    if ((ret = quicly_decode_transport_close_frame(&state->src, state->end, &frame)) != 0)
        return ret;

<<<<<<< HEAD
    QUICLY_PROBE(TRANSPORT_CLOSE_RECEIVE, conn, probe_now(), frame.error_code, frame.frame_type,
                 QUICLY_PROBE_ESCAPE_UNSAFE_STRING(frame.reason_phrase.base, frame.reason_phrase.len));
=======
    LOG_CONNECTION_EVENT(conn, QUICLY_EVENT_TYPE_TRANSPORT_CLOSE_RECEIVE, INT_EVENT_ATTR(ERROR_CODE, frame.error_code),
                         INT_EVENT_ATTR(FRAME_TYPE, (int64_t)frame.frame_type),
                         VEC_EVENT_ATTR(REASON_PHRASE, frame.reason_phrase));
>>>>>>> 8781ca53
    return handle_close(conn, QUICLY_ERROR_FROM_TRANSPORT_ERROR_CODE(frame.error_code), frame.frame_type, frame.reason_phrase);
}

static int handle_application_close_frame(quicly_conn_t *conn, struct st_quicly_handle_payload_state_t *state)
{
    quicly_application_close_frame_t frame;
    int ret;

    if ((ret = quicly_decode_application_close_frame(&state->src, state->end, &frame)) != 0)
        return ret;

    QUICLY_PROBE(APPLICATION_CLOSE_RECEIVE, conn, probe_now(), frame.error_code,
                 QUICLY_PROBE_ESCAPE_UNSAFE_STRING(frame.reason_phrase.base, frame.reason_phrase.len));
    return handle_close(conn, QUICLY_ERROR_FROM_APPLICATION_ERROR_CODE(frame.error_code), UINT64_MAX, frame.reason_phrase);
}

static int handle_padding_frame(quicly_conn_t *conn, struct st_quicly_handle_payload_state_t *state)
{
    return 0;
}

static int handle_ping_frame(quicly_conn_t *conn, struct st_quicly_handle_payload_state_t *state)
{
    return 0;
}

static int handle_new_connection_id_frame(quicly_conn_t *conn, struct st_quicly_handle_payload_state_t *state)
{
    quicly_new_connection_id_frame_t frame;
    return quicly_decode_new_connection_id_frame(&state->src, state->end, &frame);
}

static int handle_retire_connection_id_frame(quicly_conn_t *conn, struct st_quicly_handle_payload_state_t *state)
{
    return QUICLY_TRANSPORT_ERROR_PROTOCOL_VIOLATION;
}

static int handle_payload(quicly_conn_t *conn, size_t epoch, const uint8_t *_src, size_t _len, uint64_t *offending_frame_type,
                          int *is_ack_only)
{
    /* clang-format off */

    /* `frame_handlers` is an array of frame handlers and the properties of the frames, indexed by the ID of the frame. */
    static const struct {
        int (*cb)(quicly_conn_t *, struct st_quicly_handle_payload_state_t *); /* callback function that handles the frame */
        uint8_t permitted_epochs;  /* the epochs the frame can appear, calculated as bitwise-or of `1 << epoch` */
        uint8_t ack_eliciting;     /* boolean indicating if the frame is ack-eliciting */
    } frame_handlers[] = {
#define FRAME(n, i, z, h, o, ae)                                                                                                   \
    {                                                                                                                              \
        handle_##n##_frame,                                                                                                        \
        (i << QUICLY_EPOCH_INITIAL) | (z << QUICLY_EPOCH_0RTT) | (h << QUICLY_EPOCH_HANDSHAKE) | (o << QUICLY_EPOCH_1RTT),         \
        ae                                                                                                                         \
    }
        /*   +----------------------+-------------------+---------------+
         *   |                      |  permitted epochs |               |
         *   |        frame         +----+----+----+----+ ack-eliciting |
         *   |                      | IN | 0R | HS | 1R |               |
         *   +----------------------+----+----+----+----+---------------+ */
        FRAME( padding              ,  1 ,  1 ,  1 ,  1 ,             0 ), /* 0 */
        FRAME( ping                 ,  0 ,  1 ,  0 ,  1 ,             1 ),
        FRAME( ack                  ,  1 ,  0 ,  1 ,  1 ,             0 ),
        FRAME( ack                  ,  1 ,  0 ,  1 ,  1 ,             0 ),
        FRAME( reset_stream         ,  0 ,  1 ,  0 ,  1 ,             1 ),
        FRAME( stop_sending         ,  0 ,  1 ,  0 ,  1 ,             1 ),
        FRAME( crypto               ,  1 ,  0 ,  1 ,  1 ,             1 ),
        FRAME( new_token            ,  0 ,  0 ,  0 ,  1 ,             1 ),
        FRAME( stream               ,  0 ,  1 ,  0 ,  1 ,             1 ), /* 8 */
        FRAME( stream               ,  0 ,  1 ,  0 ,  1 ,             1 ),
        FRAME( stream               ,  0 ,  1 ,  0 ,  1 ,             1 ),
        FRAME( stream               ,  0 ,  1 ,  0 ,  1 ,             1 ),
        FRAME( stream               ,  0 ,  1 ,  0 ,  1 ,             1 ),
        FRAME( stream               ,  0 ,  1 ,  0 ,  1 ,             1 ),
        FRAME( stream               ,  0 ,  1 ,  0 ,  1 ,             1 ),
        FRAME( stream               ,  0 ,  1 ,  0 ,  1 ,             1 ),
        FRAME( max_data             ,  0 ,  1 ,  0 ,  1 ,             1 ), /* 16 */
        FRAME( max_stream_data      ,  0 ,  1 ,  0 ,  1 ,             1 ),
        FRAME( max_streams          ,  0 ,  1 ,  0 ,  1 ,             1 ),
        FRAME( max_streams          ,  0 ,  1 ,  0 ,  1 ,             1 ),
        FRAME( data_blocked         ,  0 ,  1 ,  0 ,  1 ,             1 ),
        FRAME( stream_data_blocked  ,  0 ,  1 ,  0 ,  1 ,             1 ),
        FRAME( streams_blocked      ,  0 ,  1 ,  0 ,  1 ,             1 ),
        FRAME( streams_blocked      ,  0 ,  1 ,  0 ,  1 ,             1 ),
        FRAME( new_connection_id    ,  0 ,  1 ,  0 ,  1 ,             1 ), /* 24 */
        FRAME( retire_connection_id ,  0 ,  0 ,  0 ,  1 ,             1 ),
        FRAME( path_challenge       ,  0 ,  1 ,  0 ,  1 ,             1 ),
        FRAME( path_response        ,  0 ,  0 ,  0 ,  1 ,             1 ),
        FRAME( transport_close      ,  1 ,  1 ,  1 ,  1 ,             1 ),
        FRAME( application_close    ,  0 ,  1 ,  0 ,  1 ,             1 )
        /*   +----------------------+----+----+----+----+---------------+ */
#undef FRAME
    };
    /* clang-format on */

    struct st_quicly_handle_payload_state_t state = {_src, _src + _len, epoch};
    size_t num_frames = 0, num_frames_ack_eliciting = 0;
    int ret;

    do {
        state.frame_type = *state.src++;
        if (state.frame_type >= sizeof(frame_handlers) / sizeof(frame_handlers[0])) {
            ret = QUICLY_TRANSPORT_ERROR_FRAME_ENCODING;
            break;
        }
        if ((frame_handlers[state.frame_type].permitted_epochs & (1 << epoch)) == 0) {
            ret = QUICLY_TRANSPORT_ERROR_PROTOCOL_VIOLATION;
            break;
        }
        num_frames += 1;
        num_frames_ack_eliciting += frame_handlers[state.frame_type].ack_eliciting;
        if ((ret = (*frame_handlers[state.frame_type].cb)(conn, &state)) != 0)
            break;
    } while (state.src != state.end);

    *is_ack_only = num_frames_ack_eliciting == 0;
    if (ret != 0)
        *offending_frame_type = state.frame_type;
    return ret;
}

static int handle_stateless_reset(quicly_conn_t *conn)
{
    QUICLY_PROBE(STATELESS_RESET_RECEIVE, conn, probe_now());
    return handle_close(conn, QUICLY_ERROR_RECEIVED_STATELESS_RESET, UINT64_MAX, ptls_iovec_init("", 0));
}

int quicly_accept(quicly_conn_t **conn, quicly_context_t *ctx, struct sockaddr *sa, socklen_t salen,
                  quicly_decoded_packet_t *packet, ptls_iovec_t retry_odcid, const quicly_cid_plaintext_t *new_cid,
                  ptls_handshake_properties_t *handshake_properties)
{
    struct st_quicly_cipher_context_t ingress_cipher = {NULL}, egress_cipher = {NULL};
    ptls_iovec_t payload;
    uint64_t next_expected_pn, pn, offending_frame_type = QUICLY_FRAME_TYPE_PADDING;
    int is_ack_only, ret;

    *conn = NULL;

    update_now(ctx);

    /* process initials only */
    if ((packet->octets.base[0] & QUICLY_PACKET_TYPE_BITMASK) != QUICLY_PACKET_TYPE_INITIAL) {
        ret = QUICLY_ERROR_PACKET_IGNORED;
        goto Exit;
    }
    if (packet->version != QUICLY_PROTOCOL_VERSION) {
        ret = QUICLY_ERROR_PACKET_IGNORED;
        goto Exit;
    }
    if (packet->cid.dest.encrypted.len < 8) {
        ret = QUICLY_TRANSPORT_ERROR_PROTOCOL_VIOLATION;
        goto Exit;
    }
    if ((ret = setup_initial_encryption(&ingress_cipher, &egress_cipher, ctx->tls->cipher_suites, packet->cid.dest.encrypted, 0)) !=
        0)
        goto Exit;
    next_expected_pn = 0; /* is this correct? do we need to take care of underflow? */
    if ((payload = decrypt_packet(ingress_cipher.header_protection, &ingress_cipher.aead, &next_expected_pn, packet, &pn)).base ==
        NULL) {
        ret = QUICLY_ERROR_PACKET_IGNORED;
        goto Exit;
    }

    /* create connection */
    if ((*conn = create_connection(ctx, NULL, sa, salen, new_cid, handshake_properties)) == NULL) {
        ret = PTLS_ERROR_NO_MEMORY;
        goto Exit;
    }
    (*conn)->super.state = QUICLY_STATE_CONNECTED;
    set_cid(&(*conn)->super.peer.cid, packet->cid.src);
    set_cid(&(*conn)->super.host.offered_cid, packet->cid.dest.encrypted);
    if (retry_odcid.len != 0)
        set_cid(&(*conn)->retry_odcid, retry_odcid);
    if ((ret = setup_handshake_space_and_flow(*conn, QUICLY_EPOCH_INITIAL)) != 0)
        goto Exit;
    (*conn)->initial->super.next_expected_packet_number = next_expected_pn;
    (*conn)->initial->cipher.ingress = ingress_cipher;
    ingress_cipher = (struct st_quicly_cipher_context_t){NULL};
    (*conn)->initial->cipher.egress = egress_cipher;
    egress_cipher = (struct st_quicly_cipher_context_t){NULL};
    (*conn)->crypto.handshake_properties.collected_extensions = server_collected_extensions;

    QUICLY_PROBE(ACCEPT, *conn, probe_now(), QUICLY_PROBE_HEXDUMP(packet->cid.dest.encrypted.base, packet->cid.dest.encrypted.len));
    QUICLY_PROBE(CRYPTO_DECRYPT, *conn, pn, payload.base, payload.len);
    QUICLY_PROBE(QUICTRACE_RECV, *conn, probe_now(), pn);

    /* handle the input; we ignore is_ack_only, we consult if there's any output from TLS in response to CH anyways */
    (*conn)->super.stats.num_packets.received += 1;
    (*conn)->super.stats.num_bytes.received += packet->octets.len;
    if ((ret = handle_payload(*conn, QUICLY_EPOCH_INITIAL, payload.base, payload.len, &offending_frame_type, &is_ack_only)) != 0)
        goto Exit;
    if ((ret = record_receipt(*conn, &(*conn)->initial->super, pn, 0, QUICLY_EPOCH_INITIAL)) != 0)
        goto Exit;

Exit:
    if (*conn != NULL && ret != 0) {
        initiate_close(*conn, ret, offending_frame_type, "");
        ret = 0;
    }
    return ret;
}

int quicly_receive(quicly_conn_t *conn, quicly_decoded_packet_t *packet)
{
    ptls_cipher_context_t *header_protection;
    ptls_aead_context_t **aead;
    struct st_quicly_pn_space_t **space;
    size_t epoch;
    ptls_iovec_t payload;
    uint64_t pn, offending_frame_type = QUICLY_FRAME_TYPE_PADDING;
    int is_ack_only, ret;

    update_now(conn->super.ctx);

    QUICLY_PROBE(RECEIVE, conn, probe_now(), QUICLY_PROBE_HEXDUMP(packet->cid.dest.encrypted.base, packet->cid.dest.encrypted.len),
                 packet->octets.base, packet->octets.len);

    if (is_stateless_reset(conn, packet)) {
        ret = handle_stateless_reset(conn);
        goto Exit;
    }

    /* FIXME check peer address */

    switch (conn->super.state) {
    case QUICLY_STATE_CLOSING:
        conn->super.state = QUICLY_STATE_DRAINING;
        conn->egress.send_ack_at = 0; /* send CONNECTION_CLOSE */
        ret = 0;
        goto Exit;
    case QUICLY_STATE_DRAINING:
        ret = 0;
        goto Exit;
    default:
        break;
    }

    if (QUICLY_PACKET_IS_LONG_HEADER(packet->octets.base[0])) {
        if (conn->super.state == QUICLY_STATE_FIRSTFLIGHT) {
            if (packet->version == 0)
                return handle_version_negotiation_packet(conn, packet);
        }
        switch (packet->octets.base[0] & QUICLY_PACKET_TYPE_BITMASK) {
        case QUICLY_PACKET_TYPE_RETRY: {
            /* check the packet */
            if (packet->token.len >= QUICLY_MAX_TOKEN_LEN) {
                ret = QUICLY_ERROR_PACKET_IGNORED;
                goto Exit;
            }
            ptls_iovec_t odcid = ptls_iovec_init(packet->octets.base + packet->encrypted_off,
                                                 packet->token.base - (packet->octets.base + packet->encrypted_off));
            if (!quicly_cid_is_equal(&conn->super.peer.cid, odcid)) {
                ret = QUICLY_ERROR_PACKET_IGNORED;
                goto Exit;
            }
            if (quicly_cid_is_equal(&conn->super.peer.cid, packet->cid.src)) {
                ret = QUICLY_ERROR_PACKET_IGNORED;
                goto Exit;
            }
            /* do not accept a second token (TODO allow 0-RTT token to be replaced) */
            if (conn->token.len != 0) {
                ret = QUICLY_ERROR_PACKET_IGNORED;
                goto Exit;
            }
            /* store token and ODCID */
            if ((conn->token.base = malloc(packet->token.len)) == NULL) {
                ret = PTLS_ERROR_NO_MEMORY;
                goto Exit;
            }
            memcpy(conn->token.base, packet->token.base, packet->token.len);
            conn->token.len = packet->token.len;
            conn->retry_odcid = conn->super.peer.cid;
            /* update DCID */
            set_cid(&conn->super.peer.cid, packet->cid.src);
            /* replace initial keys */
            dispose_cipher(&conn->initial->cipher.ingress);
            dispose_cipher(&conn->initial->cipher.egress);
            if ((ret = setup_initial_encryption(&conn->initial->cipher.ingress, &conn->initial->cipher.egress,
                                                conn->super.ctx->tls->cipher_suites,
                                                ptls_iovec_init(conn->super.peer.cid.cid, conn->super.peer.cid.len), 1)) != 0)
                goto Exit;
            /* schedule retransmit */
            ret = discard_sentmap_by_epoch(conn, ~0u);
            goto Exit;
        } break;
        case QUICLY_PACKET_TYPE_INITIAL:
            if (conn->initial == NULL || (header_protection = conn->initial->cipher.ingress.header_protection) == NULL) {
                ret = QUICLY_ERROR_PACKET_IGNORED;
                goto Exit;
            }
            /* update cid if this is the first Initial packet that's being received */
            if (conn->super.state == QUICLY_STATE_FIRSTFLIGHT) {
                assert(quicly_is_client(conn));
                memcpy(conn->super.peer.cid.cid, packet->cid.src.base, packet->cid.src.len);
                conn->super.peer.cid.len = packet->cid.src.len;
            }
            aead = &conn->initial->cipher.ingress.aead;
            space = (void *)&conn->initial;
            epoch = QUICLY_EPOCH_INITIAL;
            break;
        case QUICLY_PACKET_TYPE_HANDSHAKE:
            if (conn->handshake == NULL || (header_protection = conn->handshake->cipher.ingress.header_protection) == NULL) {
                ret = QUICLY_ERROR_PACKET_IGNORED;
                goto Exit;
            }
            aead = &conn->handshake->cipher.ingress.aead;
            space = (void *)&conn->handshake;
            epoch = QUICLY_EPOCH_HANDSHAKE;
            break;
        case QUICLY_PACKET_TYPE_0RTT:
            if (quicly_is_client(conn)) {
                ret = QUICLY_ERROR_PACKET_IGNORED;
                goto Exit;
            }
            if (conn->application == NULL ||
                (header_protection = conn->application->cipher.ingress.header_protection.zero_rtt) == NULL) {
                ret = QUICLY_ERROR_PACKET_IGNORED;
                goto Exit;
            }
            aead = &conn->application->cipher.ingress.aead[0];
            space = (void *)&conn->application;
            epoch = QUICLY_EPOCH_0RTT;
            break;
        default:
            ret = QUICLY_ERROR_PACKET_IGNORED;
            goto Exit;
        }
    } else {
        /* first 1-RTT keys is key_phase 1, see doc-comment of cipher.ingress */
        if (conn->application == NULL ||
            (header_protection = conn->application->cipher.ingress.header_protection.one_rtt) == NULL) {
            ret = QUICLY_ERROR_PACKET_IGNORED;
            goto Exit;
        }
        aead = conn->application->cipher.ingress.aead;
        space = (void *)&conn->application;
        epoch = QUICLY_EPOCH_1RTT;
    }

    /* decrypt */
    if ((payload = decrypt_packet(header_protection, aead, &(*space)->next_expected_packet_number, packet, &pn)).base == NULL) {
        ret = QUICLY_ERROR_PACKET_IGNORED;
        goto Exit;
    }
    if (payload.len == 0) {
        ret = QUICLY_TRANSPORT_ERROR_PROTOCOL_VIOLATION;
        goto Exit;
    }

    QUICLY_PROBE(CRYPTO_DECRYPT, conn, pn, payload.base, payload.len);
    QUICLY_PROBE(QUICTRACE_RECV, conn, probe_now(), pn);

    /* update states */
    if (conn->super.state == QUICLY_STATE_FIRSTFLIGHT)
        conn->super.state = QUICLY_STATE_CONNECTED;
    conn->super.stats.num_packets.received += 1;
    conn->super.stats.num_bytes.received += packet->octets.len;

    /* state updates, that are triggered by the receipt of a packet */
    if (epoch == QUICLY_EPOCH_HANDSHAKE && conn->initial != NULL) {
        /* Discard Initial space before processing the payload of the Handshake packet to avoid the chance of an ACK frame included
         * in the Handshake packet setting a loss timer for the Initial packet. */
        if ((ret = discard_initial_context(conn)) != 0)
            goto Exit;
        update_loss_alarm(conn);
        conn->super.peer.address_validation.validated = 1;
    }

    /* handle the payload */
    if ((ret = handle_payload(conn, epoch, payload.base, payload.len, &offending_frame_type, &is_ack_only)) != 0)
        goto Exit;
    if (*space != NULL) {
        if ((ret = record_receipt(conn, *space, pn, is_ack_only, epoch)) != 0)
            goto Exit;
    }

    /* state updates post payload processing */
    switch (epoch) {
    case QUICLY_EPOCH_INITIAL:
        assert(conn->initial != NULL);
        if (quicly_is_client(conn) && conn->handshake != NULL && conn->handshake->cipher.egress.aead != NULL) {
            if ((ret = discard_initial_context(conn)) != 0)
                goto Exit;
            update_loss_alarm(conn);
        }
        break;
    case QUICLY_EPOCH_HANDSHAKE:
        /* schedule the timer to discard contexts related to the handshake if we have received all handshake messages and all the
         * messages we sent have been acked */
        if (!conn->crypto.handshake_scheduled_for_discard && ptls_handshake_is_complete(conn->crypto.tls)) {
            quicly_stream_t *stream = quicly_get_stream(conn, -(quicly_stream_id_t)(1 + 2));
            assert(stream != NULL);
            quicly_streambuf_t *buf = stream->data;
            if (buf->egress.vecs.size == 0) {
                if ((ret = quicly_sentmap_prepare(&conn->egress.sentmap, conn->egress.packet_number, now,
                                                  QUICLY_EPOCH_HANDSHAKE)) != 0)
                    goto Exit;
                if (quicly_sentmap_allocate(&conn->egress.sentmap, discard_handshake_context) == NULL) {
                    ret = PTLS_ERROR_NO_MEMORY;
                    goto Exit;
                }
                quicly_sentmap_commit(&conn->egress.sentmap, 0);
                ++conn->egress.packet_number;
                conn->crypto.handshake_scheduled_for_discard = 1;
            }
        }
        break;
    case QUICLY_EPOCH_1RTT:
        if (!is_ack_only && should_send_max_data(conn))
            conn->egress.send_ack_at = 0;
        break;
    default:
        break;
    }

    update_idle_timeout(conn, 1);

Exit:
    switch (ret) {
    case 0:
        /* Avoid time in the past being emitted by quicly_get_first_timeout. We hit the condition below when retransmission is
         * suspended by the 3x limit (in which case we have loss.alarm_at set but return INT64_MAX from quicly_get_first_timeout
         * until we receive something from the client).
         */
        if (conn->egress.loss.alarm_at < now)
            conn->egress.loss.alarm_at = now;
        assert_consistency(conn, 0);
        break;
    case QUICLY_ERROR_PACKET_IGNORED:
        break;
    default: /* close connection */
        initiate_close(conn, ret, offending_frame_type, "");
        ret = 0;
        break;
    }
    return ret;
}

int quicly_open_stream(quicly_conn_t *conn, quicly_stream_t **_stream, int uni)
{
    quicly_stream_t *stream;
    struct st_quicly_conn_streamgroup_state_t *group;
    uint64_t *max_stream_count;
    uint32_t max_stream_data_local;
    uint64_t max_stream_data_remote;
    int ret;

    /* determine the states */
    if (uni) {
        group = &conn->super.host.uni;
        max_stream_count = &conn->egress.max_streams.uni.count;
        max_stream_data_local = 0;
        max_stream_data_remote = conn->super.peer.transport_params.max_stream_data.uni;
    } else {
        group = &conn->super.host.bidi;
        max_stream_count = &conn->egress.max_streams.bidi.count;
        max_stream_data_local = (uint32_t)conn->super.ctx->transport_params.max_stream_data.bidi_local;
        max_stream_data_remote = conn->super.peer.transport_params.max_stream_data.bidi_remote;
    }

    /* open */
    if ((stream = open_stream(conn, group->next_stream_id, max_stream_data_local, max_stream_data_remote)) == NULL)
        return PTLS_ERROR_NO_MEMORY;
    ++group->num_streams;
    group->next_stream_id += 4;

    /* adjust blocked */
    if (stream->stream_id / 4 >= *max_stream_count) {
        stream->streams_blocked = 1;
        quicly_linklist_insert((uni ? &conn->pending_link.streams_blocked.uni : &conn->pending_link.streams_blocked.bidi)->prev,
                               &stream->_send_aux.pending_link.control);
    }

    /* application-layer initialization */
    if ((ret = conn->super.ctx->stream_open->cb(conn->super.ctx->stream_open, stream)) != 0)
        return ret;

    *_stream = stream;
    return 0;
}

void quicly_reset_stream(quicly_stream_t *stream, int err)
{
    assert(quicly_stream_has_send_side(quicly_is_client(stream->conn), stream->stream_id));
    assert(QUICLY_ERROR_IS_QUIC_APPLICATION(err));
    assert(stream->_send_aux.rst.sender_state == QUICLY_SENDER_STATE_NONE);
    assert(!quicly_sendstate_transfer_complete(&stream->sendstate));

    /* dispose sendbuf state */
    quicly_sendstate_reset(&stream->sendstate);

    /* setup RST_STREAM */
    stream->_send_aux.rst.sender_state = QUICLY_SENDER_STATE_SEND;
    stream->_send_aux.rst.error_code = QUICLY_ERROR_GET_ERROR_CODE(err);

    /* schedule for delivery */
    sched_stream_control(stream);
    resched_stream_data(stream);
}

void quicly_request_stop(quicly_stream_t *stream, int err)
{
    assert(quicly_stream_has_receive_side(quicly_is_client(stream->conn), stream->stream_id));
    assert(QUICLY_ERROR_IS_QUIC_APPLICATION(err));

    /* send STOP_SENDING if the incoming side of the stream is still open */
    if (stream->recvstate.eos == UINT64_MAX && stream->_send_aux.stop_sending.sender_state == QUICLY_SENDER_STATE_NONE) {
        stream->_send_aux.stop_sending.sender_state = QUICLY_SENDER_STATE_SEND;
        stream->_send_aux.stop_sending.error_code = QUICLY_ERROR_GET_ERROR_CODE(err);
        sched_stream_control(stream);
    }
}

char *quicly_escape_unsafe_string(char *buf, const void *bytes, size_t len)
{
    char *dst = buf;
    const char *src = bytes, *end = src + len;

    for (; src != end; ++src) {
        if (('0' <= *src && *src <= 0x7e) && !(*src == '"' || *src == '\'' || *src == '\\')) {
            *dst++ = *src;
        } else {
            *dst++ = '\\';
            *dst++ = 'x';
            quicly_byte_to_hex(dst, (uint8_t)*src);
        }
    }
    *dst = '\0';

    return buf;
}

char *quicly_hexdump(const uint8_t *bytes, size_t len, size_t indent)
{
    size_t i, line, row, bufsize = indent == SIZE_MAX ? len * 2 + 1 : (indent + 5 + 3 * 16 + 2 + 16 + 1) * ((len + 15) / 16) + 1;
    char *buf, *p;

    if ((buf = malloc(bufsize)) == NULL)
        return NULL;
    p = buf;
    if (indent == SIZE_MAX) {
        for (i = 0; i != len; ++i) {
            quicly_byte_to_hex(p, bytes[i]);
            p += 2;
        }
    } else {
        for (line = 0; line * 16 < len; ++line) {
            for (i = 0; i < indent; ++i)
                *p++ = ' ';
            quicly_byte_to_hex(p, (line >> 4) & 0xff);
            p += 2;
            quicly_byte_to_hex(p, (line << 4) & 0xff);
            p += 2;
            *p++ = ' ';
            for (row = 0; row < 16; ++row) {
                *p++ = row == 8 ? '-' : ' ';
                if (line * 16 + row < len) {
                    quicly_byte_to_hex(p, bytes[line * 16 + row]);
                    p += 2;
                } else {
                    *p++ = ' ';
                    *p++ = ' ';
                }
            }
            *p++ = ' ';
            *p++ = ' ';
            for (row = 0; row < 16; ++row) {
                if (line * 16 + row < len) {
                    int ch = bytes[line * 16 + row];
                    *p++ = 0x20 <= ch && ch < 0x7f ? ch : '.';
                } else {
                    *p++ = ' ';
                }
            }
            *p++ = '\n';
        }
    }
    *p++ = '\0';

    assert(p - buf <= bufsize);

    return buf;
}

void quicly_amend_ptls_context(ptls_context_t *ptls)
{
    static ptls_update_traffic_key_t update_traffic_key = {update_traffic_key_cb};

    ptls->omit_end_of_early_data = 1;
    ptls->max_early_data_size = UINT32_MAX;
    ptls->update_traffic_key = &update_traffic_key;
}<|MERGE_RESOLUTION|>--- conflicted
+++ resolved
@@ -3737,14 +3737,8 @@
     if ((ret = quicly_decode_transport_close_frame(&state->src, state->end, &frame)) != 0)
         return ret;
 
-<<<<<<< HEAD
     QUICLY_PROBE(TRANSPORT_CLOSE_RECEIVE, conn, probe_now(), frame.error_code, frame.frame_type,
                  QUICLY_PROBE_ESCAPE_UNSAFE_STRING(frame.reason_phrase.base, frame.reason_phrase.len));
-=======
-    LOG_CONNECTION_EVENT(conn, QUICLY_EVENT_TYPE_TRANSPORT_CLOSE_RECEIVE, INT_EVENT_ATTR(ERROR_CODE, frame.error_code),
-                         INT_EVENT_ATTR(FRAME_TYPE, (int64_t)frame.frame_type),
-                         VEC_EVENT_ATTR(REASON_PHRASE, frame.reason_phrase));
->>>>>>> 8781ca53
     return handle_close(conn, QUICLY_ERROR_FROM_TRANSPORT_ERROR_CODE(frame.error_code), frame.frame_type, frame.reason_phrase);
 }
 
