--- conflicted
+++ resolved
@@ -384,16 +384,10 @@
 static int initiate_close(quicly_conn_t *conn, int err, uint64_t frame_type, const char *reason_phrase);
 static int discard_sentmap_by_epoch(quicly_conn_t *conn, unsigned ack_epochs);
 
-<<<<<<< HEAD
-static const quicly_transport_parameters_t default_transport_params = {.max_stream_data = {},
-                                                                       .max_udp_payload_size = QUICLY_DEFAULT_MAX_UDP_PAYLOAD_SIZE,
+static const quicly_transport_parameters_t default_transport_params = {.max_udp_payload_size = QUICLY_DEFAULT_MAX_UDP_PAYLOAD_SIZE,
                                                                        .ack_delay_exponent = QUICLY_DEFAULT_ACK_DELAY_EXPONENT,
-                                                                       .max_ack_delay = QUICLY_DEFAULT_MAX_ACK_DELAY};
-=======
-static const quicly_transport_parameters_t default_transport_params = {.ack_delay_exponent = QUICLY_DEFAULT_ACK_DELAY_EXPONENT,
                                                                        .max_ack_delay = QUICLY_DEFAULT_MAX_ACK_DELAY,
                                                                        .min_ack_delay_usec = UINT64_MAX};
->>>>>>> db0468fa
 
 static __thread int64_t now;
 
@@ -1956,7 +1950,9 @@
             goto Exit;
     }
 
-<<<<<<< HEAD
+    /* setup ack frequency */
+    ack_frequency_set_next_update_at(conn);
+
     /* update UDP max payload size to:
      * max(current, min(max_the_peer_sent, peer.tp.max_udp_payload_size, host.tp.max_udp_payload_size)) */
     assert(conn->initial != NULL);
@@ -1968,9 +1964,6 @@
             size = conn->super.ctx->transport_params.max_udp_payload_size;
         conn->egress.max_udp_payload_size = size;
     }
-=======
-    ack_frequency_set_next_update_at(conn);
->>>>>>> db0468fa
 
     /* set transport_parameters extension to be sent in EE */
     assert(properties->additional_extensions == NULL);
@@ -2689,8 +2682,8 @@
             if (conn->egress.packet_number >= QUICLY_FIRST_ACK_FREQUENCY_PACKET_NUMBER && conn->initial == NULL &&
                 conn->handshake == NULL) {
                 uint32_t fraction_of_cwnd = conn->egress.cc.cwnd / QUICLY_ACK_FREQUENCY_CWND_FRACTION;
-                if (fraction_of_cwnd >= conn->super.ctx->max_packet_size * 3) {
-                    uint32_t packet_tolerance = fraction_of_cwnd / conn->super.ctx->max_packet_size;
+                if (fraction_of_cwnd >= conn->egress.max_udp_payload_size * 3) {
+                    uint32_t packet_tolerance = fraction_of_cwnd / conn->egress.max_udp_payload_size;
                     if (packet_tolerance > QUICLY_MAX_PACKET_TOLERANCE)
                         packet_tolerance = QUICLY_MAX_PACKET_TOLERANCE;
                     s->dst = quicly_encode_ack_frequency_frame(s->dst, conn->egress.ack_frequency.sequence++, packet_tolerance,
