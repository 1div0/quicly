/*
 * Copyright (c) 2017 Fastly, Kazuho Oku
 *
 * Permission is hereby granted, free of charge, to any person obtaining a copy
 * of this software and associated documentation files (the "Software"), to
 * deal in the Software without restriction, including without limitation the
 * rights to use, copy, modify, merge, publish, distribute, sublicense, and/or
 * sell copies of the Software, and to permit persons to whom the Software is
 * furnished to do so, subject to the following conditions:
 *
 * The above copyright notice and this permission notice shall be included in
 * all copies or substantial portions of the Software.
 *
 * THE SOFTWARE IS PROVIDED "AS IS", WITHOUT WARRANTY OF ANY KIND, EXPRESS OR
 * IMPLIED, INCLUDING BUT NOT LIMITED TO THE WARRANTIES OF MERCHANTABILITY,
 * FITNESS FOR A PARTICULAR PURPOSE AND NONINFRINGEMENT. IN NO EVENT SHALL THE
 * AUTHORS OR COPYRIGHT HOLDERS BE LIABLE FOR ANY CLAIM, DAMAGES OR OTHER
 * LIABILITY, WHETHER IN AN ACTION OF CONTRACT, TORT OR OTHERWISE, ARISING
 * FROM, OUT OF OR IN CONNECTION WITH THE SOFTWARE OR THE USE OR OTHER DEALINGS
 * IN THE SOFTWARE.
 */
#include <assert.h>
#include <inttypes.h>
#include <stdarg.h>
#include <stdio.h>
#include <stdlib.h>
#include <string.h>
#include <sys/socket.h>
#include <sys/time.h>
#include "khash.h"
#include "quicly.h"
#include "quicly/ack.h"
#include "quicly/frame.h"

#define QUICLY_PROTOCOL_VERSION 0xff000008

#define QUICLY_PACKET_TYPE_INITIAL 0xff
#define QUICLY_PACKET_TYPE_RETRY 0xfe
#define QUICLY_PACKET_TYPE_HANDSHAKE 0xfd
#define QUICLY_PACKET_TYPE_0RTT_PROTECTED 0xfc
#define QUICLY_PACKET_TYPE_LONG_MIN QUICLY_PACKET_TYPE_0RTT_PROTECTED

#define QUICLY_PACKET_TYPE_IS_1RTT(t) (((t)&0x80) == 0)
#define QUICLY_PACKET_TYPE_1RTT_TO_KEY_PHASE(t) (((t)&0x20) != 0)

#define QUICLY_TLS_EXTENSION_TYPE_TRANSPORT_PARAMETERS 26
#define QUICLY_TRANSPORT_PARAMETER_ID_INITIAL_MAX_STREAM_DATA 0
#define QUICLY_TRANSPORT_PARAMETER_ID_INITIAL_MAX_DATA 1
#define QUICLY_TRANSPORT_PARAMETER_ID_IDLE_TIMEOUT 3
#define QUICLY_TRANSPORT_PARAMETER_ID_STATELESS_RESET_TOKEN 6
#define QUICLY_TRANSPORT_PARAMETER_ID_INITIAL_MAX_STREAM_ID_BIDI 2
#define QUICLY_TRANSPORT_PARAMETER_ID_INITIAL_MAX_STREAM_ID_UNI 8
#define QUICLY_TRANSPORT_PARAMETER_ID_OMIT_CONNECTION_ID 4

#define STATELESS_RESET_TOKEN_SIZE 16

#define STREAM_IS_CLIENT_INITIATED(stream_id) (((stream_id)&1) == 0)
#define STREAM_IS_UNI(stream_id) (((stream_id)&2) != 0)

KHASH_MAP_INIT_INT64(quicly_stream_t, quicly_stream_t *)

#define DEBUG_LOG(conn, stream_id, ...)                                                                                            \
    do {                                                                                                                           \
        quicly_conn_t *_conn = (conn);                                                                                             \
        if (_conn->super.ctx->debug_log != NULL) {                                                                                 \
            char buf[1024];                                                                                                        \
            snprintf(buf, sizeof(buf), __VA_ARGS__);                                                                               \
            _conn->super.ctx->debug_log(_conn->super.ctx, "%s:%" PRIx64 ",%" PRIu64 ": %s\n",                                      \
                                        quicly_is_client(_conn) ? "client" : "server", _conn->super.connection_id,                 \
                                        (uint64_t)(stream_id), buf);                                                               \
        }                                                                                                                          \
    } while (0)

struct st_quicly_packet_protection_t {
    ptls_aead_context_t *handshake;
    ptls_aead_context_t *early_data;
    ptls_aead_context_t *one_rtt[2];
};

struct st_quicly_conn_t {
    struct _st_quicly_conn_public_t super;
    /**
     * hashtable of streams
     */
    khash_t(quicly_stream_t) * streams;
    /**
     *
     */
    struct {
        /**
         * crypto parameters
         */
        struct st_quicly_packet_protection_t pp;
        /**
         * acks to be sent to peer
         */
        quicly_ranges_t ack_queue;
        /**
         *
         */
        struct {
            uint64_t bytes_consumed;
            quicly_maxsender_t sender;
        } max_data;
        /**
         *
         */
        quicly_maxsender_t max_stream_id_bidi;
        /**
         *
         */
        quicly_maxsender_t max_stream_id_uni;
        /**
         *
         */
        uint64_t next_expected_packet_number;
    } ingress;
    /**
     *
     */
    struct {
        /**
         * crypto parameters
         */
        struct st_quicly_packet_protection_t pp;
        /**
         * contains actions that needs to be performed when an ack is being received
         */
        quicly_acks_t acks;
        /**
         *
         */
        quicly_loss_t loss;
        /**
         *
         */
        uint64_t packet_number;
        /**
         *
         */
        struct {
            uint64_t permitted;
            uint64_t sent;
        } max_data;
        /**
         *
         */
        uint64_t max_stream_id_bidi;
        /**
         *
         */
        uint64_t max_stream_id_uni;
        /**
         *
         */
        quicly_sender_state_t stream_id_blocked_state;
        /**
         *
         */
        int64_t send_ack_at;
    } egress;
    /**
     * crypto data
     */
    struct {
        quicly_stream_t stream;
        ptls_t *tls;
        ptls_handshake_properties_t handshake_properties;
        struct {
            ptls_raw_extension_t ext[2];
            ptls_buffer_t buf;
        } transport_parameters;
        unsigned pending_control : 1;
        unsigned pending_data : 1;
    } crypto;
    /**
     *
     */
    struct {
        quicly_linklist_t control;
        quicly_linklist_t stream_fin_only;
        quicly_linklist_t stream_with_payload;
    } pending_link;
};

const quicly_context_t quicly_default_context = {
    NULL,      /* tls */
    1280,      /* max_packet_size */
    1000,      /* initial_rto */
    16384,     /* initial_max_stream_data */
    65536,     /* initial_max_data */
    600,       /* idle_timeout */
    100,       /* max_concurrent_streams_bidi */
    0,         /* max_concurrent_streams_uni */
    {0, NULL}, /* stateless_retry {enforce_use, key} */
    0,         /* enforce_version_negotiation */
    quicly_default_alloc_packet,
    quicly_default_free_packet,
    quicly_default_alloc_stream,
    quicly_default_free_stream,
    NULL, /* on_stream_open */
    quicly_default_now,
    NULL, /* debug_log */
};

static const quicly_transport_parameters_t transport_params_before_handshake = {16384, 16384, 10, 60, 0};

static void free_packet_protection(struct st_quicly_packet_protection_t *pp)
{
    if (pp->handshake != NULL)
        ptls_aead_free(pp->handshake);
    if (pp->early_data != NULL)
        ptls_aead_free(pp->early_data);
    if (pp->one_rtt[0] != NULL)
        ptls_aead_free(pp->one_rtt[0]);
    if (pp->one_rtt[1] != NULL)
        ptls_aead_free(pp->one_rtt[1]);
}

int quicly_decode_packet(quicly_decoded_packet_t *packet, const uint8_t *src, size_t len)
{
    if (len < 2)
        goto Error;

    packet->header.base = (void *)src;

    const uint8_t *src_end = src + len;

    packet->first_byte = *src++;
    if (!QUICLY_PACKET_TYPE_IS_1RTT(packet->first_byte)) {
        /* long header */
        if (src_end - src < 16)
            goto Error;
        packet->connection_id = quicly_decode64(&src);
        packet->version = quicly_decode32(&src);
        packet->packet_number.bits = quicly_decode32(&src);
        packet->packet_number.mask = UINT32_MAX;
    } else {
        /* short header */
        if ((packet->first_byte & 0x40) == 0) {
            if (src_end - src < 8)
                goto Error;
            packet->connection_id = quicly_decode64(&src);
        }
        switch (packet->first_byte & 0x1f) {
        case 0x1f:
            if (src_end - src < 1)
                goto Error;
            packet->packet_number.bits = *src++;
            packet->packet_number.mask = UINT8_MAX;
            break;
        case 0x1e:
            if (src_end - src < 2)
                goto Error;
            packet->packet_number.bits = quicly_decode16(&src);
            packet->packet_number.mask = UINT16_MAX;
            break;
        case 0x1d:
            if (src_end - src < 4)
                goto Error;
            packet->packet_number.bits = quicly_decode32(&src);
            packet->packet_number.mask = UINT32_MAX;
            break;
        default:
            goto Error;
        }
    }

    packet->header.len = src - packet->header.base;
    packet->payload = ptls_iovec_init(src, src_end - src);
    return 0;

Error:
    return QUICLY_ERROR_PROTOCOL_VIOLATION;
}

uint64_t quicly_determine_packet_number(quicly_decoded_packet_t *packet, uint64_t next_expected)
{
    uint64_t actual = (next_expected & ~(uint64_t)packet->packet_number.mask) + packet->packet_number.bits;

    if (((packet->packet_number.bits - (uint32_t)next_expected) & packet->packet_number.mask) > (packet->packet_number.mask >> 1)) {
        if (actual >= (uint64_t)packet->packet_number.mask + 1)
            actual -= (uint64_t)packet->packet_number.mask + 1;
    }

    return actual;
}

int quicly_connection_is_ready(quicly_conn_t *conn)
{
    return conn->egress.pp.one_rtt[0] != NULL || conn->egress.pp.early_data != NULL;
}

static int set_peeraddr(quicly_conn_t *conn, struct sockaddr *addr, socklen_t addrlen)
{
    int ret;

    if (conn->super.peer.salen != addrlen) {
        struct sockaddr *newsa;
        if ((newsa = malloc(addrlen)) == NULL) {
            ret = PTLS_ERROR_NO_MEMORY;
            goto Exit;
        }
        free(conn->super.peer.sa);
        conn->super.peer.sa = newsa;
        conn->super.peer.salen = addrlen;
    }

    memcpy(conn->super.peer.sa, addr, addrlen);
    ret = 0;

Exit:
    return ret;
}

static void sched_stream_control(quicly_stream_t *stream)
{
    if (stream->stream_id != 0) {
        if (!quicly_linklist_is_linked(&stream->_send_aux.pending_link.control))
            quicly_linklist_insert(&stream->conn->pending_link.control, &stream->_send_aux.pending_link.control);
    } else {
        stream->conn->crypto.pending_control = 1;
    }
}

static void resched_stream_data(quicly_stream_t *stream)
{
    quicly_linklist_t *target = NULL;

    if (stream->stream_id == 0) {
        stream->conn->crypto.pending_data = 1;
        return;
    }

    /* unlink so that we would round-robin the streams */
    if (quicly_linklist_is_linked(&stream->_send_aux.pending_link.stream))
        quicly_linklist_unlink(&stream->_send_aux.pending_link.stream);

    if (stream->sendbuf.pending.num_ranges != 0) {
        if (stream->sendbuf.pending.ranges[0].start == stream->sendbuf.eos) {
            /* fin is the only thing to be sent, and it can be sent if window size is zero */
            target = &stream->conn->pending_link.stream_fin_only;
        } else {
            /* check if we can send payload */
            if (stream->sendbuf.pending.ranges[0].start < stream->_send_aux.max_stream_data)
                target = &stream->conn->pending_link.stream_with_payload;
        }
    }

    if (target != NULL)
        quicly_linklist_insert(target, &stream->_send_aux.pending_link.stream);
}

static int stream_id_blocked(quicly_conn_t *conn, int uni)
{
    uint64_t *next_id = uni ? &conn->super.host.next_stream_id_uni : &conn->super.host.next_stream_id_bidi,
             *max_id = uni ? &conn->egress.max_stream_id_uni : &conn->egress.max_stream_id_bidi;
    return *next_id > *max_id;
}

static int should_update_max_stream_data(quicly_stream_t *stream)
{
    return quicly_maxsender_should_update(&stream->_send_aux.max_stream_data_sender, stream->recvbuf.data_off,
                                          stream->_recv_aux.window, 512);
}

static void on_sendbuf_change(quicly_sendbuf_t *buf)
{
    quicly_stream_t *stream = (void *)((char *)buf - offsetof(quicly_stream_t, sendbuf));
    assert(stream->stream_id != 0 || buf->eos == UINT64_MAX);

    resched_stream_data(stream);
}

static void on_recvbuf_change(quicly_recvbuf_t *buf, size_t shift_amount)
{
    quicly_stream_t *stream = (void *)((char *)buf - offsetof(quicly_stream_t, recvbuf));

    if (stream->stream_id != 0) {
        stream->conn->ingress.max_data.bytes_consumed += shift_amount;
        if (should_update_max_stream_data(stream))
            sched_stream_control(stream);
    }
}

static void init_stream_properties(quicly_stream_t *stream)
{
    quicly_sendbuf_init(&stream->sendbuf, on_sendbuf_change);
    quicly_recvbuf_init(&stream->recvbuf, on_recvbuf_change);

    stream->_send_aux.max_stream_data = stream->conn->super.peer.transport_params.initial_max_stream_data;
    stream->_send_aux.max_sent = 0;
    stream->_send_aux.stop_sending.sender_state = QUICLY_SENDER_STATE_NONE;
    stream->_send_aux.stop_sending.reason = 0;
    stream->_send_aux.rst.sender_state = QUICLY_SENDER_STATE_NONE;
    stream->_send_aux.rst.reason = 0;
    quicly_maxsender_init(&stream->_send_aux.max_stream_data_sender, stream->conn->super.ctx->initial_max_stream_data);
    quicly_linklist_init(&stream->_send_aux.pending_link.control);
    quicly_linklist_init(&stream->_send_aux.pending_link.stream);

    stream->_recv_aux.window = stream->conn->super.ctx->initial_max_stream_data;
    stream->_recv_aux.rst_reason = QUICLY_ERROR_FIN_CLOSED;
}

static void dispose_stream_properties(quicly_stream_t *stream)
{
    quicly_sendbuf_dispose(&stream->sendbuf);
    quicly_recvbuf_dispose(&stream->recvbuf);
    quicly_maxsender_dispose(&stream->_send_aux.max_stream_data_sender);
    quicly_linklist_unlink(&stream->_send_aux.pending_link.control);
    quicly_linklist_unlink(&stream->_send_aux.pending_link.stream);
}

static void init_stream(quicly_stream_t *stream, quicly_conn_t *conn, uint64_t stream_id)
{
    stream->conn = conn;
    stream->stream_id = stream_id;

    int r;
    khiter_t iter = kh_put(quicly_stream_t, conn->streams, stream_id, &r);
    assert(iter != kh_end(conn->streams));
    kh_val(conn->streams, iter) = stream;

    init_stream_properties(stream);
}

static void reinit_stream_properties(quicly_stream_t *stream)
{
    dispose_stream_properties(stream);
    init_stream_properties(stream);
}

static quicly_stream_t *open_stream(quicly_conn_t *conn, uint64_t stream_id)
{
    quicly_stream_t *stream;

    if ((stream = conn->super.ctx->alloc_stream(conn->super.ctx)) == NULL)
        return NULL;
    init_stream(stream, conn, stream_id);
    return stream;
}

static void destroy_stream(quicly_stream_t *stream)
{
    quicly_conn_t *conn = stream->conn;
    khiter_t iter = kh_get(quicly_stream_t, conn->streams, stream->stream_id);
    assert(iter != kh_end(conn->streams));
    kh_del(quicly_stream_t, conn->streams, iter);

    conn->ingress.max_data.bytes_consumed += stream->recvbuf.data.len;
    dispose_stream_properties(stream);

    if (stream->stream_id != 0) {
        if (quicly_is_client(conn) == STREAM_IS_CLIENT_INITIATED(stream->stream_id)) {
            --conn->super.host.num_streams;
        } else {
            --conn->super.peer.num_streams;
        }
        conn->super.ctx->free_stream(stream);
    }
}

quicly_stream_t *quicly_get_stream(quicly_conn_t *conn, uint64_t stream_id)
{
    khiter_t iter = kh_get(quicly_stream_t, conn->streams, stream_id);
    if (iter != kh_end(conn->streams))
        return kh_val(conn->streams, iter);
    return NULL;
}

void quicly_get_max_data(quicly_conn_t *conn, uint64_t *send_permitted, uint64_t *sent, uint64_t *consumed)
{
    if (send_permitted != NULL)
        *send_permitted = conn->egress.max_data.permitted;
    if (sent != NULL)
        *sent = conn->egress.max_data.sent;
    if (consumed != NULL)
        *consumed = conn->ingress.max_data.bytes_consumed;
}

void quicly_free(quicly_conn_t *conn)
{
    quicly_stream_t *stream;

    free_packet_protection(&conn->ingress.pp);
    quicly_ranges_dispose(&conn->ingress.ack_queue);
    quicly_maxsender_dispose(&conn->ingress.max_data.sender);
    quicly_maxsender_dispose(&conn->ingress.max_stream_id_bidi);
    quicly_maxsender_dispose(&conn->ingress.max_stream_id_uni);
    free_packet_protection(&conn->egress.pp);
    quicly_acks_dispose(&conn->egress.acks);

    kh_foreach_value(conn->streams, stream, { destroy_stream(stream); });
    kh_destroy(quicly_stream_t, conn->streams);

    assert(!quicly_linklist_is_linked(&conn->pending_link.control));
    assert(!quicly_linklist_is_linked(&conn->pending_link.stream_fin_only));
    assert(!quicly_linklist_is_linked(&conn->pending_link.stream_with_payload));

    free(conn->super.peer.sa);
    free(conn);
}

static int setup_handshake_secret(ptls_aead_context_t **aead, ptls_cipher_suite_t *cs, const void *master_secret, const char *label,
                                  int is_enc)
{
    uint8_t aead_secret[PTLS_MAX_DIGEST_SIZE];
    int ret;

    if ((ret = ptls_hkdf_expand_label(cs->hash, aead_secret, cs->hash->digest_size,
                                      ptls_iovec_init(master_secret, cs->hash->digest_size), label, ptls_iovec_init(NULL, 0))) != 0)
        goto Exit;
    if ((*aead = ptls_aead_new(cs->aead, cs->hash, is_enc, aead_secret)) == NULL) {
        ret = PTLS_ERROR_NO_MEMORY;
        goto Exit;
    }

Exit:
    ptls_clear_memory(aead_secret, sizeof(aead_secret));
    return ret;
}

static int setup_handshake_encryption(ptls_aead_context_t **ingress, ptls_aead_context_t **egress, quicly_context_t *ctx,
                                      uint64_t connection_id, int is_client)
{
    static const uint8_t salt[] = {0xaf, 0xc8, 0x24, 0xec, 0x5f, 0xc7, 0x7e, 0xca, 0x1e, 0x9d,
                                   0x36, 0xf3, 0x7f, 0xb2, 0xd4, 0x65, 0x18, 0xc3, 0x66, 0x39};
    static const char *labels[2] = {"QUIC client handshake secret", "QUIC server handshake secret"};
    ptls_cipher_suite_t **cs;
    uint8_t ikm[8], secret[PTLS_MAX_DIGEST_SIZE];
    int ret;

    /* find aes128gcm cipher */
    for (cs = ctx->tls->cipher_suites;; ++cs) {
        assert(cs != NULL);
        if ((*cs)->id == PTLS_CIPHER_SUITE_AES_128_GCM_SHA256)
            break;
    }

    /* extract master secret */
    quicly_encode64(ikm, connection_id);
    if ((ret = ptls_hkdf_extract((*cs)->hash, secret, ptls_iovec_init(salt, sizeof(salt)), ptls_iovec_init(ikm, sizeof(ikm)))) != 0)
        goto Exit;

    /* create aead contexts */
    if ((ret = setup_handshake_secret(ingress, *cs, secret, labels[is_client], 0)) != 0)
        goto Exit;
    if ((ret = setup_handshake_secret(egress, *cs, secret, labels[!is_client], 1)) != 0)
        goto Exit;

Exit:
    ptls_clear_memory(secret, sizeof(secret));
    return ret;
}

static int setup_secret(struct st_quicly_packet_protection_t *pp, ptls_t *tls, const char *label, int is_early, int is_enc)
{
    ptls_cipher_suite_t *cipher = ptls_get_cipher(tls);
    ptls_aead_context_t **aead = is_early ? &pp->early_data : &pp->one_rtt[0];
    uint8_t secret[PTLS_MAX_DIGEST_SIZE];
    int ret;

    if ((ret = ptls_export_secret(tls, secret, cipher->hash->digest_size, label, ptls_iovec_init(NULL, 0), is_early)) != 0)
        return ret;
    if ((*aead = ptls_aead_new(cipher->aead, cipher->hash, is_enc, secret)) == NULL) {
        ptls_clear_memory(secret, sizeof(secret));
        return PTLS_ERROR_NO_MEMORY;
    }
    return 0;
}

static void apply_peer_transport_params(quicly_conn_t *conn)
{
    conn->egress.max_data.permitted = conn->super.peer.transport_params.initial_max_data;
    conn->egress.max_stream_id_bidi = conn->super.peer.transport_params.initial_max_stream_id_bidi;
    conn->egress.max_stream_id_uni = conn->super.peer.transport_params.initial_max_stream_id_uni;
}

static int setup_1rtt(quicly_conn_t *conn, ptls_t *tls)
{
    static const char *labels[2] = {"EXPORTER-QUIC client 1-RTT Secret", "EXPORTER-QUIC server 1-RTT Secret"};
    int ret;

    /* release early-data AEAD for egress, but not for ingress since they can arrive later */
    if (conn->egress.pp.early_data != NULL) {
        ptls_aead_free(conn->egress.pp.early_data);
        conn->egress.pp.early_data = NULL;
    }

    if ((ret = setup_secret(&conn->ingress.pp, tls, labels[quicly_is_client(conn)], 0, 0)) != 0)
        goto Exit;
    if ((ret = setup_secret(&conn->egress.pp, tls, labels[!quicly_is_client(conn)], 0, 1)) != 0)
        goto Exit;

    apply_peer_transport_params(conn);
    conn->super.state = QUICLY_STATE_1RTT_ENCRYPTED;

Exit:
    return 0;
}

static void senddata_free(struct st_quicly_buffer_vec_t *vec)
{
    free(vec->p);
    free(vec);
}

static void write_tlsbuf(quicly_conn_t *conn, ptls_buffer_t *tlsbuf)
{
    if (tlsbuf->off != 0) {
        assert(tlsbuf->is_allocated);
        quicly_sendbuf_write(&conn->crypto.stream.sendbuf, tlsbuf->base, tlsbuf->off, senddata_free);
        ptls_buffer_init(tlsbuf, "", 0);
    } else {
        assert(!tlsbuf->is_allocated);
    }
}

static int crypto_stream_receive_post_handshake(quicly_stream_t *_stream)
{
    quicly_conn_t *conn = (void *)((char *)_stream - offsetof(quicly_conn_t, crypto.stream));
    ptls_buffer_t buf;
    ptls_iovec_t input;
    int ret = 0;

    ptls_buffer_init(&buf, "", 0);
    while ((input = quicly_recvbuf_get(&conn->crypto.stream.recvbuf)).len != 0) {
        if ((ret = ptls_receive(conn->crypto.tls, &buf, input.base, &input.len)) != 0)
            goto Exit;
        quicly_recvbuf_shift(&conn->crypto.stream.recvbuf, input.len);
        if (buf.off != 0) {
            fprintf(stderr, "ptls_receive returned application data\n");
            ret = QUICLY_ERROR_TBD;
            goto Exit;
        }
    }

Exit:
    ptls_buffer_dispose(&buf);
    return ret;
}

static int crypto_stream_receive_handshake(quicly_stream_t *_stream)
{
    quicly_conn_t *conn = (void *)((char *)_stream - offsetof(quicly_conn_t, crypto.stream));
    ptls_iovec_t input;
    ptls_buffer_t buf;
    int ret = PTLS_ERROR_IN_PROGRESS;

    ptls_buffer_init(&buf, "", 0);
    while (ret == PTLS_ERROR_IN_PROGRESS && (input = quicly_recvbuf_get(&conn->crypto.stream.recvbuf)).len != 0) {
        ret = ptls_handshake(conn->crypto.tls, &buf, input.base, &input.len, &conn->crypto.handshake_properties);
        quicly_recvbuf_shift(&conn->crypto.stream.recvbuf, input.len);
    }
    write_tlsbuf(conn, &buf);

    switch (ret) {
    case 0:
        DEBUG_LOG(conn, 0, "handshake complete");
        conn->crypto.stream.on_update = crypto_stream_receive_post_handshake;
        /* state is 1RTT_ENCRYPTED when handling ClientFinished */
        if (conn->super.state < QUICLY_STATE_1RTT_ENCRYPTED) {
            if (!quicly_is_client(conn)) {
                /* ignore error, which will be returned if early secret is unavailable */
                setup_secret(&conn->ingress.pp, conn->crypto.tls, "EXPORTER-QUIC 0-RTT Secret", 1, 0);
            }
            if ((ret = setup_1rtt(conn, conn->crypto.tls)) != 0)
                goto Exit;
        }
        if (quicly_recvbuf_get(&conn->crypto.stream.recvbuf).len != 0)
            ret = conn->crypto.stream.on_update(&conn->crypto.stream);
        break;
    case PTLS_ERROR_IN_PROGRESS:
        if (conn->super.state == QUICLY_STATE_BEFORE_SH)
            conn->super.state = QUICLY_STATE_BEFORE_SF;
        ret = 0;
        break;
    case PTLS_ERROR_STATELESS_RETRY:
        assert(!quicly_is_client(conn));
        assert(conn->super.state == QUICLY_STATE_BEFORE_SH);
        conn->super.state = QUICLY_STATE_SEND_STATELESS_RETRY;
        conn->egress.packet_number = conn->ingress.next_expected_packet_number - 1;
        ret = 0;
        break;
    default:
        break;
    }

Exit:
    return ret;
}

static int crypto_stream_receive_stateless_retry(quicly_stream_t *_stream)
{
    quicly_conn_t *conn = (void *)((char *)_stream - offsetof(quicly_conn_t, crypto.stream));
    ptls_iovec_t input = quicly_recvbuf_get(&conn->crypto.stream.recvbuf);
    size_t consumed = input.len;
    ptls_buffer_t buf;
    int ret;

    ptls_buffer_init(&buf, "", 0);

    /* should have received HRR */
    ret = ptls_handshake(conn->crypto.tls, &buf, input.base, &consumed, &conn->crypto.handshake_properties);
    quicly_recvbuf_shift(&conn->crypto.stream.recvbuf, consumed);
    if (ret != PTLS_ERROR_IN_PROGRESS)
        goto Error;
    if (input.len != consumed)
        goto Error;
    if (buf.off == 0)
        goto Error;

    /* send the 2nd ClientHello */
    reinit_stream_properties(&conn->crypto.stream);
    conn->crypto.stream.on_update = crypto_stream_receive_handshake;
    write_tlsbuf(conn, &buf);

    return 0;

Error:
    ptls_buffer_dispose(&buf);
    return QUICLY_ERROR_TBD;
}

static int do_apply_stream_frame(quicly_stream_t *stream, uint64_t off, ptls_iovec_t data)
{
    int ret;

    /* adjust the range of supplied data so that we not go above eos */
    if (stream->recvbuf.eos <= off)
        return 0;
    if (stream->recvbuf.eos < off + data.len)
        data.len = stream->recvbuf.eos - off;

    /* make adjustments for retransmit */
    if (off < stream->recvbuf.data_off) {
        if (off + data.len <= stream->recvbuf.data_off)
            return 0;
        size_t delta = stream->recvbuf.data_off - off;
        off = stream->recvbuf.data_off;
        data.base += delta;
        data.len -= delta;
    }

    /* try the fast (copyless) path */
    if (stream->recvbuf.data_off == off && stream->recvbuf.data.len == 0) {
        struct st_quicly_buffer_vec_t vec = {NULL};
        assert(stream->recvbuf.received.num_ranges == 1);
        assert(stream->recvbuf.received.ranges[0].end == stream->recvbuf.data_off);

        if (data.len != 0) {
            stream->recvbuf.received.ranges[0].end += data.len;
            quicly_buffer_set_fast_external(&stream->recvbuf.data, &vec, data.base, data.len);
        }
        if ((ret = stream->on_update(stream)) != 0)
            return ret;
        /* stream might have been destroyed; in such case vec.len would be zero (see quicly_buffer_dispose) */
        if (vec.len != 0 && stream->recvbuf.data.len != 0) {
            size_t keeplen = stream->recvbuf.data.len;
            quicly_buffer_init(&stream->recvbuf.data);
            if ((ret = quicly_buffer_push(&stream->recvbuf.data, data.base + data.len - keeplen, keeplen, NULL)) != 0)
                return ret;
        }
        return 0;
    }

    uint64_t prev_end = stream->recvbuf.received.ranges[0].end;
    if ((ret = quicly_recvbuf_write(&stream->recvbuf, off, data.base, data.len)) != 0)
        return ret;
    if (prev_end != stream->recvbuf.received.ranges[0].end || prev_end == stream->recvbuf.eos)
        ret = stream->on_update(stream);
    return ret;
}

static int apply_stream_frame(quicly_stream_t *stream, quicly_stream_frame_t *frame)
{
    int ret;

    DEBUG_LOG(stream->conn, stream->stream_id, "received; off=%" PRIu64 ",len=%zu", frame->offset, frame->data.len);

    if (frame->is_fin && (ret = quicly_recvbuf_mark_eos(&stream->recvbuf, frame->offset + frame->data.len)) != 0)
        return ret;
    if ((ret = do_apply_stream_frame(stream, frame->offset, frame->data)) != 0)
        return ret;
    if (should_update_max_stream_data(stream))
        sched_stream_control(stream);

    return ret;
}

#define PUSH_TRANSPORT_PARAMETER(buf, id, block)                                                                                   \
    do {                                                                                                                           \
        ptls_buffer_push16((buf), (id));                                                                                           \
        ptls_buffer_push_block((buf), 2, block);                                                                                   \
    } while (0)

static int encode_transport_parameter_list(quicly_context_t *ctx, ptls_buffer_t *buf, int is_client)
{
    int ret;

    ptls_buffer_push_block(buf, 2, {
        PUSH_TRANSPORT_PARAMETER(buf, QUICLY_TRANSPORT_PARAMETER_ID_INITIAL_MAX_STREAM_DATA,
                                 { ptls_buffer_push32(buf, ctx->initial_max_stream_data); });
        PUSH_TRANSPORT_PARAMETER(buf, QUICLY_TRANSPORT_PARAMETER_ID_INITIAL_MAX_DATA,
                                 { ptls_buffer_push32(buf, ctx->initial_max_data); });
        PUSH_TRANSPORT_PARAMETER(buf, QUICLY_TRANSPORT_PARAMETER_ID_IDLE_TIMEOUT, { ptls_buffer_push16(buf, ctx->idle_timeout); });
        if (!is_client) {
            PUSH_TRANSPORT_PARAMETER(buf, QUICLY_TRANSPORT_PARAMETER_ID_STATELESS_RESET_TOKEN, {
                /* FIXME implement stateless reset */
                static const uint8_t zeroes[16] = {0};
                ptls_buffer_pushv(buf, zeroes, sizeof(zeroes));
            });
        }
        if (ctx->max_concurrent_streams_bidi != 0) {
            uint32_t max_stream_id = ctx->max_concurrent_streams_bidi * 4 - (is_client ? 3 : 0);
            PUSH_TRANSPORT_PARAMETER(buf, QUICLY_TRANSPORT_PARAMETER_ID_INITIAL_MAX_STREAM_ID_BIDI,
                                     { ptls_buffer_push32(buf, max_stream_id); });
        }
        if (ctx->max_concurrent_streams_uni != 0) {
            uint32_t max_stream_id = ctx->max_concurrent_streams_uni * 4 - (is_client ? 1 : 2);
            PUSH_TRANSPORT_PARAMETER(buf, QUICLY_TRANSPORT_PARAMETER_ID_INITIAL_MAX_STREAM_ID_UNI,
                                     { ptls_buffer_push32(buf, max_stream_id); });
        }
    });
    ret = 0;
Exit:
    return ret;
}

static int decode_transport_parameter_list(quicly_transport_parameters_t *params, int is_client, const uint8_t *src,
                                           const uint8_t *end)
{
#define ID_TO_BIT(id) ((uint64_t)1 << (id))

    uint64_t found_id_bits = 0,
             must_found_id_bits = ID_TO_BIT(QUICLY_TRANSPORT_PARAMETER_ID_INITIAL_MAX_STREAM_DATA) |
                                  ID_TO_BIT(QUICLY_TRANSPORT_PARAMETER_ID_INITIAL_MAX_DATA) |
                                  ID_TO_BIT(QUICLY_TRANSPORT_PARAMETER_ID_IDLE_TIMEOUT);
    int ret;

    if (is_client)
        must_found_id_bits = ID_TO_BIT(QUICLY_TRANSPORT_PARAMETER_ID_STATELESS_RESET_TOKEN);

    /* set optional parameters to their default values */
    params->initial_max_stream_id_bidi = 0;
    params->initial_max_stream_id_uni = 0;
    params->omit_connection_id = 0;

    /* decode the parameters block */
    ptls_decode_block(src, end, 2, {
        while (src != end) {
            uint16_t id;
            if ((ret = ptls_decode16(&id, &src, end)) != 0)
                goto Exit;
            if (id < sizeof(found_id_bits) * 8) {
                if ((found_id_bits & ID_TO_BIT(id)) != 0) {
                    ret = QUICLY_ERROR_TRANSPORT_PARAMETER;
                    goto Exit;
                }
                found_id_bits |= ID_TO_BIT(id);
            }
            found_id_bits |= ID_TO_BIT(id);
            ptls_decode_open_block(src, end, 2, {
                switch (id) {
                case QUICLY_TRANSPORT_PARAMETER_ID_INITIAL_MAX_STREAM_DATA:
                    if ((ret = ptls_decode32(&params->initial_max_stream_data, &src, end)) != 0)
                        goto Exit;
                    break;
                case QUICLY_TRANSPORT_PARAMETER_ID_INITIAL_MAX_DATA:
                    if ((ret = ptls_decode32(&params->initial_max_data, &src, end)) != 0)
                        goto Exit;
                    break;
                case QUICLY_TRANSPORT_PARAMETER_ID_STATELESS_RESET_TOKEN:
                    if (!is_client || end - src != STATELESS_RESET_TOKEN_SIZE) {
                        ret = QUICLY_ERROR_TRANSPORT_PARAMETER;
                        goto Exit;
                    }
                    /* TODO remember */
                    src = end;
                    break;
                case QUICLY_TRANSPORT_PARAMETER_ID_IDLE_TIMEOUT:
                    if ((ret = ptls_decode16(&params->idle_timeout, &src, end)) != 0)
                        goto Exit;
                    break;
                case QUICLY_TRANSPORT_PARAMETER_ID_INITIAL_MAX_STREAM_ID_BIDI:
                    if ((ret = ptls_decode32(&params->initial_max_stream_id_bidi, &src, end)) != 0)
                        goto Exit;
                    if (STREAM_IS_UNI(params->initial_max_stream_id_bidi)) {
                        ret = QUICLY_ERROR_TRANSPORT_PARAMETER;
                        goto Exit;
                    }
                    if (is_client != STREAM_IS_CLIENT_INITIATED(params->initial_max_stream_id_bidi)) {
                        ret = QUICLY_ERROR_TRANSPORT_PARAMETER;
                        goto Exit;
                    }
                    break;
                case QUICLY_TRANSPORT_PARAMETER_ID_INITIAL_MAX_STREAM_ID_UNI:
                    if ((ret = ptls_decode32(&params->initial_max_stream_id_uni, &src, end)) != 0)
                        goto Exit;
                    if (!STREAM_IS_UNI(params->initial_max_stream_id_uni)) {
                        ret = QUICLY_ERROR_TRANSPORT_PARAMETER;
                        goto Exit;
                    }
                    if (is_client != STREAM_IS_CLIENT_INITIATED(params->initial_max_stream_id_uni)) {
                        ret = QUICLY_ERROR_TRANSPORT_PARAMETER;
                        goto Exit;
                    }
                    break;
                case QUICLY_TRANSPORT_PARAMETER_ID_OMIT_CONNECTION_ID:
                    params->omit_connection_id = 1;
                    break;
                default:
                    src = end;
                    break;
                }
            });
        }
    });

    /* check that we have found all the required parameters */
    if ((found_id_bits & must_found_id_bits) != must_found_id_bits) {
        ret = QUICLY_ERROR_TRANSPORT_PARAMETER;
        goto Exit;
    }

    ret = 0;
Exit:
    /* FIXME convert to quic error */
    return ret;

#undef ID_TO_BIT
}

static int collect_transport_parameters(ptls_t *tls, struct st_ptls_handshake_properties_t *properties, uint16_t type)
{
    return type == QUICLY_TLS_EXTENSION_TYPE_TRANSPORT_PARAMETERS;
}

static quicly_conn_t *create_connection(quicly_context_t *ctx, uint64_t connection_id, const char *server_name, struct sockaddr *sa,
                                        socklen_t salen, ptls_handshake_properties_t *handshake_properties)
{
    ptls_t *tls = NULL;
    quicly_conn_t *conn;

    if ((tls = ptls_new(ctx->tls, server_name == NULL)) == NULL)
        return NULL;
    if (server_name != NULL && ptls_set_server_name(tls, server_name, strlen(server_name)) != 0) {
        ptls_free(tls);
        return NULL;
    }
    if ((conn = malloc(sizeof(*conn))) == NULL) {
        ptls_free(tls);
        return NULL;
    }

    memset(conn, 0, sizeof(*conn));
    conn->super.ctx = ctx;
    conn->super.connection_id = connection_id;
    conn->super.state = QUICLY_STATE_BEFORE_SH;
    if (server_name != NULL) {
        conn->super.host.next_stream_id_bidi = 4;
        conn->super.host.next_stream_id_uni = 1;
        conn->super.peer.next_stream_id_bidi = 2;
        conn->super.peer.next_stream_id_uni = 3;
    } else {
        conn->super.host.next_stream_id_bidi = 2;
        conn->super.host.next_stream_id_uni = 3;
        conn->super.peer.next_stream_id_bidi = 4;
        conn->super.peer.next_stream_id_uni = 1;
    }
    conn->super.peer.transport_params = transport_params_before_handshake;
    if (server_name != NULL && ctx->enforce_version_negotiation) {
        ctx->tls->random_bytes(&conn->super.version, sizeof(conn->super.version));
        conn->super.version = (conn->super.version & 0xf0f0f0f0) | 0x0a0a0a0a;
    } else {
        conn->super.version = QUICLY_PROTOCOL_VERSION;
    }
    conn->streams = kh_init(quicly_stream_t);
    quicly_ranges_init(&conn->ingress.ack_queue);
    quicly_maxsender_init(&conn->ingress.max_data.sender, conn->super.ctx->initial_max_data);
    quicly_maxsender_init(&conn->ingress.max_stream_id_bidi,
                          conn->super.ctx->max_concurrent_streams_bidi * 4 + conn->super.peer.next_stream_id_bidi);
    quicly_maxsender_init(&conn->ingress.max_stream_id_uni,
                          conn->super.ctx->max_concurrent_streams_uni * 4 + conn->super.peer.next_stream_id_uni);
    quicly_acks_init(&conn->egress.acks);
    quicly_loss_init(&conn->egress.loss, &conn->super.ctx->loss,
                     conn->super.ctx->loss.default_initial_rtt /* FIXME remember initial_rtt in session ticket */);
    conn->egress.send_ack_at = INT64_MAX;
    init_stream(&conn->crypto.stream, conn, 0);
    conn->crypto.stream.on_update = crypto_stream_receive_handshake;
    conn->crypto.tls = tls;
    if (handshake_properties != NULL) {
        assert(handshake_properties->additional_extensions == NULL);
        assert(handshake_properties->collect_extension == NULL);
        assert(handshake_properties->collected_extensions == NULL);
        conn->crypto.handshake_properties = *handshake_properties;
    } else {
        conn->crypto.handshake_properties = (ptls_handshake_properties_t){{{{NULL}}}};
    }
    conn->crypto.handshake_properties.collect_extension = collect_transport_parameters;
    quicly_linklist_init(&conn->pending_link.control);
    quicly_linklist_init(&conn->pending_link.stream_fin_only);
    quicly_linklist_init(&conn->pending_link.stream_with_payload);

    if (set_peeraddr(conn, sa, salen) != 0) {
        quicly_free(conn);
        return NULL;
    }

    return conn;
}

static int client_collected_extensions(ptls_t *tls, ptls_handshake_properties_t *properties, ptls_raw_extension_t *slots)
{
    quicly_conn_t *conn = (void *)((char *)properties - offsetof(quicly_conn_t, crypto.handshake_properties));
    int ret;

    if (slots[0].type == UINT16_MAX) {
        ret = 0; // allow abcense of the extension for the time being PTLS_ALERT_MISSING_EXTENSION;
        goto Exit;
    }
    assert(slots[0].type == QUICLY_TLS_EXTENSION_TYPE_TRANSPORT_PARAMETERS);
    assert(slots[1].type == UINT16_MAX);

    const uint8_t *src = slots[0].data.base, *end = src + slots[0].data.len;

    uint32_t negotiated_version;
    if ((ret = ptls_decode32(&negotiated_version, &src, end)) != 0)
        goto Exit;
    if (negotiated_version != QUICLY_PROTOCOL_VERSION) {
        fprintf(stderr, "unexpected negotiated version\n");
        ret = QUICLY_ERROR_TBD;
        goto Exit;
    }

    ptls_decode_open_block(src, end, 1, {
        int found_negotiated_version = 0;
        do {
            uint32_t supported_version;
            if ((ret = ptls_decode32(&supported_version, &src, end)) != 0)
                goto Exit;
            if (supported_version == negotiated_version)
                found_negotiated_version = 1;
        } while (src != end);
        if (!found_negotiated_version) {
            ret = PTLS_ALERT_ILLEGAL_PARAMETER; /* FIXME is this the correct error code? */
            goto Exit;
        }
    });
    ret = decode_transport_parameter_list(&conn->super.peer.transport_params, 1, src, end);

Exit:
    return ret;
}

int quicly_connect(quicly_conn_t **_conn, quicly_context_t *ctx, const char *server_name, struct sockaddr *sa, socklen_t salen,
                   ptls_handshake_properties_t *handshake_properties)
{
    quicly_conn_t *conn;
    uint64_t connection_id;
    ptls_buffer_t buf;
    size_t max_early_data_size;
    int ret;

    ctx->tls->random_bytes(&connection_id, sizeof(connection_id));
    if ((conn = create_connection(ctx, connection_id, server_name, sa, salen, handshake_properties)) == NULL) {
        ret = PTLS_ERROR_NO_MEMORY;
        goto Exit;
    }
    if ((ret = setup_handshake_encryption(&conn->ingress.pp.handshake, &conn->egress.pp.handshake, ctx, connection_id, 1)) != 0)
        goto Exit;

    /* handshake */
    ptls_buffer_init(&conn->crypto.transport_parameters.buf, "", 0);
    ptls_buffer_push32(&conn->crypto.transport_parameters.buf, conn->super.version);
    if ((ret = encode_transport_parameter_list(conn->super.ctx, &conn->crypto.transport_parameters.buf, 1)) != 0)
        goto Exit;
    conn->crypto.transport_parameters.ext[0] =
        (ptls_raw_extension_t){QUICLY_TLS_EXTENSION_TYPE_TRANSPORT_PARAMETERS,
                               {conn->crypto.transport_parameters.buf.base, conn->crypto.transport_parameters.buf.off}};
    conn->crypto.transport_parameters.ext[1] = (ptls_raw_extension_t){UINT16_MAX};
    conn->crypto.handshake_properties.additional_extensions = conn->crypto.transport_parameters.ext;
    conn->crypto.handshake_properties.collected_extensions = client_collected_extensions;

    ptls_buffer_init(&buf, "", 0);
    conn->crypto.handshake_properties.client.max_early_data_size = &max_early_data_size;
    ret = ptls_handshake(conn->crypto.tls, &buf, NULL, 0, &conn->crypto.handshake_properties);
    conn->crypto.handshake_properties.client.max_early_data_size = NULL;
    if (ret != PTLS_ERROR_IN_PROGRESS)
        goto Exit;
    write_tlsbuf(conn, &buf);

    if (max_early_data_size != 0) {
        if ((ret = setup_secret(&conn->egress.pp, conn->crypto.tls, "EXPORTER-QUIC 0-RTT Secret", 1, 1)) != 0)
            goto Exit;
        apply_peer_transport_params(conn);
    }

    *_conn = conn;
    ret = 0;

Exit:
    if (ret != 0) {
        if (conn != NULL)
            quicly_free(conn);
    }
    return ret;
}

static int server_collected_extensions(ptls_t *tls, ptls_handshake_properties_t *properties, ptls_raw_extension_t *slots)
{
    quicly_conn_t *conn = (void *)((char *)properties - offsetof(quicly_conn_t, crypto.handshake_properties));
    int ret;

    if (slots[0].type == UINT16_MAX) {
        ret = 0; // allow abcense of the extension for the time being PTLS_ALERT_MISSING_EXTENSION;
        goto Exit;
    }
    assert(slots[0].type == QUICLY_TLS_EXTENSION_TYPE_TRANSPORT_PARAMETERS);
    assert(slots[1].type == UINT16_MAX);

    { /* decode transport_parameters extension */
        const uint8_t *src = slots[0].data.base, *end = src + slots[0].data.len;
        uint32_t initial_version;
        if ((ret = ptls_decode32(&initial_version, &src, end)) != 0)
            goto Exit;
        /* TODO we need to check initial_version when supporting multiple versions */
        if ((ret = decode_transport_parameter_list(&conn->super.peer.transport_params, 0, src, end)) != 0)
            goto Exit;
    }

    /* set transport_parameters extension to be sent in EE */
    assert(properties->additional_extensions == NULL);
    ptls_buffer_init(&conn->crypto.transport_parameters.buf, "", 0);
    ptls_buffer_push32(&conn->crypto.transport_parameters.buf, QUICLY_PROTOCOL_VERSION);
    ptls_buffer_push_block(&conn->crypto.transport_parameters.buf, 1,
                           { ptls_buffer_push32(&conn->crypto.transport_parameters.buf, QUICLY_PROTOCOL_VERSION); });
    if ((ret = encode_transport_parameter_list(conn->super.ctx, &conn->crypto.transport_parameters.buf, 0)) != 0)
        goto Exit;
    properties->additional_extensions = conn->crypto.transport_parameters.ext;
    conn->crypto.transport_parameters.ext[0] =
        (ptls_raw_extension_t){QUICLY_TLS_EXTENSION_TYPE_TRANSPORT_PARAMETERS,
                               {conn->crypto.transport_parameters.buf.base, conn->crypto.transport_parameters.buf.off}};
    conn->crypto.transport_parameters.ext[1] = (ptls_raw_extension_t){UINT16_MAX};
    conn->crypto.handshake_properties.additional_extensions = conn->crypto.transport_parameters.ext;

    ret = 0;

Exit:
    return ret;
}

int quicly_accept(quicly_conn_t **_conn, quicly_context_t *ctx, struct sockaddr *sa, socklen_t salen,
                  ptls_handshake_properties_t *handshake_properties, quicly_decoded_packet_t *packet)
{
    quicly_conn_t *conn = NULL;
    ptls_aead_context_t *aead_ingress = NULL, *aead_egress = NULL;
    quicly_stream_frame_t frame;
    int ret;

    /* ignore any packet that does not  */
    if (packet->first_byte != QUICLY_PACKET_TYPE_INITIAL) {
        ret = QUICLY_ERROR_PACKET_IGNORED;
        goto Exit;
    }
    if (packet->version != QUICLY_PROTOCOL_VERSION) {
        ret = QUICLY_ERROR_VERSION_NEGOTIATION;
        goto Exit;
    }
    if ((ret = setup_handshake_encryption(&aead_ingress, &aead_egress, ctx, packet->connection_id, 0)) != 0)
        goto Exit;
    if ((packet->payload.len = ptls_aead_decrypt(aead_ingress, packet->payload.base, packet->payload.base, packet->payload.len,
                                                 packet->packet_number.bits, packet->header.base, packet->header.len)) ==
        SIZE_MAX) {
        ret = QUICLY_ERROR_TBD;
        goto Exit;
    }

    {
        const uint8_t *src = packet->payload.base, *end = src + packet->payload.len;
        uint8_t type_flags;
        for (; src < end; ++src) {
            if (*src != QUICLY_FRAME_TYPE_PADDING)
                break;
        }
        if (src == end || ((type_flags = *src++) & ~QUICLY_FRAME_TYPE_STREAM_BITS) != QUICLY_FRAME_TYPE_STREAM_BASE) {
            ret = QUICLY_ERROR_TBD;
            goto Exit;
        }
        if ((ret = quicly_decode_stream_frame(type_flags, &src, end, &frame)) != 0)
            goto Exit;
        if (!(frame.stream_id == 0 && frame.offset == 0)) {
            ret = QUICLY_ERROR_PROTOCOL_VIOLATION;
            goto Exit;
        }
        /* FIXME check packet size */
        for (; src < end; ++src) {
            if (*src != QUICLY_FRAME_TYPE_PADDING) {
                ret = QUICLY_ERROR_TBD;
                goto Exit;
            }
        }
    }

    if ((conn = create_connection(ctx, packet->connection_id, NULL, sa, salen, handshake_properties)) == NULL)
        return PTLS_ERROR_NO_MEMORY;
    conn->ingress.pp.handshake = aead_ingress;
    aead_ingress = NULL;
    conn->egress.pp.handshake = aead_egress;
    aead_egress = NULL;
    conn->crypto.handshake_properties.collected_extensions = server_collected_extensions;
    /* TODO should there be a way to set use of stateless reset per SNI or something? */
    conn->crypto.handshake_properties.server.cookie.enforce_use = ctx->stateless_retry.enforce_use;
    conn->crypto.handshake_properties.server.cookie.key = ctx->stateless_retry.key;

    if ((ret = quicly_ranges_update(&conn->ingress.ack_queue, packet->packet_number.bits,
                                    (uint64_t)packet->packet_number.bits + 1)) != 0)
        goto Exit;
    assert(conn->egress.send_ack_at == INT64_MAX);
    conn->egress.send_ack_at = conn->super.ctx->now(conn->super.ctx) + QUICLY_DELAYED_ACK_TIMEOUT;
    conn->ingress.next_expected_packet_number = (uint64_t)packet->packet_number.bits + 1;

    if ((ret = apply_stream_frame(&conn->crypto.stream, &frame)) != 0)
        goto Exit;
    if (conn->crypto.stream.recvbuf.data_off != frame.data.len) {
        /* garbage after clienthello? */
        ret = QUICLY_ERROR_TBD;
        goto Exit;
    }

    *_conn = conn;

Exit:
    if (!(ret == 0 || ret == PTLS_ERROR_IN_PROGRESS)) {
        if (conn != NULL)
            quicly_free(conn);
        if (aead_ingress != NULL)
            ptls_aead_free(aead_ingress);
        if (aead_egress != NULL)
            ptls_aead_free(aead_egress);
    }
    return ret;
}

static int on_ack_stream(quicly_conn_t *conn, int acked, quicly_ack_t *ack)
{
    quicly_stream_t *stream;
    int ret;

    DEBUG_LOG(conn, ack->data.stream.stream_id, "%s; off=%" PRIu64 ",len=%zu", acked ? "acked" : "lost",
              ack->data.stream.args.start, (size_t)(ack->data.stream.args.end - ack->data.stream.args.start));

    /* TODO cache pointer to stream (using a generation counter?) */
    if ((stream = quicly_get_stream(conn, ack->data.stream.stream_id)) == NULL)
        return 0;

    if (acked) {
        if ((ret = quicly_sendbuf_acked(&stream->sendbuf, &ack->data.stream.args)) != 0)
            return ret;
        if (quicly_stream_is_closable(stream) && (ret = stream->on_update(stream)) != 0)
            return ret;
    } else {
        /* FIXME handle rto error */
        if ((ret = quicly_sendbuf_lost(&stream->sendbuf, &ack->data.stream.args)) != 0)
            return ret;
        if (stream->_send_aux.rst.sender_state == QUICLY_SENDER_STATE_NONE)
            resched_stream_data(stream);
    }

    return 0;
}

static int on_ack_max_stream_data(quicly_conn_t *conn, int acked, quicly_ack_t *ack)
{
    quicly_stream_t *stream;

    /* TODO cache pointer to stream (using a generation counter?) */
    if ((stream = quicly_get_stream(conn, ack->data.stream.stream_id)) != NULL) {
        if (acked) {
            quicly_maxsender_acked(&stream->_send_aux.max_stream_data_sender, &ack->data.max_stream_data.args);
        } else {
            quicly_maxsender_lost(&stream->_send_aux.max_stream_data_sender, &ack->data.max_stream_data.args);
            if (should_update_max_stream_data(stream))
                sched_stream_control(stream);
        }
    }

    return 0;
}

static int on_ack_max_data(quicly_conn_t *conn, int acked, quicly_ack_t *ack)
{
    if (acked) {
        quicly_maxsender_acked(&conn->ingress.max_data.sender, &ack->data.max_data.args);
    } else {
        quicly_maxsender_lost(&conn->ingress.max_data.sender, &ack->data.max_data.args);
    }

    return 0;
}

static int on_ack_max_stream_id_bidi(quicly_conn_t *conn, int acked, quicly_ack_t *ack)
{
    if (acked) {
        quicly_maxsender_acked(&conn->ingress.max_stream_id_bidi, &ack->data.max_stream_id.args);
    } else {
        quicly_maxsender_lost(&conn->ingress.max_stream_id_bidi, &ack->data.max_stream_id.args);
    }

    return 0;
}

static void on_ack_stream_state_sender(quicly_sender_state_t *sender_state, int acked)
{
    *sender_state = acked ? QUICLY_SENDER_STATE_ACKED : QUICLY_SENDER_STATE_SEND;
}

static int on_ack_rst_stream(quicly_conn_t *conn, int acked, quicly_ack_t *ack)
{
    quicly_stream_t *stream;
    int ret = 0;

    if ((stream = quicly_get_stream(conn, ack->data.stream_state_sender.stream_id)) != NULL) {
        assert(stream->sendbuf.acked.num_ranges == 1);
        assert(stream->sendbuf.acked.ranges[0].end - stream->sendbuf.eos <= 1);
        on_ack_stream_state_sender(&stream->_send_aux.rst.sender_state, acked);
        if (stream->_send_aux.rst.sender_state == QUICLY_SENDER_STATE_ACKED) {
            stream->sendbuf.acked.ranges[0].end = stream->sendbuf.eos + 1;
            if (quicly_stream_is_closable(stream))
                ret = stream->on_update(stream);
        }
    }

    return ret;
}

static int on_ack_stop_sending(quicly_conn_t *conn, int acked, quicly_ack_t *ack)
{
    quicly_stream_t *stream;

    if ((stream = quicly_get_stream(conn, ack->data.stream_state_sender.stream_id)) != NULL) {
        on_ack_stream_state_sender(&stream->_send_aux.stop_sending.sender_state, acked);
        if (stream->_send_aux.stop_sending.sender_state != QUICLY_SENDER_STATE_ACKED)
            sched_stream_control(stream);
    }

    return 0;
}

static int on_ack_stream_id_blocked(quicly_conn_t *conn, int acked, quicly_ack_t *ack)
{
    if (!acked && conn->egress.stream_id_blocked_state == QUICLY_SENDER_STATE_UNACKED && stream_id_blocked(conn, 0)) {
        conn->egress.stream_id_blocked_state = QUICLY_SENDER_STATE_SEND;
    } else {
        conn->egress.stream_id_blocked_state = QUICLY_SENDER_STATE_NONE;
    }

    return 0;
}

int64_t quicly_get_first_timeout(quicly_conn_t *conn)
{
    return conn->egress.loss.alarm_at < conn->egress.send_ack_at ? conn->egress.loss.alarm_at : conn->egress.send_ack_at;
}

struct st_quicly_send_context_t {
    uint8_t first_byte;
    ptls_aead_context_t *aead;
    int64_t now;
    quicly_raw_packet_t **packets;
    size_t max_packets;
    size_t num_packets;
    quicly_raw_packet_t *target;
    uint8_t *dst;
    uint8_t *dst_end;
    uint8_t *dst_unencrypted_from;
};

static inline void encrypt_packet(struct st_quicly_send_context_t *s)
{
    ptls_aead_encrypt_update(s->aead, s->dst_unencrypted_from, s->dst_unencrypted_from, s->dst - s->dst_unencrypted_from);
    s->dst_unencrypted_from = s->dst;
}

static int commit_send_packet(quicly_conn_t *conn, struct st_quicly_send_context_t *s)
{
    assert(s->aead != NULL);

    if (s->first_byte == QUICLY_PACKET_TYPE_INITIAL) {
        if (s->num_packets != 0)
            return QUICLY_ERROR_HANDSHAKE_TOO_LARGE;
        const size_t max_size = 1264; /* max UDP packet size excluding aead tag */
        assert(s->dst - s->target->data.base <= max_size);
        memset(s->dst, 0, s->target->data.base + max_size - s->dst);
        s->dst = s->target->data.base + max_size;
    }

    if (s->dst != s->dst_unencrypted_from)
        encrypt_packet(s);
    s->dst += ptls_aead_encrypt_final(s->aead, s->dst);

    s->target->data.len = s->dst - s->target->data.base;
    s->packets[s->num_packets++] = s->target;
    ++conn->egress.packet_number;

    s->target = NULL;
    s->dst = NULL;
    s->dst_end = NULL;
    s->dst_unencrypted_from = NULL;

    return 0;
}

static int prepare_packet(quicly_conn_t *conn, struct st_quicly_send_context_t *s, size_t min_space)
{
    int ret;

    /* allocate and setup the new packet if necessary */
    if (s->dst_end - s->dst < min_space || *s->target->data.base != s->first_byte) {
        if (s->target != NULL && (ret = commit_send_packet(conn, s)) != 0)
            return ret;
        if (s->num_packets >= s->max_packets)
            return QUICLY_ERROR_SENDBUF_FULL;
        if ((s->target =
                 conn->super.ctx->alloc_packet(conn->super.ctx, conn->super.peer.salen, conn->super.ctx->max_packet_size)) == NULL)
            return PTLS_ERROR_NO_MEMORY;
        s->target->salen = conn->super.peer.salen;
        memcpy(&s->target->sa, conn->super.peer.sa, conn->super.peer.salen);
        s->dst = s->target->data.base;
        s->dst_end = s->target->data.base + conn->super.ctx->max_packet_size;
        /* emit header */
        *s->dst++ = s->first_byte;
        s->dst = quicly_encode64(s->dst, conn->super.connection_id);
        if ((s->first_byte & 0x80) != 0)
            s->dst = quicly_encode32(s->dst, conn->super.version);
        s->dst = quicly_encode32(s->dst, (uint32_t)conn->egress.packet_number);
        s->dst_unencrypted_from = s->dst;
        assert(s->aead != NULL);
        s->dst_end -= s->aead->algo->tag_size;
        ptls_aead_encrypt_init(s->aead, conn->egress.packet_number, s->target->data.base, s->dst - s->target->data.base);
        assert(s->dst < s->dst_end);
    }

    return 0;
}

static int prepare_acked_packet(quicly_conn_t *conn, struct st_quicly_send_context_t *s, size_t min_space, quicly_ack_t **ack,
                                quicly_ack_cb ack_cb)
{
    int ret;

    if ((ret = prepare_packet(conn, s, min_space)) != 0)
        return ret;
    if ((*ack = quicly_acks_allocate(&conn->egress.acks, conn->egress.packet_number, s->now, ack_cb)) == NULL)
        return PTLS_ERROR_NO_MEMORY;

    return ret;
}

static int send_ack(quicly_conn_t *conn, struct st_quicly_send_context_t *s)
{
    size_t range_index;
    int ret;

    if (conn->ingress.ack_queue.num_ranges == 0)
        return 0;

    range_index = conn->ingress.ack_queue.num_ranges - 1;
    do {
        if ((ret = prepare_packet(conn, s, QUICLY_ACK_FRAME_CAPACITY)) != 0)
            break;
        s->dst = quicly_encode_ack_frame(s->dst, s->dst_end, &conn->ingress.ack_queue, &range_index);
    } while (range_index != SIZE_MAX);

    quicly_ranges_clear(&conn->ingress.ack_queue);
    conn->egress.send_ack_at = INT64_MAX;
    return ret;
}

static int prepare_stream_state_sender(quicly_stream_t *stream, quicly_sender_state_t *sender, struct st_quicly_send_context_t *s,
                                       size_t min_space, quicly_ack_cb ack_cb)
{
    quicly_ack_t *ack;
    int ret;

    if ((ret = prepare_acked_packet(stream->conn, s, min_space, &ack, ack_cb)) != 0)
        return ret;
    ack->data.stream_state_sender.stream_id = stream->stream_id;
    *sender = QUICLY_SENDER_STATE_UNACKED;

    return 0;
}

static int send_stream_control_frames(quicly_stream_t *stream, struct st_quicly_send_context_t *s)
{
    int ret;

    /* send STOP_SENDING if necessray */
    if (stream->_send_aux.stop_sending.sender_state == QUICLY_SENDER_STATE_SEND) {
        if ((ret = prepare_stream_state_sender(stream, &stream->_send_aux.stop_sending.sender_state, s,
                                               QUICLY_STOP_SENDING_FRAME_CAPACITY, on_ack_stop_sending)) != 0)
            return ret;
        s->dst = quicly_encode_stop_sending_frame(s->dst, stream->stream_id, stream->_send_aux.stop_sending.reason);
    }

    /* send MAX_STREAM_DATA if necessary */
    if (should_update_max_stream_data(stream)) {
        uint64_t new_value = stream->recvbuf.data_off + stream->_recv_aux.window;
        quicly_ack_t *ack;
        /* prepare */
        if ((ret = prepare_acked_packet(stream->conn, s, QUICLY_MAX_STREAM_DATA_FRAME_CAPACITY, &ack, on_ack_max_stream_data)) != 0)
            return ret;
        /* send */
        s->dst = quicly_encode_max_stream_data_frame(s->dst, stream->stream_id, new_value);
        /* register ack */
        ack->data.max_stream_data.stream_id = stream->stream_id;
        quicly_maxsender_record(&stream->_send_aux.max_stream_data_sender, new_value, &ack->data.max_stream_data.args);
    }

    /* send RST_STREAM if necessary */
    if (stream->_send_aux.rst.sender_state == QUICLY_SENDER_STATE_SEND) {
        if ((ret = prepare_stream_state_sender(stream, &stream->_send_aux.rst.sender_state, s, QUICLY_RST_FRAME_CAPACITY,
                                               on_ack_rst_stream)) != 0)
            return ret;
        s->dst =
            quicly_encode_rst_stream_frame(s->dst, stream->stream_id, stream->_send_aux.rst.reason, stream->_send_aux.max_sent);
    }

    return 0;
}

static int send_stream_frame(quicly_stream_t *stream, struct st_quicly_send_context_t *s, quicly_sendbuf_dataiter_t *iter,
                             size_t max_bytes)
{
    quicly_ack_t *ack;
    size_t copysize;
    int must_pad, ret;

    if ((ret = prepare_acked_packet(stream->conn, s, QUICLY_STREAM_FRAME_CAPACITY, &ack, on_ack_stream)) != 0)
        return ret;

    copysize = max_bytes - (iter->stream_off + max_bytes > stream->sendbuf.eos);
    s->dst =
        quicly_encode_stream_frame_header(s->dst, s->dst_end, stream->stream_id, iter->stream_off + copysize >= stream->sendbuf.eos,
                                          iter->stream_off, &copysize, &must_pad);
    encrypt_packet(s);

    DEBUG_LOG(stream->conn, stream->stream_id, "sending; off=%" PRIu64 ",len=%zu", iter->stream_off, copysize);

    /* adjust remaining send window */
    if (stream->_send_aux.max_sent < iter->stream_off + copysize) {
        if (stream->stream_id != 0) {
            uint64_t delta = iter->stream_off + copysize - stream->_send_aux.max_sent;
            assert(stream->conn->egress.max_data.sent + delta <= stream->conn->egress.max_data.permitted);
            stream->conn->egress.max_data.sent += delta;
        }
        stream->_send_aux.max_sent = iter->stream_off + copysize;
        if (stream->_send_aux.max_sent == stream->sendbuf.eos)
            ++stream->_send_aux.max_sent;
    }

    /* send */
    quicly_sendbuf_emit(&stream->sendbuf, iter, copysize, s->dst, &ack->data.stream.args, s->aead);
    s->dst += copysize;
    s->dst_unencrypted_from = s->dst;

    /* pad if necessary */
    if (must_pad) {
        while (s->dst != s->dst_end)
            *s->dst++ = QUICLY_FRAME_TYPE_PADDING;
    }

    ack->data.stream.stream_id = stream->stream_id;

    return 0;
}

static int send_stream_data(quicly_stream_t *stream, struct st_quicly_send_context_t *s)
{
    quicly_sendbuf_dataiter_t iter;
    uint64_t max_stream_data;
    size_t i;
    int ret = 0;

    /* determine the maximum offset than can be sent */
    if (stream->_send_aux.max_sent >= stream->sendbuf.eos) {
        max_stream_data = stream->sendbuf.eos + 1;
    } else {
        uint64_t delta = stream->_send_aux.max_stream_data - stream->_send_aux.max_sent;
        if (stream->stream_id != 0 && stream->conn->egress.max_data.permitted - stream->conn->egress.max_data.sent < delta)
            delta = (uint64_t)(stream->conn->egress.max_data.permitted - stream->conn->egress.max_data.sent);
        max_stream_data = stream->_send_aux.max_sent + delta;
        if (max_stream_data == stream->sendbuf.eos)
            ++max_stream_data;
    }

    /* emit packets in the pending ranges */
    quicly_sendbuf_init_dataiter(&stream->sendbuf, &iter);
    for (i = 0; i != stream->sendbuf.pending.num_ranges; ++i) {
        uint64_t start = stream->sendbuf.pending.ranges[i].start, end = stream->sendbuf.pending.ranges[i].end;
        if (max_stream_data <= start)
            goto ShrinkRanges;
        if (max_stream_data < end)
            end = max_stream_data;

        if (iter.stream_off != start) {
            assert(iter.stream_off <= start);
            quicly_sendbuf_advance_dataiter(&iter, start - iter.stream_off);
        }
        /* when end == eos, iter.stream_off becomes end+1 after calling send_steram_frame; hence `<` is used */
        while (iter.stream_off < end) {
            if ((ret = send_stream_frame(stream, s, &iter, end - iter.stream_off)) != 0) {
                if (ret == QUICLY_ERROR_SENDBUF_FULL)
                    goto ShrinkToIter;
                return ret;
            }
        }

        if (iter.stream_off < stream->sendbuf.pending.ranges[i].end)
            goto ShrinkToIter;
    }

    quicly_ranges_clear(&stream->sendbuf.pending);
    return 0;

ShrinkToIter:
    stream->sendbuf.pending.ranges[i].start = iter.stream_off;
ShrinkRanges:
    quicly_ranges_shrink(&stream->sendbuf.pending, 0, i);
    return ret;
}

static int retire_acks(quicly_conn_t *conn, size_t count)
{
    quicly_acks_iter_t iter;
    quicly_ack_t *ack;
    uint64_t pn;
    int ret;

    assert(count != 0);

    quicly_acks_init_iter(&conn->egress.acks, &iter);
    ack = quicly_acks_get(&iter);

    do {
        if ((pn = ack->packet_number) == UINT64_MAX)
            break;
        do {
            if ((ret = ack->acked(conn, 0, ack)) != 0)
                return ret;
            quicly_acks_release(&conn->egress.acks, &iter);
            quicly_acks_next(&iter);
        } while ((ack = quicly_acks_get(&iter))->packet_number == pn);
    } while (--count != 0);

    return 0;
}

static int do_detect_loss(quicly_loss_t *ld, int64_t now, uint64_t largest_acked, uint32_t delay_until_lost, int64_t *loss_time)
{
    quicly_conn_t *conn = (void *)((char *)ld - offsetof(quicly_conn_t, egress.loss));
    quicly_acks_iter_t iter;
    quicly_ack_t *ack;
    int64_t sent_before = now - delay_until_lost;
    uint64_t logged_pn = UINT64_MAX;
    int ret;

    quicly_acks_init_iter(&conn->egress.acks, &iter);

    /* handle loss */
    while ((ack = quicly_acks_get(&iter))->sent_at <= sent_before) {
        if (ack->packet_number != logged_pn) {
            logged_pn = ack->packet_number;
            DEBUG_LOG(conn, 0, "RTO; packet-number: %" PRIu64, logged_pn);
        }
        if ((ret = ack->acked(conn, 0, ack)) != 0)
            return ret;
        quicly_acks_release(&conn->egress.acks, &iter);
        quicly_acks_next(&iter);
    }

    /* schedule next alarm */
    *loss_time = ack->sent_at == INT64_MAX ? INT64_MAX : ack->sent_at + delay_until_lost;

    return 0;
}

static int send_stream_frames(quicly_conn_t *conn, struct st_quicly_send_context_t *s)
{
    int ret = 0;

    /* fin-only STREAM frames */
    while (s->num_packets != s->max_packets && quicly_linklist_is_linked(&conn->pending_link.stream_fin_only)) {
        quicly_stream_t *stream =
            (void *)((char *)conn->pending_link.stream_fin_only.next - offsetof(quicly_stream_t, _send_aux.pending_link.stream));
        if ((ret = send_stream_data(stream, s)) != 0)
            goto Exit;
        resched_stream_data(stream);
    }
    /* STREAM frames with payload */
    while (s->num_packets != s->max_packets && quicly_linklist_is_linked(&conn->pending_link.stream_with_payload) &&
           conn->egress.max_data.sent < conn->egress.max_data.permitted) {
        quicly_stream_t *stream = (void *)((char *)conn->pending_link.stream_with_payload.next -
                                           offsetof(quicly_stream_t, _send_aux.pending_link.stream));
        if ((ret = send_stream_data(stream, s)) != 0)
            goto Exit;
        resched_stream_data(stream);
    }

Exit:
    return 0;
}

quicly_raw_packet_t *quicly_send_version_negotiation(quicly_context_t *ctx, struct sockaddr *sa, socklen_t salen,
                                                     uint64_t connection_id)
{
    quicly_raw_packet_t *packet;
    uint8_t *dst;

    if ((packet = ctx->alloc_packet(ctx, salen, ctx->max_packet_size)) == NULL)
        return NULL;
    packet->salen = salen;
    memcpy(&packet->sa, sa, salen);
    dst = packet->data.base;

    /* type_flags */
    ctx->tls->random_bytes(dst, 1);
    *dst |= 0x80;
    ++dst;
    /* connection-id */
    dst = quicly_encode64(dst, connection_id);
    /* version */
    dst = quicly_encode32(dst, 0);
    /* supported_versions */
    dst = quicly_encode32(dst, QUICLY_PROTOCOL_VERSION);

    packet->data.len = dst - packet->data.base;

    return packet;
}

int quicly_send(quicly_conn_t *conn, quicly_raw_packet_t **packets, size_t *num_packets)
{
    struct st_quicly_send_context_t s = {UINT8_MAX, conn->egress.pp.handshake, conn->super.ctx->now(conn->super.ctx), packets,
                                         *num_packets};
    int ret;

    /* handle timeouts */
    if (conn->egress.loss.alarm_at <= s.now) {
        size_t min_packets_to_send;
        if ((ret = quicly_loss_on_alarm(&conn->egress.loss, s.now, conn->egress.packet_number - 1, do_detect_loss,
                                        &min_packets_to_send)) != 0)
            goto Exit;
        if (min_packets_to_send != 0) {
            /* better way to notify the app that we want to send some packets outside the congestion window? */
            assert(min_packets_to_send <= *num_packets);
            *num_packets = min_packets_to_send;
            if ((ret = retire_acks(conn, min_packets_to_send)) != 0)
                goto Exit;
        }
    }

    /* send cleartext frames */
    switch (quicly_get_state(conn)) {
    case QUICLY_STATE_SEND_STATELESS_RETRY:
        assert(!quicly_is_client(conn));
        s.first_byte = QUICLY_PACKET_TYPE_RETRY;
        break;
    case QUICLY_STATE_BEFORE_SH:
        assert(quicly_is_client(conn));
        s.first_byte = QUICLY_PACKET_TYPE_INITIAL;
        break;
    default:
        s.first_byte = QUICLY_PACKET_TYPE_HANDSHAKE;
        if (conn->egress.send_ack_at <= s.now && quicly_get_state(conn) != QUICLY_STATE_1RTT_ENCRYPTED) {
            if ((ret = send_ack(conn, &s)) != 0)
                goto Exit;
        }
        break;
    }
    if (conn->crypto.pending_control || conn->crypto.pending_data) {
        if (conn->crypto.pending_control) {
            if ((ret = send_stream_control_frames(&conn->crypto.stream, &s)) != 0)
                goto Exit;
            conn->crypto.pending_control = 0;
        }
        if (conn->crypto.pending_data) {
            if ((ret = send_stream_data(&conn->crypto.stream, &s)) != 0)
                goto Exit;
            conn->crypto.pending_data = 0;
        }
    }
    if (s.target != NULL && (ret = commit_send_packet(conn, &s)) != 0)
        goto Exit;

    if (conn->egress.pp.early_data != NULL) {
        assert(quicly_get_state(conn) == QUICLY_STATE_BEFORE_SH || quicly_get_state(conn) == QUICLY_STATE_BEFORE_SF);
        s.first_byte = QUICLY_PACKET_TYPE_0RTT_PROTECTED;
        s.aead = conn->egress.pp.early_data;
        if ((ret = send_stream_frames(conn, &s)) != 0)
            goto Exit;
        if (s.target != NULL && (ret = commit_send_packet(conn, &s)) != 0)
            goto Exit;
    }

    /* send encrypted frames */
    if (quicly_get_state(conn) == QUICLY_STATE_1RTT_ENCRYPTED) {
        s.first_byte = 0x1d; /* 1rtt,has-connection-id,key-phase=0,packet-number-size=4 */
        s.aead = conn->egress.pp.one_rtt[0];
        /* acks */
        if (conn->egress.send_ack_at <= s.now) {
            if ((ret = send_ack(conn, &s)) != 0)
                goto Exit;
        }
        /* max_stream_id (TODO uni) */
        uint64_t max_stream_id;
        if ((max_stream_id = quicly_maxsender_should_update_stream_id(
                 &conn->ingress.max_stream_id_bidi, conn->super.peer.next_stream_id_bidi, conn->super.peer.num_streams,
                 conn->super.ctx->max_concurrent_streams_bidi, 768)) != 0) {
            quicly_ack_t *ack;
            if ((ret = prepare_acked_packet(conn, &s, QUICLY_MAX_STREAM_ID_FRAME_CAPACITY, &ack, on_ack_max_stream_id_bidi)) != 0)
                goto Exit;
            s.dst = quicly_encode_max_stream_id_frame(s.dst, max_stream_id);
            quicly_maxsender_record(&conn->ingress.max_stream_id_bidi, max_stream_id, &ack->data.max_stream_id.args);
        }
        /* max_data */
        if (quicly_maxsender_should_update(&conn->ingress.max_data.sender, conn->ingress.max_data.bytes_consumed,
                                           conn->super.ctx->initial_max_data, 512)) {
            quicly_ack_t *ack;
            if ((ret = prepare_acked_packet(conn, &s, QUICLY_MAX_DATA_FRAME_CAPACITY, &ack, on_ack_max_data)) != 0)
                goto Exit;
            uint64_t new_value = conn->ingress.max_data.bytes_consumed + conn->super.ctx->initial_max_data;
            s.dst = quicly_encode_max_data_frame(s.dst, new_value);
            quicly_maxsender_record(&conn->ingress.max_data.sender, new_value, &ack->data.max_data.args);
        }
        /* stream_id_blocked (TODO uni) */
        if (conn->egress.stream_id_blocked_state == QUICLY_SENDER_STATE_SEND) {
            if (stream_id_blocked(conn, 0)) {
                quicly_ack_t *ack;
                if ((ret = prepare_acked_packet(conn, &s, QUICLY_STREAM_ID_BLOCKED_FRAME_CAPACITY, &ack,
                                                on_ack_stream_id_blocked)) != 0)
                    goto Exit;
                s.dst = quicly_encode_stream_id_blocked_frame(s.dst, conn->egress.max_stream_id_bidi);
                conn->egress.stream_id_blocked_state = QUICLY_SENDER_STATE_UNACKED;
            } else {
                conn->egress.stream_id_blocked_state = QUICLY_SENDER_STATE_NONE;
            }
        }
        /* stream-level control frames */
        while (s.num_packets != s.max_packets && quicly_linklist_is_linked(&conn->pending_link.control)) {
            quicly_stream_t *stream =
                (void *)((char *)conn->pending_link.control.next - offsetof(quicly_stream_t, _send_aux.pending_link.control));
            if ((ret = send_stream_control_frames(stream, &s)) != 0)
                goto Exit;
            quicly_linklist_unlink(&stream->_send_aux.pending_link.control);
        }
        /* send STREAM frames */
        if ((ret = send_stream_frames(conn, &s)) != 0)
            goto Exit;
        /* commit */
        if (s.target != NULL) {
            if ((ret = send_ack(conn, &s)) != 0)
                goto Exit;
            commit_send_packet(conn, &s);
        }
    }

    quicly_loss_update_alarm(&conn->egress.loss, s.now, conn->egress.acks.head != NULL);

    ret = 0;
Exit:
    if (ret == QUICLY_ERROR_SENDBUF_FULL)
        ret = 0;
    if (ret == 0) {
        *num_packets = s.num_packets;
        if (s.first_byte == QUICLY_PACKET_TYPE_RETRY)
            ret = QUICLY_ERROR_CONNECTION_CLOSED;
    }
    return ret;
}

static int get_stream_or_open_if_new(quicly_conn_t *conn, uint64_t stream_id, quicly_stream_t **stream)
{
    int ret = 0;

    if ((*stream = quicly_get_stream(conn, stream_id)) != NULL)
        goto Exit;

    /* TODO implement */
    if (STREAM_IS_UNI(stream_id)) {
        ret = QUICLY_ERROR_INTERNAL;
        goto Exit;
    }

    if (STREAM_IS_CLIENT_INITIATED(stream_id) != quicly_is_client(conn) && conn->super.peer.next_stream_id_bidi <= stream_id) {
        /* open new streams upto given id */
        do {
            if ((*stream = open_stream(conn, conn->super.peer.next_stream_id_bidi)) == NULL) {
                ret = PTLS_ERROR_NO_MEMORY;
                goto Exit;
            }
            if ((ret = conn->super.ctx->on_stream_open(*stream)) != 0) {
                destroy_stream(*stream);
                *stream = NULL;
                goto Exit;
            }
            ++conn->super.peer.num_streams;
            conn->super.peer.next_stream_id_bidi += 4;
        } while (stream_id != (*stream)->stream_id);
    }

Exit:
    return ret;
}

static int handle_stream_frame(quicly_conn_t *conn, quicly_stream_frame_t *frame)
{
    quicly_stream_t *stream;
    int ret;

    if ((ret = get_stream_or_open_if_new(conn, frame->stream_id, &stream)) != 0 || stream == NULL)
        return ret;
    return apply_stream_frame(stream, frame);
}

static int handle_rst_stream_frame(quicly_conn_t *conn, quicly_rst_stream_frame_t *frame)
{
    quicly_stream_t *stream;
    uint64_t bytes_missing;
    int ret;

    if ((ret = get_stream_or_open_if_new(conn, frame->stream_id, &stream)) != 0 || stream == NULL)
        return ret;

    if ((ret = quicly_recvbuf_reset(&stream->recvbuf, frame->final_offset, &bytes_missing)) != 0)
        return ret;
    stream->_recv_aux.rst_reason = frame->app_error_code;
    conn->ingress.max_data.bytes_consumed += bytes_missing;

    if (quicly_stream_is_closable(stream))
        ret = stream->on_update(stream);

    return ret;
}

static int handle_ack_frame(quicly_conn_t *conn, quicly_ack_frame_t *frame, int64_t now)
{
    quicly_acks_iter_t iter;
    uint64_t packet_number = frame->smallest_acknowledged;
    int64_t last_packet_sent_at = INT64_MAX;
    int ret;

    quicly_acks_init_iter(&conn->egress.acks, &iter);

    size_t gap_index = frame->num_gaps;
    while (1) {
        uint64_t block_length = frame->ack_block_lengths[gap_index];
        if (block_length != 0) {
            while (quicly_acks_get(&iter)->packet_number < packet_number)
                quicly_acks_next(&iter);
            do {
                quicly_ack_t *ack;
                while ((ack = quicly_acks_get(&iter))->packet_number == packet_number) {
                    last_packet_sent_at = ack->sent_at;
                    if ((ret = ack->acked(conn, 1, ack)) != 0)
                        return ret;
                    quicly_acks_release(&conn->egress.acks, &iter);
                    quicly_acks_next(&iter);
                }
                if (quicly_loss_on_packet_acked(&conn->egress.loss, packet_number)) {
                    /* FIXME notify CC that RTO has been verified */
                }
                ++packet_number;
            } while (--block_length != 0);
        }
        if (gap_index-- == 0)
            break;
        packet_number += frame->gaps[gap_index];
    }

    quicly_loss_on_ack_received(&conn->egress.loss, frame->largest_acknowledged,
                                last_packet_sent_at <= now && packet_number >= frame->largest_acknowledged
                                    ? (uint32_t)(now - last_packet_sent_at)
                                    : UINT32_MAX);
    quicly_loss_detect_loss(&conn->egress.loss, now, conn->egress.packet_number - 1, frame->largest_acknowledged, do_detect_loss);
    quicly_loss_update_alarm(&conn->egress.loss, now, conn->egress.acks.head != NULL);

    return 0;
}

static int handle_max_stream_data_frame(quicly_conn_t *conn, quicly_max_stream_data_frame_t *frame)
{
    quicly_stream_t *stream = quicly_get_stream(conn, frame->stream_id);

    if (stream == NULL)
        return 0;

    if (frame->max_stream_data < stream->_send_aux.max_stream_data)
        return 0;
    stream->_send_aux.max_stream_data = frame->max_stream_data;

    if (stream->_send_aux.rst.sender_state == QUICLY_SENDER_STATE_NONE)
        resched_stream_data(stream);

    return 0;
}

static int handle_stream_blocked_frame(quicly_conn_t *conn, quicly_stream_blocked_frame_t *frame)
{
    quicly_stream_t *stream;

    if ((stream = quicly_get_stream(conn, frame->stream_id)) != NULL)
        quicly_maxsender_reset(&stream->_send_aux.max_stream_data_sender, 0);

    return 0;
}

static int handle_max_stream_id_frame(quicly_conn_t *conn, quicly_max_stream_id_frame_t *frame)
{
    uint64_t *slot = STREAM_IS_UNI(frame->max_stream_id) ? &conn->egress.max_stream_id_uni : &conn->egress.max_stream_id_bidi;
    if (frame->max_stream_id < *slot)
        return 0;
    *slot = frame->max_stream_id;
    /* TODO notify the app? */
    return 0;
}

static int handle_ping_frame(quicly_conn_t *conn, quicly_ping_frame_t *frame)
{
    fprintf(stderr, "received ping; TODO implement pong\n");
    return 0;
}

static int handle_stop_sending_frame(quicly_conn_t *conn, quicly_stop_sending_frame_t *frame)
{
    quicly_stream_t *stream;
    int ret;

    if ((ret = get_stream_or_open_if_new(conn, frame->stream_id, &stream)) != 0 || stream == NULL)
        return ret;

    quicly_reset_stream(stream, QUICLY_RESET_STREAM_EGRESS, QUICLY_ERROR_TBD);
    return 0;
}

static int handle_max_data_frame(quicly_conn_t *conn, quicly_max_data_frame_t *frame)
{
    if (frame->max_data < conn->egress.max_data.permitted)
        return 0;
    conn->egress.max_data.permitted = frame->max_data;

    /* TODO schedule for delivery */
    return 0;
}

static int negotiate_using_version(quicly_conn_t *conn, uint32_t version)
{
    /* set selected version */
    conn->super.version = version;
    DEBUG_LOG(conn, 0, "switching version to %" PRIx32, version);

    { /* reschedule the Initial packet for immediate resend */
        quicly_acks_iter_t iter;
        quicly_acks_init_iter(&conn->egress.acks, &iter);
        quicly_ack_t *ack = quicly_acks_get(&iter);
        int ret = ack->acked(conn, 0, ack);
        assert(ret == 0);
        quicly_acks_release(&conn->egress.acks, &iter);
    }

    return 0;
}

static int handle_version_negotiation_packet(quicly_conn_t *conn, quicly_decoded_packet_t *packet)
{
#define CAN_SELECT(v) ((v) != conn->super.version && (v) == QUICLY_PROTOCOL_VERSION)

    const uint8_t *src = packet->payload.base, *end = src + packet->payload.len;

    if ((end - src) % 4 != 0)
        return QUICLY_ERROR_PROTOCOL_VIOLATION;
    /* first supported version is contained in the packet_number field */
    if (CAN_SELECT(packet->packet_number.bits))
        return negotiate_using_version(conn, packet->packet_number.bits);
    while (src != end) {
        uint32_t supported_version = quicly_decode32(&src);
        if (CAN_SELECT(supported_version))
            return negotiate_using_version(conn, supported_version);
    }
    return QUICLY_ERROR_VERSION_NEGOTIATION_FAILURE;

#undef CAN_SELECT
}

int quicly_receive(quicly_conn_t *conn, quicly_decoded_packet_t *packet)
{
<<<<<<< HEAD
    int64_t now = conn->super.ctx->now(conn->super.ctx);
    ptls_aead_context_t *aead = NULL;
=======
    ptls_aead_context_t *aead;
>>>>>>> b07587df
    uint64_t packet_number;
    int ret;

    /* FIXME check peer address (and also invocation timing?) */
    conn->super.connection_id = packet->connection_id;

    /* ignore packets having wrong connection id */
    if (packet->connection_id != conn->super.connection_id) {
        ret = QUICLY_ERROR_PACKET_IGNORED;
        goto Exit;
    }

    if (conn->super.state != QUICLY_STATE_1RTT_ENCRYPTED && QUICLY_PACKET_TYPE_IS_1RTT(packet->first_byte)) {
        /* FIXME enqueue the packet? */
        ret = QUICLY_ERROR_PACKET_IGNORED;
        goto Exit;
    }

    if (QUICLY_PACKET_TYPE_IS_1RTT(packet->first_byte)) {
        int key_phase = QUICLY_PACKET_TYPE_1RTT_TO_KEY_PHASE(packet->first_byte);
        if ((aead = conn->ingress.pp.one_rtt[key_phase]) == NULL) {
            /* drop 1rtt-encrypted packets received prior to handshake completion (due to loss of the packet carrying the latter) */
            ret = key_phase == 0 && quicly_get_state(conn) != QUICLY_STATE_1RTT_ENCRYPTED ? 0 : QUICLY_ERROR_TBD;
            goto Exit;
        }
    } else {
        if (conn->super.state == QUICLY_STATE_BEFORE_SH && packet->version == 0)
            return handle_version_negotiation_packet(conn, packet);
        switch (packet->first_byte) {
        case QUICLY_PACKET_TYPE_RETRY:
            if (!(quicly_is_client(conn) && quicly_get_state(conn) == QUICLY_STATE_BEFORE_SH) ||
                (aead = conn->ingress.pp.handshake) == NULL) {
                ret = QUICLY_ERROR_PROTOCOL_VIOLATION;
                goto Exit;
            }
            if (conn->egress.packet_number - 1 != packet->packet_number.bits) {
                ret = QUICLY_ERROR_PROTOCOL_VIOLATION;
                goto Exit;
            }
            conn->crypto.stream.on_update = crypto_stream_receive_stateless_retry;
            break;
        case QUICLY_PACKET_TYPE_HANDSHAKE:
            if ((aead = conn->ingress.pp.handshake) == NULL) {
                ret = QUICLY_ERROR_PROTOCOL_VIOLATION;
                goto Exit;
            }
            break;
        case QUICLY_PACKET_TYPE_0RTT_PROTECTED:
            if (quicly_is_client(conn)) {
                ret = QUICLY_ERROR_PROTOCOL_VIOLATION;
                goto Exit;
            }
            if (conn->ingress.pp.early_data == NULL) {
                /* could happen upon resumption failure, VN, etc. */
                ret = QUICLY_ERROR_PACKET_IGNORED;
                goto Exit;
            }
            aead = conn->ingress.pp.early_data;
            break;
        case QUICLY_PACKET_TYPE_INITIAL:
            /* FIXME ignore for time being */
            ret = 0;
            goto Exit;
        default:
            ret = QUICLY_ERROR_PROTOCOL_VIOLATION;
            goto Exit;
        }
    }

    packet_number = quicly_determine_packet_number(packet, conn->ingress.next_expected_packet_number);
    if ((packet->payload.len = ptls_aead_decrypt(aead, packet->payload.base, packet->payload.base, packet->payload.len,
                                                 packet_number, packet->header.base, packet->header.len)) == SIZE_MAX) {
        ret = QUICLY_ERROR_TBD;
        goto Exit;
    }
    conn->ingress.next_expected_packet_number = packet_number + 1;

    if (packet->payload.len == 0) {
        ret = QUICLY_ERROR_PROTOCOL_VIOLATION;
        goto Exit;
    }

    const uint8_t *src = packet->payload.base, *end = src + packet->payload.len;
    int is_ack_only = 1;
    do {
        uint8_t type_flags = *src++;
        if ((type_flags & ~QUICLY_FRAME_TYPE_STREAM_BITS) == QUICLY_FRAME_TYPE_STREAM_BASE) {
            quicly_stream_frame_t frame;
            if ((ret = quicly_decode_stream_frame(type_flags, &src, end, &frame)) != 0)
                goto Exit;
            if ((ret = handle_stream_frame(conn, &frame)) != 0)
                goto Exit;
            is_ack_only = 0;
        } else if (type_flags >= QUICLY_FRAME_TYPE_ACK) {
            /* TODO use separate decoding logic (like the one in quicly_accept) for stateless-retry */
            if (packet->first_byte == QUICLY_PACKET_TYPE_RETRY) {
                ret = QUICLY_ERROR_TBD;
                goto Exit;
            }
            quicly_ack_frame_t frame;
            if ((ret = quicly_decode_ack_frame(type_flags, &src, end, &frame)) != 0)
                goto Exit;
            if ((ret = handle_ack_frame(conn, &frame, now)) != 0)
                goto Exit;
        } else {
            switch (type_flags) {
            case QUICLY_FRAME_TYPE_PADDING:
                ret = 0;
                break;
            case QUICLY_FRAME_TYPE_RST_STREAM: {
                quicly_rst_stream_frame_t frame;
                if ((ret = quicly_decode_rst_stream_frame(&src, end, &frame)) != 0)
                    goto Exit;
                if ((ret = handle_rst_stream_frame(conn, &frame)) != 0)
                    goto Exit;
            } break;
            case QUICLY_FRAME_TYPE_CONNECTION_CLOSE:
            case QUICLY_FRAME_TYPE_APPLICATION_CLOSE: {
                quicly_close_frame_t frame;
                if ((ret = quicly_decode_connection_close_frame(&src, end, &frame)) != 0)
                    goto Exit;
                fprintf(stderr, "%s close:%" PRIx32 ":%.*s\n",
                        type_flags == QUICLY_FRAME_TYPE_CONNECTION_CLOSE ? "connection" : "application", frame.error_code,
                        (int)frame.reason_phrase.len, frame.reason_phrase.base);
            } break;
            case QUICLY_FRAME_TYPE_MAX_DATA: {
                quicly_max_data_frame_t frame;
                if ((ret = quicly_decode_max_data_frame(&src, end, &frame)) != 0)
                    goto Exit;
                if ((ret = handle_max_data_frame(conn, &frame)) != 0)
                    goto Exit;
            } break;
            case QUICLY_FRAME_TYPE_MAX_STREAM_DATA: {
                quicly_max_stream_data_frame_t frame;
                if ((ret = quicly_decode_max_stream_data_frame(&src, end, &frame)) != 0)
                    goto Exit;
                if ((ret = handle_max_stream_data_frame(conn, &frame)) != 0)
                    goto Exit;
            } break;
            case QUICLY_FRAME_TYPE_MAX_STREAM_ID: {
                quicly_max_stream_id_frame_t frame;
                if ((ret = quicly_decode_max_stream_id_frame(&src, end, &frame)) != 0)
                    goto Exit;
                if ((ret = handle_max_stream_id_frame(conn, &frame)) != 0)
                    goto Exit;
            } break;
            case QUICLY_FRAME_TYPE_PING: {
                quicly_ping_frame_t frame;
                if ((ret = quicly_decode_ping_frame(&src, end, &frame)) != 0)
                    goto Exit;
                if ((ret = handle_ping_frame(conn, &frame)) != 0)
                    goto Exit;
            } break;
            case QUICLY_FRAME_TYPE_BLOCKED:
                quicly_maxsender_reset(&conn->ingress.max_data.sender, 0);
                ret = 0;
                break;
            case QUICLY_FRAME_TYPE_STREAM_BLOCKED: {
                quicly_stream_blocked_frame_t frame;
                if ((ret = quicly_decode_stream_blocked_frame(&src, end, &frame)) != 0)
                    goto Exit;
                if ((ret = handle_stream_blocked_frame(conn, &frame)) != 0)
                    goto Exit;
            } break;
            case QUICLY_FRAME_TYPE_STREAM_ID_BLOCKED: {
                quicly_stream_id_blocked_frame_t frame;
                if ((ret = quicly_decode_stream_id_blocked_frame(&src, end, &frame)) != 0)
                    goto Exit;
                quicly_maxsender_reset(
                    STREAM_IS_UNI(frame.stream_id) ? &conn->ingress.max_stream_id_uni : &conn->ingress.max_stream_id_bidi, 0);
                ret = 0;
            } break;
            case QUICLY_FRAME_TYPE_STOP_SENDING: {
                quicly_stop_sending_frame_t frame;
                if ((ret = quicly_decode_stop_sending_frame(&src, end, &frame)) != 0)
                    goto Exit;
                if ((ret = handle_stop_sending_frame(conn, &frame)) != 0)
                    goto Exit;
            } break;
            default:
                fprintf(stderr, "ignoring frame type:%02x\n", (unsigned)type_flags);
                ret = QUICLY_ERROR_TBD;
                goto Exit;
            }
            is_ack_only = 0;
        }
    } while (src != end);

    if ((ret = quicly_ranges_update(&conn->ingress.ack_queue, packet_number, packet_number + 1)) != 0)
        goto Exit;
    if (!is_ack_only && conn->egress.send_ack_at == INT64_MAX) {
        conn->egress.send_ack_at = conn->super.ctx->now(conn->super.ctx) + QUICLY_DELAYED_ACK_TIMEOUT;
    }

Exit:
    return ret;
}

int quicly_open_stream(quicly_conn_t *conn, quicly_stream_t **stream)
{
    if (stream_id_blocked(conn, 0)) {
        conn->egress.stream_id_blocked_state = QUICLY_SENDER_STATE_SEND;
        return QUICLY_ERROR_TOO_MANY_OPEN_STREAMS;
    }

    if ((*stream = open_stream(conn, conn->super.host.next_stream_id_bidi)) == NULL)
        return PTLS_ERROR_NO_MEMORY;

    ++conn->super.host.num_streams;
    conn->super.host.next_stream_id_bidi += 4;

    return 0;
}

void quicly_reset_stream(quicly_stream_t *stream, unsigned direction, uint32_t reason)
{
    if ((direction & QUICLY_RESET_STREAM_EGRESS) != 0) {
        /* if we have not yet sent FIN, then... */
        if (stream->_send_aux.max_sent <= stream->sendbuf.eos) {
            /* close the sender and mark the eos as the only byte that's not confirmed */
            assert(!quicly_sendbuf_transfer_complete(&stream->sendbuf));
            quicly_sendbuf_shutdown(&stream->sendbuf);
            quicly_sendbuf_ackargs_t ackargs = {0, stream->sendbuf.eos};
            quicly_sendbuf_acked(&stream->sendbuf, &ackargs);
            /* setup RST_STREAM */
            stream->_send_aux.rst.sender_state = QUICLY_SENDER_STATE_SEND;
            stream->_send_aux.rst.reason = reason;
            /* schedule for delivery */
            sched_stream_control(stream);
        }
    }

    if ((direction & QUICLY_RESET_STREAM_INGRESS) != 0) {
        /* send STOP_SENDING if the incoming side of the stream is still open */
        if (stream->recvbuf.eos == UINT64_MAX && stream->_send_aux.stop_sending.sender_state == QUICLY_SENDER_STATE_NONE) {
            stream->_send_aux.stop_sending.sender_state = QUICLY_SENDER_STATE_SEND;
            sched_stream_control(stream);
        }
    }
}

void quicly_close_stream(quicly_stream_t *stream)
{
    assert(quicly_stream_is_closable(stream));
    destroy_stream(stream);
}

quicly_raw_packet_t *quicly_default_alloc_packet(quicly_context_t *ctx, socklen_t salen, size_t payloadsize)
{
    quicly_raw_packet_t *packet;

    if ((packet = malloc(offsetof(quicly_raw_packet_t, sa) + salen + payloadsize)) == NULL)
        return NULL;
    packet->salen = salen;
    packet->data.base = (uint8_t *)packet + offsetof(quicly_raw_packet_t, sa) + salen;

    return packet;
}

void quicly_default_free_packet(quicly_context_t *ctx, quicly_raw_packet_t *packet)
{
    free(packet);
}

quicly_stream_t *quicly_default_alloc_stream(quicly_context_t *ctx)
{
    return malloc(sizeof(quicly_stream_t));
}

void quicly_default_free_stream(quicly_stream_t *stream)
{
    free(stream);
}

int64_t quicly_default_now(quicly_context_t *ctx)
{
    struct timeval tv;
    gettimeofday(&tv, NULL);
    return (int64_t)tv.tv_sec * 1000 + tv.tv_usec / 1000;
}

void quicly_default_debug_log(quicly_context_t *ctx, const char *fmt, ...)
{
    va_list args;

    va_start(args, fmt);
    vfprintf(stderr, fmt, args);
    va_end(args);
}<|MERGE_RESOLUTION|>--- conflicted
+++ resolved
@@ -184,16 +184,16 @@
 };
 
 const quicly_context_t quicly_default_context = {
-    NULL,      /* tls */
-    1280,      /* max_packet_size */
-    1000,      /* initial_rto */
-    16384,     /* initial_max_stream_data */
-    65536,     /* initial_max_data */
-    600,       /* idle_timeout */
-    100,       /* max_concurrent_streams_bidi */
-    0,         /* max_concurrent_streams_uni */
-    {0, NULL}, /* stateless_retry {enforce_use, key} */
-    0,         /* enforce_version_negotiation */
+    NULL,                      /* tls */
+    1280,                      /* max_packet_size */
+    &quicly_loss_default_conf, /* loss */
+    16384,                     /* initial_max_stream_data */
+    65536,                     /* initial_max_data */
+    600,                       /* idle_timeout */
+    100,                       /* max_concurrent_streams_bidi */
+    0,                         /* max_concurrent_streams_uni */
+    {0, NULL},                 /* stateless_retry {enforce_use, key} */
+    0,                         /* enforce_version_negotiation */
     quicly_default_alloc_packet,
     quicly_default_free_packet,
     quicly_default_alloc_stream,
@@ -983,8 +983,8 @@
     quicly_maxsender_init(&conn->ingress.max_stream_id_uni,
                           conn->super.ctx->max_concurrent_streams_uni * 4 + conn->super.peer.next_stream_id_uni);
     quicly_acks_init(&conn->egress.acks);
-    quicly_loss_init(&conn->egress.loss, &conn->super.ctx->loss,
-                     conn->super.ctx->loss.default_initial_rtt /* FIXME remember initial_rtt in session ticket */);
+    quicly_loss_init(&conn->egress.loss, conn->super.ctx->loss,
+                     conn->super.ctx->loss->default_initial_rtt /* FIXME remember initial_rtt in session ticket */);
     conn->egress.send_ack_at = INT64_MAX;
     init_stream(&conn->crypto.stream, conn, 0);
     conn->crypto.stream.on_update = crypto_stream_receive_handshake;
@@ -2094,12 +2094,8 @@
 
 int quicly_receive(quicly_conn_t *conn, quicly_decoded_packet_t *packet)
 {
-<<<<<<< HEAD
     int64_t now = conn->super.ctx->now(conn->super.ctx);
-    ptls_aead_context_t *aead = NULL;
-=======
     ptls_aead_context_t *aead;
->>>>>>> b07587df
     uint64_t packet_number;
     int ret;
 
