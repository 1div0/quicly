/*
 * Copyright (c) 2017 Fastly, Kazuho Oku
 *
 * Permission is hereby granted, free of charge, to any person obtaining a copy
 * of this software and associated documentation files (the "Software"), to
 * deal in the Software without restriction, including without limitation the
 * rights to use, copy, modify, merge, publish, distribute, sublicense, and/or
 * sell copies of the Software, and to permit persons to whom the Software is
 * furnished to do so, subject to the following conditions:
 *
 * The above copyright notice and this permission notice shall be included in
 * all copies or substantial portions of the Software.
 *
 * THE SOFTWARE IS PROVIDED "AS IS", WITHOUT WARRANTY OF ANY KIND, EXPRESS OR
 * IMPLIED, INCLUDING BUT NOT LIMITED TO THE WARRANTIES OF MERCHANTABILITY,
 * FITNESS FOR A PARTICULAR PURPOSE AND NONINFRINGEMENT. IN NO EVENT SHALL THE
 * AUTHORS OR COPYRIGHT HOLDERS BE LIABLE FOR ANY CLAIM, DAMAGES OR OTHER
 * LIABILITY, WHETHER IN AN ACTION OF CONTRACT, TORT OR OTHERWISE, ARISING
 * FROM, OUT OF OR IN CONNECTION WITH THE SOFTWARE OR THE USE OR OTHER DEALINGS
 * IN THE SOFTWARE.
 */
#include <assert.h>
#include <inttypes.h>
#include <netinet/in.h>
#include <pthread.h>
#include <stdarg.h>
#include <stdio.h>
#include <stdlib.h>
#include <string.h>
#include <sys/socket.h>
#include <sys/time.h>
#include "khash.h"
#include "quicly.h"
#include "quicly/sentmap.h"
#include "quicly/frame.h"
#include "quicly/streambuf.h"
#include "quicly/cc.h"
#if QUICLY_USE_EMBEDDED_PROBES
#include "embedded-probes.h"
#elif QUICLY_USE_DTRACE
#include "quicly-probes.h"
#endif

#define QUICLY_QUIC_BIT 0x40
#define QUICLY_LONG_HEADER_RESERVED_BITS 0xc
#define QUICLY_SHORT_HEADER_RESERVED_BITS 0x18
#define QUICLY_KEY_PHASE_BIT 0x4

#define QUICLY_PACKET_TYPE_INITIAL (QUICLY_LONG_HEADER_BIT | QUICLY_QUIC_BIT | 0)
#define QUICLY_PACKET_TYPE_0RTT (QUICLY_LONG_HEADER_BIT | QUICLY_QUIC_BIT | 0x10)
#define QUICLY_PACKET_TYPE_HANDSHAKE (QUICLY_LONG_HEADER_BIT | QUICLY_QUIC_BIT | 0x20)
#define QUICLY_PACKET_TYPE_RETRY (QUICLY_LONG_HEADER_BIT | QUICLY_QUIC_BIT | 0x30)
#define QUICLY_PACKET_TYPE_BITMASK 0xf0

#define QUICLY_MAX_PN_SIZE 4  /* maximum defined by the RFC used for calculating header protection sampling offset */
#define QUICLY_SEND_PN_SIZE 2 /* size of PN used for sending */

#define QUICLY_TLS_EXTENSION_TYPE_TRANSPORT_PARAMETERS 0xffa5
#define QUICLY_TRANSPORT_PARAMETER_ID_ORIGINAL_CONNECTION_ID 0
#define QUICLY_TRANSPORT_PARAMETER_ID_IDLE_TIMEOUT 1
#define QUICLY_TRANSPORT_PARAMETER_ID_STATELESS_RESET_TOKEN 2
#define QUICLY_TRANSPORT_PARAMETER_ID_MAX_PACKET_SIZE 3
#define QUICLY_TRANSPORT_PARAMETER_ID_INITIAL_MAX_DATA 4
#define QUICLY_TRANSPORT_PARAMETER_ID_INITIAL_MAX_STREAM_DATA_BIDI_LOCAL 5
#define QUICLY_TRANSPORT_PARAMETER_ID_INITIAL_MAX_STREAM_DATA_BIDI_REMOTE 6
#define QUICLY_TRANSPORT_PARAMETER_ID_INITIAL_MAX_STREAM_DATA_UNI 7
#define QUICLY_TRANSPORT_PARAMETER_ID_INITIAL_MAX_STREAMS_BIDI 8
#define QUICLY_TRANSPORT_PARAMETER_ID_INITIAL_MAX_STREAMS_UNI 9
#define QUICLY_TRANSPORT_PARAMETER_ID_ACK_DELAY_EXPONENT 10
#define QUICLY_TRANSPORT_PARAMETER_ID_MAX_ACK_DELAY 11
#define QUICLY_TRANSPORT_PARAMETER_ID_DISABLE_MIGRATION 12
#define QUICLY_TRANSPORT_PARAMETER_ID_PREFERRED_ADDRESS 13

#define QUICLY_EPOCH_INITIAL 0
#define QUICLY_EPOCH_0RTT 1
#define QUICLY_EPOCH_HANDSHAKE 2
#define QUICLY_EPOCH_1RTT 3

#define QUICLY_MAX_TOKEN_LEN 512 /* maximum length of token that we would accept */

/**
 * do not try to send frames that require ACK if the send window is below this value
 */
#define MIN_SEND_WINDOW 64

#define AEAD_BASE_LABEL "tls13 quic "

KHASH_MAP_INIT_INT64(quicly_stream_t, quicly_stream_t *)

#if QUICLY_USE_EMBEDDED_PROBES || QUICLY_USE_DTRACE
#define QUICLY_PROBE(label, conn, ...)                                                                                             \
    do {                                                                                                                           \
        quicly_conn_t *_conn = (conn);                                                                                             \
        if (PTLS_UNLIKELY(QUICLY_##label##_ENABLED()) && !ptls_skip_tracing(_conn->crypto.tls))                                    \
            QUICLY_##label(_conn, __VA_ARGS__);                                                                                    \
    } while (0)
#define QUICLY_PROBE_HEXDUMP(s, l)                                                                                                 \
    ({                                                                                                                             \
        size_t _l = (l);                                                                                                           \
        ptls_hexdump(alloca(_l * 2 + 1), (s), _l);                                                                                 \
    })
#define QUICLY_PROBE_ESCAPE_UNSAFE_STRING(s, l)                                                                                    \
    ({                                                                                                                             \
        size_t _l = (l);                                                                                                           \
        quicly_escape_unsafe_string(alloca(_l * 4 + 1), (s), _l);                                                                  \
    })
#else
#define QUICLY_PROBE(label, conn, ...)
#define QUICLY_PROBE_HEXDUMP(s, l)
#define QUICLY_PROBE_ESCAPE_UNSAFE_STRING(s, l)
#endif

struct st_quicly_cipher_context_t {
    ptls_aead_context_t *aead;
    ptls_cipher_context_t *header_protection;
};

struct st_quicly_pending_path_challenge_t {
    struct st_quicly_pending_path_challenge_t *next;
    uint8_t is_response;
    uint8_t data[QUICLY_PATH_CHALLENGE_DATA_LEN];
};

struct st_quicly_pn_space_t {
    /**
     * acks to be sent to peer
     */
    quicly_ranges_t ack_queue;
    /**
     * time at when the largest pn in the ack_queue has been received (or INT64_MAX if none)
     */
    int64_t largest_pn_received_at;
    /**
     *
     */
    uint64_t next_expected_packet_number;
    /**
     * packet count before ack is sent
     */
    uint32_t unacked_count;
};

struct st_quicly_handshake_space_t {
    struct st_quicly_pn_space_t super;
    struct {
        struct st_quicly_cipher_context_t ingress;
        struct st_quicly_cipher_context_t egress;
    } cipher;
};

struct st_quicly_application_space_t {
    struct st_quicly_pn_space_t super;
    struct {
        struct {
            struct {
                ptls_cipher_context_t *zero_rtt, *one_rtt;
            } header_protection;
            ptls_aead_context_t *aead[2];
        } ingress;
        struct st_quicly_cipher_context_t egress;
    } cipher;
    int one_rtt_writable;
};

struct st_quicly_conn_t {
    struct _st_quicly_conn_public_t super;
    /**
     * the initial context
     */
    struct st_quicly_handshake_space_t *initial;
    /**
     * the handshake context
     */
    struct st_quicly_handshake_space_t *handshake;
    /**
     * 0-RTT and 1-RTT context
     */
    struct st_quicly_application_space_t *application;
    /**
     * hashtable of streams
     */
    khash_t(quicly_stream_t) * streams;
    /**
     *
     */
    struct {
        /**
         *
         */
        struct {
            uint64_t bytes_consumed;
            quicly_maxsender_t sender;
        } max_data;
        /**
         *
         */
        struct {
            quicly_maxsender_t *uni, *bidi;
        } max_streams;
    } ingress;
    /**
     *
     */
    struct {
        /**
         * contains actions that needs to be performed when an ack is being received
         */
        quicly_sentmap_t sentmap;
        /**
         * all packets where pn < max_lost_pn are deemed lost
         */
        uint64_t max_lost_pn;
        /**
         * loss recovery
         */
        quicly_loss_t loss;
        /**
         * next or the currently encoding packet number (TODO move to pnspace)
         */
        uint64_t packet_number;
        /**
         * valid if state is CLOSING
         */
        struct {
            uint16_t error_code;
            uint64_t frame_type; /* UINT64_MAX if application close */
            const char *reason_phrase;
        } connection_close;
        /**
         *
         */
        struct {
            uint64_t permitted;
            uint64_t sent;
        } max_data;
        /**
         *
         */
        struct {
            struct st_quicly_max_streams_t {
                uint64_t count;
                quicly_maxsender_t blocked_sender;
            } uni, bidi;
        } max_streams;
        /**
         *
         */
        struct {
            struct st_quicly_pending_path_challenge_t *head, **tail_ref;
        } path_challenge;
        /**
         *
         */
        int64_t last_retransmittable_sent_at;
        /**
         * when to send an ACK, or other frames used for managing the connection
         */
        int64_t send_ack_at;
        /**
         *
         */
        quicly_cc_t cc;
    } egress;
    /**
     * crypto data
     */
    struct {
        ptls_t *tls;
        ptls_handshake_properties_t handshake_properties;
        struct {
            ptls_raw_extension_t ext[2];
            ptls_buffer_t buf;
        } transport_params;
        /**
         * bit vector indicating if there's any pending crypto data
         */
        uint8_t pending_flows;
        /**
         * whether if the timer to discard the handshake contexts has been activated
         */
        uint8_t handshake_scheduled_for_discard;
    } crypto;
    /**
     *
     */
    struct {
        /**
         * contains list of blocked streams (sorted in ascending order of stream_ids)
         */
        struct {
            quicly_linklist_t uni;
            quicly_linklist_t bidi;
        } streams_blocked;
        quicly_linklist_t control;
    } pending_link;
    /**
     * retry token
     */
    ptls_iovec_t token;
    /**
     * len=0 if not used
     */
    quicly_cid_t retry_odcid;
    struct {
        /**
         * The moment when the idle timeout fires (including the additional 3 PTO). The value is set to INT64_MAX while the
         * handshake is in progress.
         */
        int64_t at;
        /**
         * idle timeout
         */
        uint8_t should_rearm_on_send : 1;
    } idle_timeout;
};

struct st_quicly_handle_payload_state_t {
    const uint8_t *src, *const end;
    size_t epoch;
    uint64_t frame_type;
};

static int crypto_stream_receive(quicly_stream_t *stream, size_t off, const void *src, size_t len);

static const quicly_stream_callbacks_t crypto_stream_callbacks = {quicly_streambuf_destroy, quicly_streambuf_egress_shift,
                                                                  quicly_streambuf_egress_emit, NULL, crypto_stream_receive};

static int update_traffic_key_cb(ptls_update_traffic_key_t *self, ptls_t *tls, int is_enc, size_t epoch, const void *secret);
static int discard_sentmap_by_epoch(quicly_conn_t *conn, unsigned ack_epochs);

static const quicly_transport_parameters_t default_transport_params = {
    {0, 0, 0}, 0, 0, 0, 0, QUICLY_DEFAULT_ACK_DELAY_EXPONENT, QUICLY_DEFAULT_MAX_ACK_DELAY};

static __thread int64_t now;

static void update_now(quicly_context_t *ctx)
{
    now = ctx->now->cb(ctx->now);
}

<<<<<<< HEAD
static ptls_cipher_suite_t *get_aes128gcmsha256(quicly_context_t *ctx)
{
    ptls_cipher_suite_t **cs;

    for (cs = ctx->tls->cipher_suites;; ++cs) {
        assert(cs != NULL);
        if ((*cs)->id == PTLS_CIPHER_SUITE_AES_128_GCM_SHA256)
            break;
    }
    return *cs;
}

=======
/**
 * USDT on cannot handle thread-local variables provided as arguments.  Hence this wrapper.
 */
static int64_t now_cb(void)
{
    return now;
}

static int64_t (*volatile probe_now)(void) = now_cb;

>>>>>>> 6cff49d1
static inline uint8_t get_epoch(uint8_t first_byte)
{
    if (!QUICLY_PACKET_IS_LONG_HEADER(first_byte))
        return QUICLY_EPOCH_1RTT;

    switch (first_byte & QUICLY_PACKET_TYPE_BITMASK) {
    case QUICLY_PACKET_TYPE_INITIAL:
        return QUICLY_EPOCH_INITIAL;
    case QUICLY_PACKET_TYPE_HANDSHAKE:
        return QUICLY_EPOCH_HANDSHAKE;
    case QUICLY_PACKET_TYPE_0RTT:
        return QUICLY_EPOCH_0RTT;
    default:
        assert(!"FIXME");
    }
}

static void set_cid(quicly_cid_t *dest, ptls_iovec_t src)
{
    memcpy(dest->cid, src.base, src.len);
    dest->len = src.len;
}

static void dispose_cipher(struct st_quicly_cipher_context_t *ctx)
{
    ptls_aead_free(ctx->aead);
    ptls_cipher_free(ctx->header_protection);
}

size_t quicly_decode_packet(quicly_context_t *ctx, quicly_decoded_packet_t *packet, const uint8_t *src, size_t len)
{
    const uint8_t *src_end = src + len;

    if (len < 2)
        goto Error;

    packet->octets = ptls_iovec_init(src, len);
    packet->datagram_size = len;
    packet->token = ptls_iovec_init(NULL, 0);
    ++src;

    if (QUICLY_PACKET_IS_LONG_HEADER(packet->octets.base[0])) {
        /* long header */
        uint64_t rest_length;
        if (src_end - src < 5)
            goto Error;
        packet->version = quicly_decode32(&src);
        packet->cid.dest.encrypted.len = *src++;
        if (src_end - src < packet->cid.dest.encrypted.len + 1)
            goto Error;
        packet->cid.dest.encrypted.base = (uint8_t *)src;
        src += packet->cid.dest.encrypted.len;
        packet->cid.src.len = *src++;
        if (src_end - src < packet->cid.src.len)
            goto Error;
        packet->cid.src.base = (uint8_t *)src;
        src += packet->cid.src.len;
        if (ctx->cid_encryptor != NULL) {
            ctx->cid_encryptor->decrypt_cid(ctx->cid_encryptor, &packet->cid.dest.plaintext, packet->cid.dest.encrypted.base,
                                            packet->cid.dest.encrypted.len);
        } else {
            packet->cid.dest.plaintext = (quicly_cid_plaintext_t){0};
        }
        switch (packet->octets.base[0] & QUICLY_PACKET_TYPE_BITMASK) {
        case QUICLY_PACKET_TYPE_INITIAL:
        case QUICLY_PACKET_TYPE_0RTT:
            packet->cid.dest.might_be_client_generated = 1;
            break;
        default:
            packet->cid.dest.might_be_client_generated = 0;
            break;
        }
        if (!(packet->version == QUICLY_PROTOCOL_VERSION ||
              (packet->version & 0xffffff00) == 0xff000000 /* TODO remove this code that is used to test other draft versions */)) {
            /* version negotiation packet does not have the length field nor is ever coalesced */
            packet->encrypted_off = src - packet->octets.base;
        } else if ((packet->octets.base[0] & QUICLY_PACKET_TYPE_BITMASK) == QUICLY_PACKET_TYPE_RETRY) {
            /* retry */
            if (src_end - src < 1)
                goto Error;
            size_t odcid_len = *src++;
            if (odcid_len > QUICLY_MAX_CID_LEN_V1)
                goto Error;
            packet->encrypted_off = src - packet->octets.base;
            if (src_end - src < odcid_len)
                goto Error;
            src += odcid_len;
            packet->token = ptls_iovec_init(src, src_end - src);
        } else {
            /* coalescible long header packet */
            if ((packet->octets.base[0] & QUICLY_PACKET_TYPE_BITMASK) == QUICLY_PACKET_TYPE_INITIAL) {
                /* initial has a token */
                uint64_t token_len;
                if ((token_len = quicly_decodev(&src, src_end)) == UINT64_MAX)
                    goto Error;
                if (src_end - src < token_len)
                    goto Error;
                packet->token = ptls_iovec_init(src, token_len);
                src += token_len;
            }
            if ((rest_length = quicly_decodev(&src, src_end)) == UINT64_MAX)
                goto Error;
            if (rest_length < 1)
                goto Error;
            if (src_end - src < rest_length)
                goto Error;
            packet->encrypted_off = src - packet->octets.base;
            packet->octets.len = packet->encrypted_off + rest_length;
        }
        packet->_is_stateless_reset_cached = QUICLY__DECODED_PACKET_CACHED_NOT_STATELESS_RESET;
    } else {
        /* short header */
        if (ctx->cid_encryptor != NULL) {
            if (src_end - src < QUICLY_MAX_CID_LEN_V1)
                goto Error;
            size_t host_cidl = ctx->cid_encryptor->decrypt_cid(ctx->cid_encryptor, &packet->cid.dest.plaintext, src, 0);
            if (host_cidl == SIZE_MAX)
                goto Error;
            packet->cid.dest.encrypted = ptls_iovec_init(src, host_cidl);
            src += host_cidl;
        } else {
            packet->cid.dest.encrypted = ptls_iovec_init(NULL, 0);
            packet->cid.dest.plaintext = (quicly_cid_plaintext_t){0};
        }
        packet->cid.dest.might_be_client_generated = 0;
        packet->cid.src = ptls_iovec_init(NULL, 0);
        packet->version = 0;
        packet->encrypted_off = src - packet->octets.base;
        packet->_is_stateless_reset_cached = QUICLY__DECODED_PACKET_CACHED_MAYBE_STATELESS_RESET;
    }

    return packet->octets.len;

Error:
    return SIZE_MAX;
}

uint64_t quicly_determine_packet_number(uint32_t truncated, size_t num_bits, uint64_t expected)
{
    uint64_t win = (uint64_t)1 << num_bits, candidate = (expected & ~(win - 1)) | truncated;

    if (candidate + win / 2 <= expected)
        return candidate + win;
    if (candidate > expected + win / 2 && candidate > win)
        return candidate - win;
    return candidate;
}

static void assert_consistency(quicly_conn_t *conn, int timer_must_be_in_future)
{
    if (conn->egress.sentmap.bytes_in_flight != 0) {
        assert(conn->egress.loss.alarm_at != INT64_MAX);
    } else {
        assert(conn->egress.loss.loss_time == INT64_MAX);
    }
    /* Allow timers not in the future when the peer is not yet validated, since we may not be able to send packets even when timers
     * fire. */
    if (timer_must_be_in_future && conn->super.peer.address_validation.validated)
        assert(now < conn->egress.loss.alarm_at);
}

static void init_max_streams(struct st_quicly_max_streams_t *m)
{
    m->count = 0;
    quicly_maxsender_init(&m->blocked_sender, -1);
}

static int update_max_streams(struct st_quicly_max_streams_t *m, uint64_t count)
{
    if (count > (uint64_t)1 << 60)
        return QUICLY_TRANSPORT_ERROR_STREAM_LIMIT;

    if (m->count < count) {
        m->count = count;
        if (m->blocked_sender.max_acked < count)
            m->blocked_sender.max_acked = count;
    }

    return 0;
}

int quicly_connection_is_ready(quicly_conn_t *conn)
{
    return conn->application != NULL;
}

static int set_peeraddr(quicly_conn_t *conn, struct sockaddr *addr, socklen_t addrlen)
{
    int ret;

    if (conn->super.peer.salen != addrlen) {
        struct sockaddr *newsa;
        if ((newsa = malloc(addrlen)) == NULL) {
            ret = PTLS_ERROR_NO_MEMORY;
            goto Exit;
        }
        free(conn->super.peer.sa);
        conn->super.peer.sa = newsa;
        conn->super.peer.salen = addrlen;
    }

    memcpy(conn->super.peer.sa, addr, addrlen);
    ret = 0;

Exit:
    return ret;
}

static int stream_is_destroyable(quicly_stream_t *stream)
{
    if (!quicly_recvstate_transfer_complete(&stream->recvstate))
        return 0;
    if (!quicly_sendstate_transfer_complete(&stream->sendstate))
        return 0;
    switch (stream->_send_aux.rst.sender_state) {
    case QUICLY_SENDER_STATE_NONE:
    case QUICLY_SENDER_STATE_ACKED:
        break;
    default:
        return 0;
    }
    return 1;
}

static void sched_stream_control(quicly_stream_t *stream)
{
    assert(stream->stream_id >= 0);

    if (!quicly_linklist_is_linked(&stream->_send_aux.pending_link.control))
        quicly_linklist_insert(stream->conn->pending_link.control.prev, &stream->_send_aux.pending_link.control);
}

static void resched_stream_data(quicly_stream_t *stream)
{
    if (stream->stream_id < 0) {
        assert(-4 <= stream->stream_id);
        uint8_t mask = 1 << -(1 + stream->stream_id);
        if (stream->sendstate.pending.num_ranges != 0) {
            stream->conn->crypto.pending_flows |= mask;
        } else {
            stream->conn->crypto.pending_flows &= ~mask;
        }
        return;
    }

    /* do nothing if blocked */
    if (stream->streams_blocked)
        return;

    quicly_stream_scheduler_t *scheduler = stream->conn->super.ctx->stream_scheduler;
    scheduler->update_state(scheduler, stream);
}

static int should_send_max_data(quicly_conn_t *conn)
{
    return quicly_maxsender_should_send_max(&conn->ingress.max_data.sender, conn->ingress.max_data.bytes_consumed,
                                            (uint32_t)conn->super.ctx->transport_params.max_data, 512);
}

static int should_send_max_stream_data(quicly_stream_t *stream)
{
    if (stream->recvstate.eos != UINT64_MAX)
        return 0;
    return quicly_maxsender_should_send_max(&stream->_send_aux.max_stream_data_sender, stream->recvstate.data_off,
                                            stream->_recv_aux.window, 512);
}

int quicly_stream_sync_sendbuf(quicly_stream_t *stream, int activate)
{
    int ret;

    if (activate) {
        if ((ret = quicly_sendstate_activate(&stream->sendstate)) != 0)
            return ret;
    }

    resched_stream_data(stream);
    return 0;
}

void quicly_stream_sync_recvbuf(quicly_stream_t *stream, size_t shift_amount)
{
    stream->recvstate.data_off += shift_amount;
    if (stream->stream_id >= 0) {
        if (should_send_max_stream_data(stream))
            sched_stream_control(stream);
    }
}

static int schedule_path_challenge(quicly_conn_t *conn, int is_response, const uint8_t *data)
{
    struct st_quicly_pending_path_challenge_t *pending;

    if ((pending = malloc(sizeof(struct st_quicly_pending_path_challenge_t))) == NULL)
        return PTLS_ERROR_NO_MEMORY;

    pending->next = NULL;
    pending->is_response = is_response;
    memcpy(pending->data, data, QUICLY_PATH_CHALLENGE_DATA_LEN);

    *conn->egress.path_challenge.tail_ref = pending;
    conn->egress.path_challenge.tail_ref = &pending->next;
    return 0;
}

static int write_crypto_data(quicly_conn_t *conn, ptls_buffer_t *tlsbuf, size_t epoch_offsets[5])
{
    size_t epoch;
    int ret;

    if (tlsbuf->off == 0)
        return 0;

    for (epoch = 0; epoch < 4; ++epoch) {
        size_t len = epoch_offsets[epoch + 1] - epoch_offsets[epoch];
        if (len == 0)
            continue;
        quicly_stream_t *stream = quicly_get_stream(conn, -(quicly_stream_id_t)(1 + epoch));
        assert(stream != NULL);
        if ((ret = quicly_streambuf_egress_write(stream, tlsbuf->base + epoch_offsets[epoch], len)) != 0)
            return ret;
    }

    return 0;
}

int crypto_stream_receive(quicly_stream_t *stream, size_t off, const void *src, size_t len)
{
    quicly_conn_t *conn = stream->conn;
    size_t in_epoch = -(1 + stream->stream_id), epoch_offsets[5] = {0};
    ptls_iovec_t input;
    ptls_buffer_t output;
    int ret;

    if ((ret = quicly_streambuf_ingress_receive(stream, off, src, len)) != 0)
        return ret;

    ptls_buffer_init(&output, "", 0);

    /* send handshake messages to picotls, and let it fill in the response */
    while ((input = quicly_streambuf_ingress_get(stream)).len != 0) {
        ret = ptls_handle_message(conn->crypto.tls, &output, epoch_offsets, in_epoch, input.base, input.len,
                                  &conn->crypto.handshake_properties);
        quicly_streambuf_ingress_shift(stream, input.len);
        QUICLY_PROBE(CRYPTO_HANDSHAKE, conn, ret);
        switch (ret) {
        case 0:
            break;
        case PTLS_ERROR_IN_PROGRESS:
            ret = 0;
            break;
        default:
            goto Exit;
        }
        /* drop 0-RTT write key if 0-RTT is rejected by peer */
        if (conn->application != NULL && !conn->application->one_rtt_writable && conn->application->cipher.egress.aead != NULL) {
            assert(quicly_is_client(conn));
            if (conn->crypto.handshake_properties.client.early_data_acceptance == PTLS_EARLY_DATA_REJECTED) {
                dispose_cipher(&conn->application->cipher.egress);
                conn->application->cipher.egress = (struct st_quicly_cipher_context_t){NULL};
                discard_sentmap_by_epoch(
                    conn, 1u << QUICLY_EPOCH_1RTT); /* retire all packets with ack_epoch == 3; they are all 0-RTT packets */
            }
        }
    }
    write_crypto_data(conn, &output, epoch_offsets);

Exit:
    ptls_buffer_dispose(&output);
    return ret;
}

static void init_stream_properties(quicly_stream_t *stream, uint32_t initial_max_stream_data_local,
                                   uint64_t initial_max_stream_data_remote)
{
    int is_client = quicly_is_client(stream->conn);

    if (quicly_stream_has_send_side(is_client, stream->stream_id)) {
        quicly_sendstate_init(&stream->sendstate);
    } else {
        quicly_sendstate_init_closed(&stream->sendstate);
    }
    if (quicly_stream_has_receive_side(is_client, stream->stream_id)) {
        quicly_recvstate_init(&stream->recvstate);
    } else {
        quicly_recvstate_init_closed(&stream->recvstate);
    }
    stream->streams_blocked = 0;

    stream->_send_aux.max_stream_data = initial_max_stream_data_remote;
    stream->_send_aux.stop_sending.sender_state = QUICLY_SENDER_STATE_NONE;
    stream->_send_aux.stop_sending.error_code = 0;
    stream->_send_aux.rst.sender_state = QUICLY_SENDER_STATE_NONE;
    stream->_send_aux.rst.error_code = 0;
    quicly_maxsender_init(&stream->_send_aux.max_stream_data_sender, initial_max_stream_data_local);
    quicly_linklist_init(&stream->_send_aux.pending_link.control);
    quicly_linklist_init(&stream->_send_aux.pending_link.default_scheduler);

    stream->_recv_aux.window = initial_max_stream_data_local;
}

static void dispose_stream_properties(quicly_stream_t *stream)
{
    quicly_sendstate_dispose(&stream->sendstate);
    quicly_recvstate_dispose(&stream->recvstate);
    quicly_maxsender_dispose(&stream->_send_aux.max_stream_data_sender);
    quicly_linklist_unlink(&stream->_send_aux.pending_link.control);
    quicly_linklist_unlink(&stream->_send_aux.pending_link.default_scheduler);
}

static quicly_stream_t *open_stream(quicly_conn_t *conn, uint64_t stream_id, uint32_t initial_max_stream_data_local,
                                    uint64_t initial_max_stream_data_remote)
{
    quicly_stream_t *stream;

    if ((stream = malloc(sizeof(*stream))) == NULL)
        return NULL;
    stream->conn = conn;
    stream->stream_id = stream_id;
    stream->callbacks = NULL;
    stream->data = NULL;

    int r;
    khiter_t iter = kh_put(quicly_stream_t, conn->streams, stream_id, &r);
    assert(iter != kh_end(conn->streams));
    kh_val(conn->streams, iter) = stream;

    init_stream_properties(stream, initial_max_stream_data_local, initial_max_stream_data_remote);

    return stream;
}

static struct st_quicly_conn_streamgroup_state_t *get_streamgroup_state(quicly_conn_t *conn, quicly_stream_id_t stream_id)
{
    if (quicly_is_client(conn) == quicly_stream_is_client_initiated(stream_id)) {
        return quicly_stream_is_unidirectional(stream_id) ? &conn->super.host.uni : &conn->super.host.bidi;
    } else {
        return quicly_stream_is_unidirectional(stream_id) ? &conn->super.peer.uni : &conn->super.peer.bidi;
    }
}

static int should_send_max_streams(quicly_conn_t *conn, int uni)
{
    quicly_maxsender_t *maxsender;
    if ((maxsender = uni ? conn->ingress.max_streams.uni : conn->ingress.max_streams.bidi) == NULL)
        return 0;

    struct st_quicly_conn_streamgroup_state_t *group = uni ? &conn->super.peer.uni : &conn->super.peer.bidi;
    if (!quicly_maxsender_should_send_max(maxsender, group->next_stream_id / 4, group->num_streams, 768))
        return 0;

    return 1;
}

static void destroy_stream(quicly_stream_t *stream, int err)
{
    quicly_conn_t *conn = stream->conn;

    if (stream->callbacks != NULL)
        stream->callbacks->on_destroy(stream, err);

    khiter_t iter = kh_get(quicly_stream_t, conn->streams, stream->stream_id);
    assert(iter != kh_end(conn->streams));
    kh_del(quicly_stream_t, conn->streams, iter);

    if (stream->stream_id < 0) {
        size_t epoch = -(1 + stream->stream_id);
        stream->conn->crypto.pending_flows &= ~(uint8_t)(1 << epoch);
    } else {
        struct st_quicly_conn_streamgroup_state_t *group = get_streamgroup_state(conn, stream->stream_id);
        --group->num_streams;
    }

    dispose_stream_properties(stream);

    if (conn->application != NULL) {
        /* The function is normally invoked when receiving a packet, therefore just setting send_ack_at to zero is sufficient to
         * trigger the emission of the MAX_STREAMS frame. FWIW, the only case the function is invoked when not receiving a packet is
         * when the connection is being closed. In such case, the change will not have any bad side effects.
         */
        if (should_send_max_streams(conn, quicly_stream_is_unidirectional(stream->stream_id)))
            conn->egress.send_ack_at = 0;
    }

    free(stream);
}

static void destroy_all_streams(quicly_conn_t *conn, int err, int including_crypto_streams)
{
    quicly_stream_t *stream;
    kh_foreach_value(conn->streams, stream, {
        /* TODO do we need to send reset signals to open streams? */
        if (including_crypto_streams || stream->stream_id >= 0)
            destroy_stream(stream, err);
    });
}

quicly_stream_t *quicly_get_stream(quicly_conn_t *conn, quicly_stream_id_t stream_id)
{
    khiter_t iter = kh_get(quicly_stream_t, conn->streams, stream_id);
    if (iter != kh_end(conn->streams))
        return kh_val(conn->streams, iter);
    return NULL;
}

ptls_t *quicly_get_tls(quicly_conn_t *conn)
{
    return conn->crypto.tls;
}

int quicly_get_stats(quicly_conn_t *conn, quicly_stats_t *stats)
{
    /* copy the pre-built stats fields */
    memcpy(stats, &conn->super.stats, sizeof(conn->super.stats));

    /* set or generate the non-pre-built stats fields here */
    stats->rtt = conn->egress.loss.rtt;

    return 0;
}

quicly_stream_id_t quicly_get_ingress_max_streams(quicly_conn_t *conn, int uni)
{
    quicly_maxsender_t *maxsender = uni ? conn->ingress.max_streams.uni : conn->ingress.max_streams.bidi;
    return maxsender->max_committed;
}

void quicly_get_max_data(quicly_conn_t *conn, uint64_t *send_permitted, uint64_t *sent, uint64_t *consumed)
{
    if (send_permitted != NULL)
        *send_permitted = conn->egress.max_data.permitted;
    if (sent != NULL)
        *sent = conn->egress.max_data.sent;
    if (consumed != NULL)
        *consumed = conn->ingress.max_data.bytes_consumed;
}

static void update_idle_timeout(quicly_conn_t *conn, int is_in_receive)
{
    if (!is_in_receive && !conn->idle_timeout.should_rearm_on_send)
        return;

    int64_t idle_msec = INT64_MAX;
    /* TODO reconsider how to refer to peer's idle-timeout value after https://github.com/quicwg/base-drafts/issues/2602 gets
     * resolved */
    if (conn->initial == NULL && conn->handshake == NULL && conn->super.peer.transport_params.idle_timeout != 0)
        idle_msec = conn->super.peer.transport_params.idle_timeout;
    if (conn->super.ctx->transport_params.idle_timeout != 0 && conn->super.ctx->transport_params.idle_timeout < idle_msec)
        idle_msec = conn->super.ctx->transport_params.idle_timeout;

    if (idle_msec == INT64_MAX)
        return;

    uint32_t three_pto = 3 * quicly_rtt_get_pto(&conn->egress.loss.rtt, conn->super.ctx->transport_params.max_ack_delay,
                                                conn->egress.loss.conf->min_pto);
    conn->idle_timeout.at = now + (idle_msec > three_pto ? idle_msec : three_pto);
    conn->idle_timeout.should_rearm_on_send = is_in_receive;
}

static int scheduler_can_send(quicly_conn_t *conn)
{
    /* scheduler would never have data to send, until application keys become available */
    if (conn->application == NULL)
        return 0;
    int conn_is_saturated = !(conn->egress.max_data.sent < conn->egress.max_data.permitted);
    return conn->super.ctx->stream_scheduler->can_send(conn->super.ctx->stream_scheduler, conn, conn_is_saturated);
}

static void update_loss_alarm(quicly_conn_t *conn)
{
    quicly_loss_update_alarm(&conn->egress.loss, now, conn->egress.last_retransmittable_sent_at,
                             conn->egress.sentmap.bytes_in_flight != 0 || conn->super.peer.address_validation.send_probe,
                             scheduler_can_send(conn), conn->egress.max_data.sent);
}

static int create_handshake_flow(quicly_conn_t *conn, size_t epoch)
{
    quicly_stream_t *stream;
    int ret;

    if ((stream = open_stream(conn, -(quicly_stream_id_t)(1 + epoch), 65536, 65536)) == NULL)
        return PTLS_ERROR_NO_MEMORY;
    if ((ret = quicly_streambuf_create(stream, sizeof(quicly_streambuf_t))) != 0) {
        destroy_stream(stream, ret);
        return ret;
    }
    stream->callbacks = &crypto_stream_callbacks;

    return 0;
}

static void destroy_handshake_flow(quicly_conn_t *conn, size_t epoch)
{
    quicly_stream_t *stream = quicly_get_stream(conn, -(quicly_stream_id_t)(1 + epoch));
    if (stream != NULL)
        destroy_stream(stream, 0);
}

static struct st_quicly_pn_space_t *alloc_pn_space(size_t sz)
{
    struct st_quicly_pn_space_t *space;

    if ((space = malloc(sz)) == NULL)
        return NULL;

    quicly_ranges_init(&space->ack_queue);
    space->largest_pn_received_at = INT64_MAX;
    space->next_expected_packet_number = 0;
    space->unacked_count = 0;
    if (sz != sizeof(*space))
        memset((uint8_t *)space + sizeof(*space), 0, sz - sizeof(*space));

    return space;
}

static void do_free_pn_space(struct st_quicly_pn_space_t *space)
{
    quicly_ranges_clear(&space->ack_queue);
    free(space);
}

static int record_receipt(quicly_conn_t *conn, struct st_quicly_pn_space_t *space, uint64_t pn, int is_ack_only, size_t epoch)
{
    int ret;

    if ((ret = quicly_ranges_add(&space->ack_queue, pn, pn + 1)) != 0)
        goto Exit;
    if (space->ack_queue.num_ranges >= QUICLY_ENCODE_ACK_MAX_BLOCKS) {
        assert(space->ack_queue.num_ranges == QUICLY_ENCODE_ACK_MAX_BLOCKS);
        quicly_ranges_shrink(&space->ack_queue, 0, 1);
    }
    if (space->ack_queue.ranges[space->ack_queue.num_ranges - 1].end == pn + 1) {
        /* FIXME implement deduplication at an earlier moment? */
        space->largest_pn_received_at = now;
    }
    /* TODO (jri): If not ack-only packet, then maintain count of such packets that are received.
     * Send ack immediately when this number exceeds the threshold.
     */
    if (!is_ack_only) {
        space->unacked_count++;
        /* Ack after QUICLY_NUM_PACKETS_BEFORE_ACK packets or after the delayed ack timeout */
        if (space->unacked_count >= QUICLY_NUM_PACKETS_BEFORE_ACK || epoch == QUICLY_EPOCH_INITIAL ||
            epoch == QUICLY_EPOCH_HANDSHAKE) {
            conn->egress.send_ack_at = now;
        } else if (conn->egress.send_ack_at == INT64_MAX) {
            /* FIXME use 1/4 minRTT */
            conn->egress.send_ack_at = now + QUICLY_DELAYED_ACK_TIMEOUT;
        }
    }

    ret = 0;
Exit:
    return ret;
}

static void free_handshake_space(struct st_quicly_handshake_space_t **space)
{
    if (*space != NULL) {
        if ((*space)->cipher.ingress.aead != NULL)
            dispose_cipher(&(*space)->cipher.ingress);
        if ((*space)->cipher.egress.aead != NULL)
            dispose_cipher(&(*space)->cipher.egress);
        do_free_pn_space(&(*space)->super);
        *space = NULL;
    }
}

static int setup_cipher(ptls_cipher_context_t **hp_ctx, ptls_aead_context_t **aead_ctx, ptls_aead_algorithm_t *aead,
                        ptls_hash_algorithm_t *hash, int is_enc, const void *secret)
{
    uint8_t hpkey[PTLS_MAX_SECRET_SIZE];
    int ret;

    *hp_ctx = NULL;
    *aead_ctx = NULL;

    if ((ret = ptls_hkdf_expand_label(hash, hpkey, aead->ctr_cipher->key_size, ptls_iovec_init(secret, hash->digest_size),
                                      "quic hp", ptls_iovec_init(NULL, 0), NULL)) != 0)
        goto Exit;
    if ((*hp_ctx = ptls_cipher_new(aead->ctr_cipher, is_enc, hpkey)) == NULL) {
        ret = PTLS_ERROR_NO_MEMORY;
        goto Exit;
    }
    if ((*aead_ctx = ptls_aead_new(aead, hash, is_enc, secret, AEAD_BASE_LABEL)) == NULL) {
        ret = PTLS_ERROR_NO_MEMORY;
        goto Exit;
    }
    if (QUICLY_DEBUG) {
        char *secret_hex = quicly_hexdump(secret, hash->digest_size, SIZE_MAX),
             *hpkey_hex = quicly_hexdump(hpkey, aead->ctr_cipher->key_size, SIZE_MAX);
        fprintf(stderr, "%s:\n  aead-secret: %s\n  hp-key: %s\n", __FUNCTION__, secret_hex, hpkey_hex);
        free(secret_hex);
        free(hpkey_hex);
    }

    ret = 0;
Exit:
    if (ret != 0) {
        if (*aead_ctx != NULL) {
            ptls_aead_free(*aead_ctx);
            *aead_ctx = NULL;
        }
        if (*hp_ctx != NULL) {
            ptls_cipher_free(*hp_ctx);
            *hp_ctx = NULL;
        }
    }
    ptls_clear_memory(hpkey, sizeof(hpkey));
    return ret;
}

static int setup_handshake_space_and_flow(quicly_conn_t *conn, size_t epoch)
{
    struct st_quicly_handshake_space_t **space = epoch == QUICLY_EPOCH_INITIAL ? &conn->initial : &conn->handshake;
    if ((*space = (void *)alloc_pn_space(sizeof(struct st_quicly_handshake_space_t))) == NULL)
        return PTLS_ERROR_NO_MEMORY;
    return create_handshake_flow(conn, epoch);
}

static void free_application_space(struct st_quicly_application_space_t **space)
{
    if (*space != NULL) {
#define DISPOSE_INGRESS(label, func)                                                                                               \
    if ((*space)->cipher.ingress.label != NULL)                                                                                    \
    func((*space)->cipher.ingress.label)
        DISPOSE_INGRESS(header_protection.zero_rtt, ptls_cipher_free);
        DISPOSE_INGRESS(header_protection.one_rtt, ptls_cipher_free);
        DISPOSE_INGRESS(aead[0], ptls_aead_free);
        DISPOSE_INGRESS(aead[1], ptls_aead_free);
#undef DISPOSE_INGRESS
        if ((*space)->cipher.egress.aead != NULL)
            dispose_cipher(&(*space)->cipher.egress);
        do_free_pn_space(&(*space)->super);
        *space = NULL;
    }
}

static int setup_application_space(quicly_conn_t *conn)
{
    if ((conn->application = (void *)alloc_pn_space(sizeof(struct st_quicly_application_space_t))) == NULL)
        return PTLS_ERROR_NO_MEMORY;
    return create_handshake_flow(conn, QUICLY_EPOCH_1RTT);
}

static int discard_initial_context(quicly_conn_t *conn)
{
    int ret;

    if ((ret = discard_sentmap_by_epoch(conn, 1u << QUICLY_EPOCH_INITIAL)) != 0)
        return ret;
    destroy_handshake_flow(conn, QUICLY_EPOCH_INITIAL);
    free_handshake_space(&conn->initial);

    return 0;
}

static int discard_handshake_context(quicly_conn_t *conn, const quicly_sent_packet_t *packet, quicly_sent_t *sent,
                                     quicly_sentmap_event_t event)
{
    switch (event) {
    case QUICLY_SENTMAP_EVENT_ACKED:
        return QUICLY_TRANSPORT_ERROR_PROTOCOL_VIOLATION;
    case QUICLY_SENTMAP_EVENT_LOST:
        break;
    case QUICLY_SENTMAP_EVENT_EXPIRED:
        /* discard Handshake */
        destroy_handshake_flow(conn, QUICLY_EPOCH_HANDSHAKE);
        free_handshake_space(&conn->handshake);
        /* discard 0-RTT receive context */
        if (!quicly_is_client(conn) && conn->application->cipher.ingress.header_protection.zero_rtt != NULL) {
            assert(conn->application->cipher.ingress.aead[0] != NULL);
            ptls_cipher_free(conn->application->cipher.ingress.header_protection.zero_rtt);
            conn->application->cipher.ingress.header_protection.zero_rtt = NULL;
            ptls_aead_free(conn->application->cipher.ingress.aead[0]);
            conn->application->cipher.ingress.aead[0] = NULL;
        }
        break;
    }
    return 0;
}

static int apply_peer_transport_params(quicly_conn_t *conn)
{
    int ret;

    conn->egress.max_data.permitted = conn->super.peer.transport_params.max_data;
    if ((ret = update_max_streams(&conn->egress.max_streams.uni, conn->super.peer.transport_params.max_streams_uni)) != 0)
        return ret;
    if ((ret = update_max_streams(&conn->egress.max_streams.bidi, conn->super.peer.transport_params.max_streams_bidi)) != 0)
        return ret;

    return 0;
}

void quicly_free(quicly_conn_t *conn)
{
    QUICLY_PROBE(FREE, conn, probe_now());

    destroy_all_streams(conn, 0, 1);

    quicly_maxsender_dispose(&conn->ingress.max_data.sender);
    if (conn->ingress.max_streams.uni != NULL)
        quicly_maxsender_dispose(conn->ingress.max_streams.uni);
    if (conn->ingress.max_streams.bidi != NULL)
        quicly_maxsender_dispose(conn->ingress.max_streams.bidi);
    while (conn->egress.path_challenge.head != NULL) {
        struct st_quicly_pending_path_challenge_t *pending = conn->egress.path_challenge.head;
        conn->egress.path_challenge.head = pending->next;
        free(pending);
    }
    quicly_sentmap_dispose(&conn->egress.sentmap);

    kh_destroy(quicly_stream_t, conn->streams);

    assert(!quicly_linklist_is_linked(&conn->pending_link.streams_blocked.uni));
    assert(!quicly_linklist_is_linked(&conn->pending_link.streams_blocked.bidi));
    assert(!quicly_linklist_is_linked(&conn->pending_link.control));
    assert(!quicly_linklist_is_linked(&conn->super._default_scheduler.active));
    assert(!quicly_linklist_is_linked(&conn->super._default_scheduler.blocked));

    free_handshake_space(&conn->initial);
    free_handshake_space(&conn->handshake);
    free_application_space(&conn->application);

    free(conn->token.base);
    free(conn->super.peer.sa);
    free(conn);
}

static int setup_initial_key(struct st_quicly_cipher_context_t *ctx, ptls_cipher_suite_t *cs, const void *master_secret,
                             const char *label, int is_enc)
{
    uint8_t aead_secret[PTLS_MAX_DIGEST_SIZE];
    int ret;

    if ((ret = ptls_hkdf_expand_label(cs->hash, aead_secret, cs->hash->digest_size,
                                      ptls_iovec_init(master_secret, cs->hash->digest_size), label, ptls_iovec_init(NULL, 0),
                                      NULL)) != 0)
        goto Exit;
    if ((ret = setup_cipher(&ctx->header_protection, &ctx->aead, cs->aead, cs->hash, is_enc, aead_secret)) != 0)
        goto Exit;

Exit:
    ptls_clear_memory(aead_secret, sizeof(aead_secret));
    return ret;
}

static int setup_initial_encryption(ptls_cipher_suite_t *cs, struct st_quicly_cipher_context_t *ingress,
                                    struct st_quicly_cipher_context_t *egress, ptls_iovec_t cid, int is_client)
{
    static const uint8_t salt[] = {0x7f, 0xbc, 0xdb, 0x0e, 0x7c, 0x66, 0xbb, 0xe9, 0x19, 0x3a,
                                   0x96, 0xcd, 0x21, 0x51, 0x9e, 0xbd, 0x7a, 0x02, 0x64, 0x4a};
    static const char *labels[2] = {"client in", "server in"};
    uint8_t secret[PTLS_MAX_DIGEST_SIZE];
    int ret;

    /* extract master secret */
    if ((ret = ptls_hkdf_extract(cs->hash, secret, ptls_iovec_init(salt, sizeof(salt)), cid)) != 0)
        goto Exit;

    /* create aead contexts */
    if ((ret = setup_initial_key(ingress, cs, secret, labels[is_client], 0)) != 0)
        goto Exit;
    if ((ret = setup_initial_key(egress, cs, secret, labels[!is_client], 1)) != 0)
        goto Exit;

Exit:
    ptls_clear_memory(secret, sizeof(secret));
    return ret;
}

static int apply_stream_frame(quicly_stream_t *stream, quicly_stream_frame_t *frame)
{
    int ret;

    QUICLY_PROBE(STREAM_RECEIVE, stream->conn, probe_now(), stream, frame->offset, frame->data.len);

    if (quicly_recvstate_transfer_complete(&stream->recvstate))
        return 0;

    if (stream->stream_id >= 0) {
        /* flow control */
        uint64_t max_stream_data = frame->offset + frame->data.len;
        if ((int64_t)stream->_recv_aux.window < (int64_t)max_stream_data - (int64_t)stream->recvstate.data_off)
            return QUICLY_TRANSPORT_ERROR_FLOW_CONTROL;
        if (stream->recvstate.received.ranges[stream->recvstate.received.num_ranges - 1].end < max_stream_data) {
            uint64_t newly_received =
                max_stream_data - stream->recvstate.received.ranges[stream->recvstate.received.num_ranges - 1].end;
            if (stream->conn->ingress.max_data.bytes_consumed + newly_received >
                stream->conn->ingress.max_data.sender.max_committed)
                return QUICLY_TRANSPORT_ERROR_FLOW_CONTROL;
            stream->conn->ingress.max_data.bytes_consumed += newly_received;
            /* FIXME send MAX_DATA if necessary */
        }
    }

    /* update recvbuf */
    size_t apply_len = frame->data.len;
    if ((ret = quicly_recvstate_update(&stream->recvstate, frame->offset, &apply_len, frame->is_fin)) != 0)
        return ret;

    if (apply_len != 0 || quicly_recvstate_transfer_complete(&stream->recvstate)) {
        uint64_t buf_offset = frame->offset + frame->data.len - apply_len - stream->recvstate.data_off;
        if ((ret = stream->callbacks->on_receive(stream, (size_t)buf_offset, frame->data.base + frame->data.len - apply_len,
                                                 apply_len)) != 0)
            return ret;
    }

    if (should_send_max_stream_data(stream))
        sched_stream_control(stream);

    if (stream_is_destroyable(stream))
        destroy_stream(stream, 0);

    return 0;
}

#define PUSH_TRANSPORT_PARAMETER(buf, id, block)                                                                                   \
    do {                                                                                                                           \
        ptls_buffer_push16((buf), (id));                                                                                           \
        ptls_buffer_push_block((buf), 2, block);                                                                                   \
    } while (0)

int quicly_encode_transport_parameter_list(ptls_buffer_t *buf, int is_client, const quicly_transport_parameters_t *params,
                                           const quicly_cid_t *odcid, const void *stateless_reset_token)
{
    int ret;

#define pushv(buf, v)                                                                                                              \
    if ((ret = quicly_tls_push_varint((buf), (v))) != 0)                                                                           \
    goto Exit
    ptls_buffer_push_block(buf, 2, {
        if (params->max_stream_data.bidi_local != 0)
            PUSH_TRANSPORT_PARAMETER(buf, QUICLY_TRANSPORT_PARAMETER_ID_INITIAL_MAX_STREAM_DATA_BIDI_LOCAL,
                                     { pushv(buf, params->max_stream_data.bidi_local); });
        if (params->max_stream_data.bidi_remote != 0)
            PUSH_TRANSPORT_PARAMETER(buf, QUICLY_TRANSPORT_PARAMETER_ID_INITIAL_MAX_STREAM_DATA_BIDI_REMOTE,
                                     { pushv(buf, params->max_stream_data.bidi_remote); });
        if (params->max_stream_data.uni != 0)
            PUSH_TRANSPORT_PARAMETER(buf, QUICLY_TRANSPORT_PARAMETER_ID_INITIAL_MAX_STREAM_DATA_UNI,
                                     { pushv(buf, params->max_stream_data.uni); });
        if (params->max_data != 0)
            PUSH_TRANSPORT_PARAMETER(buf, QUICLY_TRANSPORT_PARAMETER_ID_INITIAL_MAX_DATA, { pushv(buf, params->max_data); });
        if (params->idle_timeout != 0)
            PUSH_TRANSPORT_PARAMETER(buf, QUICLY_TRANSPORT_PARAMETER_ID_IDLE_TIMEOUT, { pushv(buf, params->idle_timeout); });
        if (is_client) {
            assert(odcid == NULL && stateless_reset_token == NULL);
        } else {
            if (odcid != NULL)
                PUSH_TRANSPORT_PARAMETER(buf, QUICLY_TRANSPORT_PARAMETER_ID_ORIGINAL_CONNECTION_ID,
                                         { ptls_buffer_pushv(buf, odcid->cid, odcid->len); });
            if (stateless_reset_token != NULL)
                PUSH_TRANSPORT_PARAMETER(buf, QUICLY_TRANSPORT_PARAMETER_ID_STATELESS_RESET_TOKEN,
                                         { ptls_buffer_pushv(buf, stateless_reset_token, QUICLY_STATELESS_RESET_TOKEN_LEN); });
        }
        if (params->max_streams_bidi != 0)
            PUSH_TRANSPORT_PARAMETER(buf, QUICLY_TRANSPORT_PARAMETER_ID_INITIAL_MAX_STREAMS_BIDI,
                                     { pushv(buf, params->max_streams_bidi); });
        if (params->max_streams_uni != 0)
            PUSH_TRANSPORT_PARAMETER(buf, QUICLY_TRANSPORT_PARAMETER_ID_INITIAL_MAX_STREAMS_UNI,
                                     { pushv(buf, params->max_streams_uni); });
        if (QUICLY_LOCAL_ACK_DELAY_EXPONENT != QUICLY_DEFAULT_ACK_DELAY_EXPONENT)
            PUSH_TRANSPORT_PARAMETER(buf, QUICLY_TRANSPORT_PARAMETER_ID_ACK_DELAY_EXPONENT,
                                     { pushv(buf, QUICLY_LOCAL_ACK_DELAY_EXPONENT); });
        if (QUICLY_LOCAL_MAX_ACK_DELAY != QUICLY_DEFAULT_MAX_ACK_DELAY)
            PUSH_TRANSPORT_PARAMETER(buf, QUICLY_TRANSPORT_PARAMETER_ID_MAX_ACK_DELAY, { pushv(buf, QUICLY_LOCAL_MAX_ACK_DELAY); });
    });
#undef pushv

    ret = 0;
Exit:
    return ret;
}

int quicly_decode_transport_parameter_list(quicly_transport_parameters_t *params, quicly_cid_t *odcid, void *stateless_reset_token,
                                           int is_client, const uint8_t *src, const uint8_t *end)
{
#define ID_TO_BIT(id) ((uint64_t)1 << (id))

    uint64_t found_id_bits = 0;
    int ret;

    /* set parameters to their default values */
    *params = default_transport_params;
    if (odcid != NULL)
        odcid->len = 0;
    if (stateless_reset_token != NULL)
        memset(stateless_reset_token, 0, QUICLY_STATELESS_RESET_TOKEN_LEN);

    /* decode the parameters block */
    ptls_decode_block(src, end, 2, {
        while (src != end) {
            uint16_t id;
            if ((ret = ptls_decode16(&id, &src, end)) != 0)
                goto Exit;
            if (id < sizeof(found_id_bits) * 8) {
                if ((found_id_bits & ID_TO_BIT(id)) != 0) {
                    ret = QUICLY_TRANSPORT_ERROR_TRANSPORT_PARAMETER;
                    goto Exit;
                }
                found_id_bits |= ID_TO_BIT(id);
            }
            ptls_decode_open_block(src, end, 2, {
                switch (id) {
                case QUICLY_TRANSPORT_PARAMETER_ID_ORIGINAL_CONNECTION_ID: {
                    size_t cidlen = end - src;
                    if (!(is_client && 4 <= cidlen && cidlen <= 18)) {
                        ret = QUICLY_TRANSPORT_ERROR_TRANSPORT_PARAMETER;
                        goto Exit;
                    }
                    if (odcid != NULL)
                        set_cid(odcid, ptls_iovec_init(src, cidlen));
                    src = end;
                } break;
                case QUICLY_TRANSPORT_PARAMETER_ID_INITIAL_MAX_STREAM_DATA_BIDI_LOCAL:
                    if ((ret = quicly_tls_decode_varint(&params->max_stream_data.bidi_local, &src, end)) != 0)
                        goto Exit;
                    break;
                case QUICLY_TRANSPORT_PARAMETER_ID_INITIAL_MAX_STREAM_DATA_BIDI_REMOTE:
                    if ((ret = quicly_tls_decode_varint(&params->max_stream_data.bidi_remote, &src, end)) != 0)
                        goto Exit;
                    break;
                case QUICLY_TRANSPORT_PARAMETER_ID_INITIAL_MAX_STREAM_DATA_UNI:
                    if ((ret = quicly_tls_decode_varint(&params->max_stream_data.uni, &src, end)) != 0)
                        goto Exit;
                    break;
                case QUICLY_TRANSPORT_PARAMETER_ID_INITIAL_MAX_DATA:
                    if ((ret = quicly_tls_decode_varint(&params->max_data, &src, end)) != 0)
                        goto Exit;
                    break;
                case QUICLY_TRANSPORT_PARAMETER_ID_STATELESS_RESET_TOKEN:
                    if (!(is_client && end - src == QUICLY_STATELESS_RESET_TOKEN_LEN)) {
                        ret = QUICLY_TRANSPORT_ERROR_TRANSPORT_PARAMETER;
                        goto Exit;
                    }
                    memcpy(stateless_reset_token, src, QUICLY_STATELESS_RESET_TOKEN_LEN);
                    src = end;
                    break;
                case QUICLY_TRANSPORT_PARAMETER_ID_IDLE_TIMEOUT:
                    if ((ret = quicly_tls_decode_varint(&params->idle_timeout, &src, end)) != 0)
                        goto Exit;
                    break;
                case QUICLY_TRANSPORT_PARAMETER_ID_INITIAL_MAX_STREAMS_BIDI:
                    if ((ret = quicly_tls_decode_varint(&params->max_streams_bidi, &src, end)) != 0)
                        goto Exit;
                    break;
                case QUICLY_TRANSPORT_PARAMETER_ID_INITIAL_MAX_STREAMS_UNI:
                    if ((ret = quicly_tls_decode_varint(&params->max_streams_uni, &src, end)) != 0)
                        goto Exit;
                    break;
                case QUICLY_TRANSPORT_PARAMETER_ID_ACK_DELAY_EXPONENT: {
                    uint64_t v;
                    if ((ret = quicly_tls_decode_varint(&v, &src, end)) != 0)
                        goto Exit;
                    if (v > 20) {
                        ret = QUICLY_TRANSPORT_ERROR_TRANSPORT_PARAMETER;
                        goto Exit;
                    }
                    params->ack_delay_exponent = (uint8_t)v;
                } break;
                case QUICLY_TRANSPORT_PARAMETER_ID_MAX_ACK_DELAY: {
                    uint64_t v;
                    if ((ret = quicly_tls_decode_varint(&v, &src, end)) != 0)
                        goto Exit;
                    if (v >= 16384)
                        v = QUICLY_DEFAULT_MAX_ACK_DELAY;
                    params->max_ack_delay = (uint16_t)v;
                } break;
                default:
                    src = end;
                    break;
                }
            });
        }
    });

    ret = 0;
Exit:
    if (ret == PTLS_ALERT_DECODE_ERROR)
        ret = QUICLY_TRANSPORT_ERROR_TRANSPORT_PARAMETER;
    return ret;

#undef ID_TO_BIT
}

static int collect_transport_parameters(ptls_t *tls, struct st_ptls_handshake_properties_t *properties, uint16_t type)
{
    return type == QUICLY_TLS_EXTENSION_TYPE_TRANSPORT_PARAMETERS;
}

static quicly_conn_t *create_connection(quicly_context_t *ctx, const char *server_name, struct sockaddr *sa, socklen_t salen,
                                        const quicly_cid_plaintext_t *new_cid, ptls_handshake_properties_t *handshake_properties)
{
    ptls_t *tls = NULL;
    struct {
        quicly_conn_t _;
        quicly_maxsender_t max_streams_bidi;
        quicly_maxsender_t max_streams_uni;
    } * conn;

    if ((tls = ptls_new(ctx->tls, server_name == NULL)) == NULL)
        return NULL;
    if (server_name != NULL && ptls_set_server_name(tls, server_name, strlen(server_name)) != 0) {
        ptls_free(tls);
        return NULL;
    }
    if ((conn = malloc(sizeof(*conn))) == NULL) {
        ptls_free(tls);
        return NULL;
    }

    memset(conn, 0, sizeof(*conn));
    conn->_.super.ctx = ctx;
    conn->_.super.master_id = *new_cid;
    if (ctx->cid_encryptor != NULL) {
        conn->_.super.master_id.path_id = 0;
        ctx->cid_encryptor->encrypt_cid(ctx->cid_encryptor, &conn->_.super.host.src_cid, &conn->_.super.host.stateless_reset_token,
                                        &conn->_.super.master_id);
        conn->_.super.master_id.path_id = 1;
    } else {
        conn->_.super.master_id.path_id = QUICLY_MAX_PATH_ID;
    }
    conn->_.super.state = QUICLY_STATE_FIRSTFLIGHT;
    if (server_name != NULL) {
        ctx->tls->random_bytes(conn->_.super.peer.cid.cid, 8);
        conn->_.super.peer.cid.len = 8;
        conn->_.super.host.bidi.next_stream_id = 0;
        conn->_.super.host.uni.next_stream_id = 2;
        conn->_.super.peer.bidi.next_stream_id = 1;
        conn->_.super.peer.uni.next_stream_id = 3;
    } else {
        conn->_.super.host.bidi.next_stream_id = 1;
        conn->_.super.host.uni.next_stream_id = 3;
        conn->_.super.peer.bidi.next_stream_id = 0;
        conn->_.super.peer.uni.next_stream_id = 2;
    }
    conn->_.super.peer.transport_params = default_transport_params;
    if (server_name != NULL && ctx->enforce_version_negotiation) {
        ctx->tls->random_bytes(&conn->_.super.version, sizeof(conn->_.super.version));
        conn->_.super.version = (conn->_.super.version & 0xf0f0f0f0) | 0x0a0a0a0a;
    } else {
        conn->_.super.version = QUICLY_PROTOCOL_VERSION;
    }
    quicly_linklist_init(&conn->_.super._default_scheduler.active);
    quicly_linklist_init(&conn->_.super._default_scheduler.blocked);
    conn->_.streams = kh_init(quicly_stream_t);
    quicly_maxsender_init(&conn->_.ingress.max_data.sender, conn->_.super.ctx->transport_params.max_data);
    if (conn->_.super.ctx->transport_params.max_streams_uni != 0) {
        conn->_.ingress.max_streams.uni = &conn->max_streams_uni;
        quicly_maxsender_init(conn->_.ingress.max_streams.uni, conn->_.super.ctx->transport_params.max_streams_uni);
    }
    if (conn->_.super.ctx->transport_params.max_streams_bidi != 0) {
        conn->_.ingress.max_streams.bidi = &conn->max_streams_bidi;
        quicly_maxsender_init(conn->_.ingress.max_streams.bidi, conn->_.super.ctx->transport_params.max_streams_bidi);
    }
    quicly_sentmap_init(&conn->_.egress.sentmap);
    quicly_loss_init(&conn->_.egress.loss, &conn->_.super.ctx->loss,
                     conn->_.super.ctx->loss.default_initial_rtt /* FIXME remember initial_rtt in session ticket */,
                     &conn->_.super.peer.transport_params.max_ack_delay, &conn->_.super.peer.transport_params.ack_delay_exponent);
    init_max_streams(&conn->_.egress.max_streams.uni);
    init_max_streams(&conn->_.egress.max_streams.bidi);
    conn->_.egress.path_challenge.tail_ref = &conn->_.egress.path_challenge.head;
    conn->_.egress.send_ack_at = INT64_MAX;
    quicly_cc_init(&conn->_.egress.cc);
    conn->_.crypto.tls = tls;
    if (handshake_properties != NULL) {
        assert(handshake_properties->additional_extensions == NULL);
        assert(handshake_properties->collect_extension == NULL);
        assert(handshake_properties->collected_extensions == NULL);
        conn->_.crypto.handshake_properties = *handshake_properties;
    } else {
        conn->_.crypto.handshake_properties = (ptls_handshake_properties_t){{{{NULL}}}};
    }
    conn->_.crypto.handshake_properties.collect_extension = collect_transport_parameters;
    quicly_linklist_init(&conn->_.pending_link.streams_blocked.uni);
    quicly_linklist_init(&conn->_.pending_link.streams_blocked.bidi);
    quicly_linklist_init(&conn->_.pending_link.control);
    conn->_.idle_timeout.at = INT64_MAX;
    conn->_.idle_timeout.should_rearm_on_send = 1;

    if (set_peeraddr(&conn->_, sa, salen) != 0) {
        quicly_free(&conn->_);
        return NULL;
    }

    *ptls_get_data_ptr(tls) = &conn->_;

    return &conn->_;
}

static int client_collected_extensions(ptls_t *tls, ptls_handshake_properties_t *properties, ptls_raw_extension_t *slots)
{
    quicly_conn_t *conn = (void *)((char *)properties - offsetof(quicly_conn_t, crypto.handshake_properties));
    int ret;

    assert(properties->client.early_data_acceptance != PTLS_EARLY_DATA_ACCEPTANCE_UNKNOWN);

    if (slots[0].type == UINT16_MAX) {
        ret = PTLS_ALERT_MISSING_EXTENSION;
        goto Exit;
    }
    assert(slots[0].type == QUICLY_TLS_EXTENSION_TYPE_TRANSPORT_PARAMETERS);
    assert(slots[1].type == UINT16_MAX);

    const uint8_t *src = slots[0].data.base, *end = src + slots[0].data.len;

    {
        quicly_transport_parameters_t params;
        quicly_cid_t odcid;
        if ((ret = quicly_decode_transport_parameter_list(&params, &odcid, conn->super.peer.stateless_reset._buf, 1, src, end)) !=
            0)
            goto Exit;
        conn->super.peer.stateless_reset.token = conn->super.peer.stateless_reset._buf;
        if (odcid.len != conn->retry_odcid.len || memcmp(odcid.cid, conn->retry_odcid.cid, odcid.len) != 0) {
            ret = QUICLY_TRANSPORT_ERROR_TRANSPORT_PARAMETER;
            goto Exit;
        }
        if (properties->client.early_data_acceptance == PTLS_EARLY_DATA_ACCEPTED) {
#define ZERORTT_VALIDATE(x)                                                                                                        \
    if (params.x < conn->super.peer.transport_params.x) {                                                                          \
        ret = QUICLY_TRANSPORT_ERROR_TRANSPORT_PARAMETER;                                                                          \
        goto Exit;                                                                                                                 \
    }
            ZERORTT_VALIDATE(max_data);
            ZERORTT_VALIDATE(max_stream_data.bidi_local);
            ZERORTT_VALIDATE(max_stream_data.bidi_remote);
            ZERORTT_VALIDATE(max_stream_data.uni);
            ZERORTT_VALIDATE(max_streams_bidi);
            ZERORTT_VALIDATE(max_streams_uni);
#undef ZERORTT_VALIDATE
        }
        conn->super.peer.transport_params = params;
    }

Exit:
    return ret; /* negative error codes used to transmit QUIC errors through picotls */
}

int quicly_connect(quicly_conn_t **_conn, quicly_context_t *ctx, const char *server_name, struct sockaddr *sa, socklen_t salen,
                   const quicly_cid_plaintext_t *new_cid, ptls_handshake_properties_t *handshake_properties,
                   const quicly_transport_parameters_t *resumed_transport_params)
{
    quicly_conn_t *conn = NULL;
    const quicly_cid_t *server_cid;
    ptls_buffer_t buf;
    size_t epoch_offsets[5] = {0};
    size_t max_early_data_size = 0;
    int ret;

    update_now(ctx);

    if ((conn = create_connection(ctx, server_name, sa, salen, new_cid, handshake_properties)) == NULL) {
        ret = PTLS_ERROR_NO_MEMORY;
        goto Exit;
    }
    conn->super.peer.address_validation.validated = 1;
    conn->super.peer.address_validation.send_probe = 1;
    server_cid = quicly_get_peer_cid(conn);

    QUICLY_PROBE(CONNECT, conn, probe_now(), conn->super.version);

    if ((ret = setup_handshake_space_and_flow(conn, QUICLY_EPOCH_INITIAL)) != 0)
        goto Exit;
    if ((ret = setup_initial_encryption(get_aes128gcmsha256(ctx), &conn->initial->cipher.ingress, &conn->initial->cipher.egress,
                                        ptls_iovec_init(server_cid->cid, server_cid->len), 1)) != 0)
        goto Exit;

    /* handshake */
    ptls_buffer_init(&conn->crypto.transport_params.buf, "", 0);
    if ((ret = quicly_encode_transport_parameter_list(&conn->crypto.transport_params.buf, 1, &conn->super.ctx->transport_params,
                                                      NULL, NULL)) != 0)
        goto Exit;
    conn->crypto.transport_params.ext[0] =
        (ptls_raw_extension_t){QUICLY_TLS_EXTENSION_TYPE_TRANSPORT_PARAMETERS,
                               {conn->crypto.transport_params.buf.base, conn->crypto.transport_params.buf.off}};
    conn->crypto.transport_params.ext[1] = (ptls_raw_extension_t){UINT16_MAX};
    conn->crypto.handshake_properties.additional_extensions = conn->crypto.transport_params.ext;
    conn->crypto.handshake_properties.collected_extensions = client_collected_extensions;

    ptls_buffer_init(&buf, "", 0);
    if (resumed_transport_params != NULL)
        conn->crypto.handshake_properties.client.max_early_data_size = &max_early_data_size;
    ret = ptls_handle_message(conn->crypto.tls, &buf, epoch_offsets, 0, NULL, 0, &conn->crypto.handshake_properties);
    conn->crypto.handshake_properties.client.max_early_data_size = NULL;
    if (ret != PTLS_ERROR_IN_PROGRESS) {
        assert(ret > 0); /* no QUIC errors */
        goto Exit;
    }
    write_crypto_data(conn, &buf, epoch_offsets);
    ptls_buffer_dispose(&buf);

    if (max_early_data_size != 0) {
        conn->super.peer.transport_params = *resumed_transport_params;
        if ((ret = apply_peer_transport_params(conn)) != 0)
            goto Exit;
    }

    *_conn = conn;
    ret = 0;

Exit:
    if (ret != 0) {
        if (conn != NULL)
            quicly_free(conn);
    }
    return ret;
}

static int server_collected_extensions(ptls_t *tls, ptls_handshake_properties_t *properties, ptls_raw_extension_t *slots)
{
    quicly_conn_t *conn = (void *)((char *)properties - offsetof(quicly_conn_t, crypto.handshake_properties));
    int ret;

    if (slots[0].type == UINT16_MAX) {
        ret = PTLS_ALERT_MISSING_EXTENSION;
        goto Exit;
    }
    assert(slots[0].type == QUICLY_TLS_EXTENSION_TYPE_TRANSPORT_PARAMETERS);
    assert(slots[1].type == UINT16_MAX);

    { /* decode transport_parameters extension */
        const uint8_t *src = slots[0].data.base, *end = src + slots[0].data.len;
        if ((ret = quicly_decode_transport_parameter_list(&conn->super.peer.transport_params, NULL, NULL, 0, src, end)) != 0)
            goto Exit;
    }

    /* set transport_parameters extension to be sent in EE */
    assert(properties->additional_extensions == NULL);
    ptls_buffer_init(&conn->crypto.transport_params.buf, "", 0);
    if ((ret = quicly_encode_transport_parameter_list(
             &conn->crypto.transport_params.buf, 0, &conn->super.ctx->transport_params,
             conn->retry_odcid.len != 0 ? &conn->retry_odcid : NULL,
             conn->super.ctx->cid_encryptor != NULL ? conn->super.host.stateless_reset_token : NULL)) != 0)
        goto Exit;
    properties->additional_extensions = conn->crypto.transport_params.ext;
    conn->crypto.transport_params.ext[0] =
        (ptls_raw_extension_t){QUICLY_TLS_EXTENSION_TYPE_TRANSPORT_PARAMETERS,
                               {conn->crypto.transport_params.buf.base, conn->crypto.transport_params.buf.off}};
    conn->crypto.transport_params.ext[1] = (ptls_raw_extension_t){UINT16_MAX};
    conn->crypto.handshake_properties.additional_extensions = conn->crypto.transport_params.ext;

    ret = 0;

Exit:
    return ret;
}

static ptls_iovec_t decrypt_packet(ptls_cipher_context_t *header_protection, ptls_aead_context_t **aead, uint64_t *next_expected_pn,
                                   quicly_decoded_packet_t *packet, uint64_t *pn)
{
    size_t encrypted_len = packet->octets.len - packet->encrypted_off;
    uint8_t hpmask[5] = {0};
    uint32_t pnbits = 0;
    size_t pnlen, aead_index, i;

    /* decipher the header protection, as well as obtaining pnbits, pnlen */
    if (encrypted_len < header_protection->algo->iv_size + QUICLY_MAX_PN_SIZE)
        goto Error;
    ptls_cipher_init(header_protection, packet->octets.base + packet->encrypted_off + QUICLY_MAX_PN_SIZE);
    ptls_cipher_encrypt(header_protection, hpmask, hpmask, sizeof(hpmask));
    packet->octets.base[0] ^= hpmask[0] & (QUICLY_PACKET_IS_LONG_HEADER(packet->octets.base[0]) ? 0xf : 0x1f);
    pnlen = (packet->octets.base[0] & 0x3) + 1;
    for (i = 0; i != pnlen; ++i) {
        packet->octets.base[packet->encrypted_off + i] ^= hpmask[i + 1];
        pnbits = (pnbits << 8) | packet->octets.base[packet->encrypted_off + i];
    }

    /* determine aead index (FIXME move AEAD key selection and decryption logic to the caller?) */
    if (QUICLY_PACKET_IS_LONG_HEADER(packet->octets.base[0])) {
        aead_index = 0;
    } else {
        /* note: aead index 0 is used by 0-RTT */
        aead_index = (packet->octets.base[0] & QUICLY_KEY_PHASE_BIT) == 0;
        if (aead[aead_index] == NULL)
            goto Error;
    }

    /* AEAD */
    *pn = quicly_determine_packet_number(pnbits, pnlen * 8, *next_expected_pn);
    size_t aead_off = packet->encrypted_off + pnlen, ptlen;
    if ((ptlen = ptls_aead_decrypt(aead[aead_index], packet->octets.base + aead_off, packet->octets.base + aead_off,
                                   packet->octets.len - aead_off, *pn, packet->octets.base, aead_off)) == SIZE_MAX) {
        if (QUICLY_DEBUG)
            fprintf(stderr, "%s: aead decryption failure (pn: %" PRIu64 ")\n", __FUNCTION__, *pn);
        goto Error;
    }

    /* check reserved bits after AEAD decryption */
    if ((packet->octets.base[0] & (QUICLY_PACKET_IS_LONG_HEADER(packet->octets.base[0]) ? QUICLY_LONG_HEADER_RESERVED_BITS
                                                                                        : QUICLY_SHORT_HEADER_RESERVED_BITS)) !=
        0) {
        if (QUICLY_DEBUG)
            fprintf(stderr, "%s: non-zero reserved bits (pn: %" PRIu64 ")\n", __FUNCTION__, *pn);
        goto Error;
    }

    if (QUICLY_DEBUG) {
        char *payload_hex = quicly_hexdump(packet->octets.base + aead_off, ptlen, 4);
        fprintf(stderr, "%s: AEAD payload:\n%s", __FUNCTION__, payload_hex);
        free(payload_hex);
    }

    if (*next_expected_pn <= *pn)
        *next_expected_pn = *pn + 1;
    return ptls_iovec_init(packet->octets.base + aead_off, ptlen);

Error:
    return ptls_iovec_init(NULL, 0);
}

static int on_ack_ack(quicly_conn_t *conn, const quicly_sent_packet_t *packet, quicly_sent_t *sent, quicly_sentmap_event_t event)
{
    /* TODO log */

    if (event == QUICLY_SENTMAP_EVENT_ACKED) {
        /* find the pn space */
        struct st_quicly_pn_space_t *space;
        switch (packet->ack_epoch) {
        case QUICLY_EPOCH_INITIAL:
            space = &conn->initial->super;
            break;
        case QUICLY_EPOCH_HANDSHAKE:
            space = &conn->handshake->super;
            break;
        case QUICLY_EPOCH_1RTT:
            space = &conn->application->super;
            break;
        default:
            assert(!"FIXME");
        }
        if (space != NULL) {
            quicly_ranges_subtract(&space->ack_queue, sent->data.ack.range.start, sent->data.ack.range.end);
            if (space->ack_queue.num_ranges == 0) {
                space->largest_pn_received_at = INT64_MAX;
                space->unacked_count = 0;
            }
        }
    }

    return 0;
}

static int on_ack_stream(quicly_conn_t *conn, const quicly_sent_packet_t *packet, quicly_sent_t *sent, quicly_sentmap_event_t event)
{
    quicly_stream_t *stream;
    int ret;

    if (event == QUICLY_SENTMAP_EVENT_EXPIRED)
        return 0;

    if (event == QUICLY_SENTMAP_EVENT_ACKED) {
        QUICLY_PROBE(STREAM_ACKED, conn, probe_now(), sent->data.stream.stream_id, sent->data.stream.args.start,
                     sent->data.stream.args.end - sent->data.stream.args.start);
    } else {
        QUICLY_PROBE(STREAM_LOST, conn, probe_now(), sent->data.stream.stream_id, sent->data.stream.args.start,
                     sent->data.stream.args.end - sent->data.stream.args.start);
    }

    /* TODO cache pointer to stream (using a generation counter?) */
    if ((stream = quicly_get_stream(conn, sent->data.stream.stream_id)) == NULL)
        return 0;

    if (event == QUICLY_SENTMAP_EVENT_ACKED) {
        size_t bytes_to_shift;
        if ((ret = quicly_sendstate_acked(&stream->sendstate, &sent->data.stream.args, packet->bytes_in_flight != 0,
                                          &bytes_to_shift)) != 0)
            return ret;
        if (stream_is_destroyable(stream)) {
            destroy_stream(stream, 0);
        } else if (bytes_to_shift != 0) {
            stream->callbacks->on_send_shift(stream, bytes_to_shift);
        }
    } else {
        /* FIXME handle rto error */
        if ((ret = quicly_sendstate_lost(&stream->sendstate, &sent->data.stream.args)) != 0)
            return ret;
        if (stream->_send_aux.rst.sender_state == QUICLY_SENDER_STATE_NONE)
            resched_stream_data(stream);
    }

    return 0;
}

static int on_ack_max_stream_data(quicly_conn_t *conn, const quicly_sent_packet_t *packet, quicly_sent_t *sent,
                                  quicly_sentmap_event_t event)
{
    quicly_stream_t *stream;

    if (event == QUICLY_SENTMAP_EVENT_EXPIRED)
        return 0;

    /* TODO cache pointer to stream (using a generation counter?) */
    if ((stream = quicly_get_stream(conn, sent->data.stream.stream_id)) != NULL) {
        switch (event) {
        case QUICLY_SENTMAP_EVENT_ACKED:
            quicly_maxsender_acked(&stream->_send_aux.max_stream_data_sender, &sent->data.max_stream_data.args);
            break;
        case QUICLY_SENTMAP_EVENT_LOST:
            quicly_maxsender_lost(&stream->_send_aux.max_stream_data_sender, &sent->data.max_stream_data.args);
            if (should_send_max_stream_data(stream))
                sched_stream_control(stream);
            break;
        default:
            break;
        }
    }

    return 0;
}

static int on_ack_max_data(quicly_conn_t *conn, const quicly_sent_packet_t *packet, quicly_sent_t *sent,
                           quicly_sentmap_event_t event)
{
    switch (event) {
    case QUICLY_SENTMAP_EVENT_ACKED:
        quicly_maxsender_acked(&conn->ingress.max_data.sender, &sent->data.max_data.args);
        break;
    case QUICLY_SENTMAP_EVENT_LOST:
        quicly_maxsender_lost(&conn->ingress.max_data.sender, &sent->data.max_data.args);
        break;
    default:
        break;
    }

    return 0;
}

static int on_ack_max_streams(quicly_conn_t *conn, const quicly_sent_packet_t *packet, quicly_sent_t *sent,
                              quicly_sentmap_event_t event)
{
    quicly_maxsender_t *maxsender = sent->data.max_streams.uni ? conn->ingress.max_streams.uni : conn->ingress.max_streams.bidi;
    assert(maxsender != NULL); /* we would only receive an ACK if we have sent the frame */

    switch (event) {
    case QUICLY_SENTMAP_EVENT_ACKED:
        quicly_maxsender_acked(maxsender, &sent->data.max_streams.args);
        break;
    case QUICLY_SENTMAP_EVENT_LOST:
        quicly_maxsender_lost(maxsender, &sent->data.max_streams.args);
        break;
    default:
        break;
    }

    return 0;
}

static void on_ack_stream_state_sender(quicly_sender_state_t *sender_state, int acked)
{
    *sender_state = acked ? QUICLY_SENDER_STATE_ACKED : QUICLY_SENDER_STATE_SEND;
}

static int on_ack_rst_stream(quicly_conn_t *conn, const quicly_sent_packet_t *packet, quicly_sent_t *sent,
                             quicly_sentmap_event_t event)
{
    if (event != QUICLY_SENTMAP_EVENT_EXPIRED) {
        quicly_stream_t *stream;
        if ((stream = quicly_get_stream(conn, sent->data.stream_state_sender.stream_id)) != NULL) {
            on_ack_stream_state_sender(&stream->_send_aux.rst.sender_state, event == QUICLY_SENTMAP_EVENT_ACKED);
            if (stream_is_destroyable(stream))
                destroy_stream(stream, 0);
        }
    }

    return 0;
}

static int on_ack_stop_sending(quicly_conn_t *conn, const quicly_sent_packet_t *packet, quicly_sent_t *sent,
                               quicly_sentmap_event_t event)
{
    if (event != QUICLY_SENTMAP_EVENT_EXPIRED) {
        quicly_stream_t *stream;
        if ((stream = quicly_get_stream(conn, sent->data.stream_state_sender.stream_id)) != NULL) {
            on_ack_stream_state_sender(&stream->_send_aux.stop_sending.sender_state, event == QUICLY_SENTMAP_EVENT_ACKED);
            if (stream->_send_aux.stop_sending.sender_state != QUICLY_SENDER_STATE_ACKED)
                sched_stream_control(stream);
        }
    }

    return 0;
}

static int on_ack_streams_blocked(quicly_conn_t *conn, const quicly_sent_packet_t *packet, quicly_sent_t *sent,
                                  quicly_sentmap_event_t event)
{
    struct st_quicly_max_streams_t *m =
        sent->data.streams_blocked.uni ? &conn->egress.max_streams.uni : &conn->egress.max_streams.bidi;

    switch (event) {
    case QUICLY_SENTMAP_EVENT_ACKED:
        quicly_maxsender_acked(&m->blocked_sender, &sent->data.streams_blocked.args);
        break;
    case QUICLY_SENTMAP_EVENT_LOST:
        quicly_maxsender_lost(&m->blocked_sender, &sent->data.streams_blocked.args);
        break;
    default:
        break;
    }

    return 0;
}

static ssize_t round_send_window(ssize_t window)
{
    if (window < MIN_SEND_WINDOW * 2) {
        if (window < MIN_SEND_WINDOW) {
            return 0;
        } else {
            return MIN_SEND_WINDOW * 2;
        }
    }
    return window;
}

/* Helper function to compute send window based on:
 * * state of peer validation,
 * * current cwnd,
 * * minimum send requirements in |min_bytes_to_send|, and
 * * if sending is to be restricted to the minimum, indicated in |restrict_sending|
 */
static size_t calc_send_window(quicly_conn_t *conn, size_t min_bytes_to_send, int restrict_sending)
{
    /* If address is unvalidated, limit sending to 3x bytes received */
    if (!conn->super.peer.address_validation.validated) {
        uint64_t window = conn->super.stats.num_bytes.received * 3;
        if (window <= conn->super.stats.num_bytes.sent)
            return 0;
        return window - conn->super.stats.num_bytes.sent;
    }

    /* Validated address. Ensure there's enough window to send minimum number of packets */
    if (!restrict_sending && conn->egress.cc.cwnd > conn->egress.sentmap.bytes_in_flight + min_bytes_to_send)
        return conn->egress.cc.cwnd - conn->egress.sentmap.bytes_in_flight;
    return min_bytes_to_send;
}

int64_t quicly_get_first_timeout(quicly_conn_t *conn)
{
    if (calc_send_window(conn, 0, 0) > 0) {
        if (conn->crypto.pending_flows != 0)
            return 0;
        if (quicly_linklist_is_linked(&conn->pending_link.control))
            return 0;
        if (scheduler_can_send(conn))
            return 0;
    } else if (!conn->super.peer.address_validation.validated) {
        return conn->idle_timeout.at;
    }

    int64_t at = conn->egress.loss.alarm_at;
    if (conn->egress.send_ack_at < at)
        at = conn->egress.send_ack_at;
    if (conn->idle_timeout.at < at)
        at = conn->idle_timeout.at;

    return at;
}

/* data structure that is used during one call through quicly_send()
 */
struct st_quicly_send_context_t {
    /* current encryption context */
    struct {
        struct st_quicly_cipher_context_t *cipher;
        uint8_t first_byte;
    } current;

    /* packet under construction */
    struct {
        quicly_datagram_t *packet;
        struct st_quicly_cipher_context_t *cipher;
        /**
         * points to the first byte of the target QUIC packet. It will not point to packet->octets.base[0] when the datagram
         * contains multiple QUIC packet.
         */
        uint8_t *first_byte_at;
        uint8_t ack_eliciting : 1;
    } target;

    /* output buffer into which list of datagrams is written */
    quicly_datagram_t **packets;
    /* max number of datagrams that can be stored in |packets| */
    size_t max_packets;
    /* number of datagrams currently stored in |packets| */
    size_t num_packets;
    /* the currently available window for sending (in bytes) */
    ssize_t send_window;
    /* location where next frame should be written */
    uint8_t *dst;
    /* end of the payload area, beyond which frames cannot be written */
    uint8_t *dst_end;
    /* address at which payload starts */
    uint8_t *dst_payload_from;
};

static int commit_send_packet(quicly_conn_t *conn, quicly_send_context_t *s, int coalesced)
{
    size_t packet_bytes_in_flight;

    assert(s->target.cipher->aead != NULL);

    assert(s->dst != s->dst_payload_from);

    /* pad so that the pn + payload would be at least 4 bytes */
    while (s->dst - s->dst_payload_from < QUICLY_MAX_PN_SIZE - QUICLY_SEND_PN_SIZE)
        *s->dst++ = QUICLY_FRAME_TYPE_PADDING;

    /* the last packet of first-flight datagrams is padded to become 1280 bytes */
    if (!coalesced && quicly_is_client(conn) &&
        (s->target.packet->data.base[0] & QUICLY_PACKET_TYPE_BITMASK) == QUICLY_PACKET_TYPE_INITIAL) {
        const size_t max_size = QUICLY_MAX_PACKET_SIZE - QUICLY_AEAD_TAG_SIZE;
        assert(quicly_is_client(conn));
        assert(s->dst - s->target.packet->data.base <= max_size);
        memset(s->dst, QUICLY_FRAME_TYPE_PADDING, s->target.packet->data.base + max_size - s->dst);
        s->dst = s->target.packet->data.base + max_size;
    }

    if (QUICLY_PACKET_IS_LONG_HEADER(*s->target.first_byte_at)) {
        uint16_t length = s->dst - s->dst_payload_from + s->target.cipher->aead->algo->tag_size + QUICLY_SEND_PN_SIZE;
        /* length is always 2 bytes, see _do_prepare_packet */
        length |= 0x4000;
        quicly_encode16(s->dst_payload_from - QUICLY_SEND_PN_SIZE - 2, length);
    }
    quicly_encode16(s->dst_payload_from - QUICLY_SEND_PN_SIZE, (uint16_t)conn->egress.packet_number);

    s->dst = s->dst_payload_from + ptls_aead_encrypt(s->target.cipher->aead, s->dst_payload_from, s->dst_payload_from,
                                                     s->dst - s->dst_payload_from, conn->egress.packet_number,
                                                     s->target.first_byte_at, s->dst_payload_from - s->target.first_byte_at);

    { /* apply header protection */
        uint8_t hpmask[1 + QUICLY_SEND_PN_SIZE] = {0};
        ptls_cipher_init(s->target.cipher->header_protection, s->dst_payload_from - QUICLY_SEND_PN_SIZE + QUICLY_MAX_PN_SIZE);
        ptls_cipher_encrypt(s->target.cipher->header_protection, hpmask, hpmask, sizeof(hpmask));
        *s->target.first_byte_at ^= hpmask[0] & (QUICLY_PACKET_IS_LONG_HEADER(*s->target.first_byte_at) ? 0xf : 0x1f);
        size_t i;
        for (i = 0; i != QUICLY_SEND_PN_SIZE; ++i)
            s->dst_payload_from[i - QUICLY_SEND_PN_SIZE] ^= hpmask[i + 1];
    }

    /* update CC, commit sentmap */
    if (s->target.ack_eliciting) {
        packet_bytes_in_flight = s->dst - s->target.first_byte_at;
        s->send_window -= packet_bytes_in_flight;
    } else {
        packet_bytes_in_flight = 0;
    }
    quicly_sentmap_commit(&conn->egress.sentmap, (uint16_t)packet_bytes_in_flight);

    s->target.packet->data.len = s->dst - s->target.packet->data.base;
    assert(s->target.packet->data.len <= conn->super.ctx->max_packet_size);

    QUICLY_PROBE(PACKET_COMMIT, conn, probe_now(), conn->egress.packet_number, s->dst - s->target.first_byte_at,
                 !s->target.ack_eliciting);
    QUICLY_PROBE(QUICTRACE_SENT, conn, probe_now(), conn->egress.packet_number, s->target.packet->data.len,
                 get_epoch(*s->target.first_byte_at));

    ++conn->egress.packet_number;
    ++conn->super.stats.num_packets.sent;

    if (!coalesced) {
        conn->super.stats.num_bytes.sent += s->target.packet->data.len;
        s->packets[s->num_packets++] = s->target.packet;
        s->target.packet = NULL;
        s->target.cipher = NULL;
        s->target.first_byte_at = NULL;
    }

    return 0;
}

static inline uint8_t *emit_cid(uint8_t *dst, const quicly_cid_t *cid)
{
    if (cid->len != 0) {
        memcpy(dst, cid->cid, cid->len);
        dst += cid->len;
    }
    return dst;
}

static int _do_allocate_frame(quicly_conn_t *conn, quicly_send_context_t *s, size_t min_space, int ack_eliciting)
{
    int coalescible, ret;

    assert((s->current.first_byte & QUICLY_QUIC_BIT) != 0);

    /* allocate and setup the new packet if necessary */
    if (s->dst_end - s->dst < min_space || s->target.first_byte_at == NULL) {
        coalescible = 0;
    } else if (((*s->target.first_byte_at ^ s->current.first_byte) & QUICLY_PACKET_TYPE_BITMASK) != 0) {
        coalescible = QUICLY_PACKET_IS_LONG_HEADER(*s->target.first_byte_at);
    } else if (s->dst_end - s->dst < min_space) {
        coalescible = 0;
    } else {
        /* use the existing packet */
        goto TargetReady;
    }

    /* commit at the same time determining if we will coalesce the packets */
    if (s->target.packet != NULL) {
        if (coalescible) {
            size_t overhead =
                1 /* type */ + conn->super.peer.cid.len + QUICLY_SEND_PN_SIZE + s->current.cipher->aead->algo->tag_size;
            if (QUICLY_PACKET_IS_LONG_HEADER(s->current.first_byte))
                overhead += 4 /* version */ + 1 /* cidl */ + conn->super.peer.cid.len + conn->super.host.src_cid.len +
                            (s->current.first_byte == QUICLY_PACKET_TYPE_INITIAL) /* token_length == 0 */ + 2 /* length */;
            size_t packet_min_space = QUICLY_MAX_PN_SIZE - QUICLY_SEND_PN_SIZE;
            if (packet_min_space < min_space)
                packet_min_space = min_space;
            if (overhead + packet_min_space > s->dst_end - s->dst)
                coalescible = 0;
        }
        /* close out packet under construction */
        if ((ret = commit_send_packet(conn, s, coalescible)) != 0)
            return ret;
    } else {
        coalescible = 0;
    }

    /* allocate packet */
    if (coalescible) {
        s->dst_end += s->target.cipher->aead->algo->tag_size; /* restore the AEAD tag size (tag size can differ bet. epochs) */
        s->target.cipher = s->current.cipher;
    } else {
        if (s->num_packets >= s->max_packets)
            return QUICLY_ERROR_SENDBUF_FULL;
        s->send_window = round_send_window(s->send_window);
        if (ack_eliciting && s->send_window < (ssize_t)min_space)
            return QUICLY_ERROR_SENDBUF_FULL;
        if ((s->target.packet = conn->super.ctx->packet_allocator->alloc_packet(
                 conn->super.ctx->packet_allocator, conn->super.peer.salen, conn->super.ctx->max_packet_size)) == NULL)
            return PTLS_ERROR_NO_MEMORY;
        s->target.packet->salen = conn->super.peer.salen;
        memcpy(&s->target.packet->sa, conn->super.peer.sa, conn->super.peer.salen);
        s->target.cipher = s->current.cipher;
        s->dst = s->target.packet->data.base;
        s->dst_end = s->target.packet->data.base + conn->super.ctx->max_packet_size;
    }
    s->target.ack_eliciting = 0;

    QUICLY_PROBE(PACKET_PREPARE, conn, probe_now(), s->current.first_byte,
                 QUICLY_PROBE_HEXDUMP(conn->super.peer.cid.cid, conn->super.peer.cid.len));

    /* emit header */
    s->target.first_byte_at = s->dst;
    *s->dst++ = s->current.first_byte | 0x1 /* pnlen == 2 */;
    if (QUICLY_PACKET_IS_LONG_HEADER(s->current.first_byte)) {
        s->dst = quicly_encode32(s->dst, conn->super.version);
        *s->dst++ = conn->super.peer.cid.len;
        s->dst = emit_cid(s->dst, &conn->super.peer.cid);
        *s->dst++ = conn->super.host.src_cid.len;
        s->dst = emit_cid(s->dst, &conn->super.host.src_cid);
        /* token */
        if (s->current.first_byte == QUICLY_PACKET_TYPE_INITIAL) {
            s->dst = quicly_encodev(s->dst, conn->token.len);
            assert(s->dst_end - s->dst > conn->token.len);
            memcpy(s->dst, conn->token.base, conn->token.len);
            s->dst += conn->token.len;
        }
        /* payload length is filled laterwards (see commit_send_packet) */
        *s->dst++ = 0;
        *s->dst++ = 0;
    } else {
        s->dst = emit_cid(s->dst, &conn->super.peer.cid);
    }
    s->dst += QUICLY_SEND_PN_SIZE; /* space for PN bits, filled in at commit time */
    s->dst_payload_from = s->dst;
    assert(s->target.cipher->aead != NULL);
    s->dst_end -= s->target.cipher->aead->algo->tag_size;
    assert(s->dst_end - s->dst >= QUICLY_MAX_PN_SIZE - QUICLY_SEND_PN_SIZE);

    {
        /* register to sentmap */
        uint8_t ack_epoch = get_epoch(s->current.first_byte);
        if (ack_epoch == QUICLY_EPOCH_0RTT)
            ack_epoch = QUICLY_EPOCH_1RTT;
        if ((ret = quicly_sentmap_prepare(&conn->egress.sentmap, conn->egress.packet_number, now, ack_epoch)) != 0)
            return ret;
    }

TargetReady:
    if (ack_eliciting) {
        s->target.ack_eliciting = 1;
        conn->egress.last_retransmittable_sent_at = now;
    }
    return 0;
}

static int allocate_frame(quicly_conn_t *conn, quicly_send_context_t *s, size_t min_space)
{
    return _do_allocate_frame(conn, s, min_space, 0);
}

static int allocate_ack_eliciting_frame(quicly_conn_t *conn, quicly_send_context_t *s, size_t min_space, quicly_sent_t **sent,
                                        quicly_sent_acked_cb acked)
{
    int ret;

    if ((ret = _do_allocate_frame(conn, s, min_space, 1)) != 0)
        return ret;
    if ((*sent = quicly_sentmap_allocate(&conn->egress.sentmap, acked)) == NULL)
        return PTLS_ERROR_NO_MEMORY;

    /* TODO return the remaining window that the sender can use */
    return ret;
}

static int send_ack(quicly_conn_t *conn, struct st_quicly_pn_space_t *space, quicly_send_context_t *s)
{
    uint64_t ack_delay;
    int ret;

    if (space->ack_queue.num_ranges == 0)
        return 0;

    /* calc ack_delay */
    if (space->largest_pn_received_at < now) {
        /* We underreport ack_delay up to 1 milliseconds assuming that QUICLY_LOCAL_ACK_DELAY_EXPONENT is 10. It's considered a
         * non-issue because our time measurement is at millisecond granurality anyways. */
        ack_delay = ((now - space->largest_pn_received_at) * 1000) >> QUICLY_LOCAL_ACK_DELAY_EXPONENT;
    } else {
        ack_delay = 0;
    }

    /* emit ack frame */
Emit:
    if ((ret = allocate_frame(conn, s, QUICLY_ACK_FRAME_CAPACITY)) != 0)
        return ret;
    uint8_t *new_dst = quicly_encode_ack_frame(s->dst, s->dst_end, &space->ack_queue, ack_delay);
    if (new_dst == NULL) {
        /* no space, retry with new MTU-sized packet */
        if ((ret = commit_send_packet(conn, s, 0)) != 0)
            return ret;
        goto Emit;
    }
    s->dst = new_dst;

    { /* save what's inflight */
        size_t i;
        for (i = 0; i != space->ack_queue.num_ranges; ++i) {
            quicly_sent_t *sent;
            if ((sent = quicly_sentmap_allocate(&conn->egress.sentmap, on_ack_ack)) == NULL)
                return PTLS_ERROR_NO_MEMORY;
            sent->data.ack.range = space->ack_queue.ranges[i];
        }
    }

    space->unacked_count = 0;

    return ret;
}

static int prepare_stream_state_sender(quicly_stream_t *stream, quicly_sender_state_t *sender, quicly_send_context_t *s,
                                       size_t min_space, quicly_sent_acked_cb ack_cb)
{
    quicly_sent_t *sent;
    int ret;

    if ((ret = allocate_ack_eliciting_frame(stream->conn, s, min_space, &sent, ack_cb)) != 0)
        return ret;
    sent->data.stream_state_sender.stream_id = stream->stream_id;
    *sender = QUICLY_SENDER_STATE_UNACKED;

    return 0;
}

static int send_stream_control_frames(quicly_stream_t *stream, quicly_send_context_t *s)
{
    int ret;

    /* send STOP_SENDING if necessray */
    if (stream->_send_aux.stop_sending.sender_state == QUICLY_SENDER_STATE_SEND) {
        /* FIXME also send an empty STREAM frame */
        if ((ret = prepare_stream_state_sender(stream, &stream->_send_aux.stop_sending.sender_state, s,
                                               QUICLY_STOP_SENDING_FRAME_CAPACITY, on_ack_stop_sending)) != 0)
            return ret;
        s->dst = quicly_encode_stop_sending_frame(s->dst, stream->stream_id, stream->_send_aux.stop_sending.error_code);
    }

    /* send MAX_STREAM_DATA if necessary */
    if (should_send_max_stream_data(stream)) {
        uint64_t new_value = stream->recvstate.data_off + stream->_recv_aux.window;
        quicly_sent_t *sent;
        /* prepare */
        if ((ret = allocate_ack_eliciting_frame(stream->conn, s, QUICLY_MAX_STREAM_DATA_FRAME_CAPACITY, &sent,
                                                on_ack_max_stream_data)) != 0)
            return ret;
        /* send */
        s->dst = quicly_encode_max_stream_data_frame(s->dst, stream->stream_id, new_value);
        /* register ack */
        sent->data.max_stream_data.stream_id = stream->stream_id;
        quicly_maxsender_record(&stream->_send_aux.max_stream_data_sender, new_value, &sent->data.max_stream_data.args);
        QUICLY_PROBE(MAX_STREAM_DATA_SEND, stream->conn, probe_now(), stream, new_value);
    }

    /* send RST_STREAM if necessary */
    if (stream->_send_aux.rst.sender_state == QUICLY_SENDER_STATE_SEND) {
        if ((ret = prepare_stream_state_sender(stream, &stream->_send_aux.rst.sender_state, s, QUICLY_RST_FRAME_CAPACITY,
                                               on_ack_rst_stream)) != 0)
            return ret;
        s->dst = quicly_encode_rst_stream_frame(s->dst, stream->stream_id, stream->_send_aux.rst.error_code,
                                                stream->sendstate.size_inflight);
    }

    return 0;
}

int quicly_is_flow_capped(quicly_conn_t *conn)
{
    return !(conn->egress.max_data.sent < conn->egress.max_data.permitted);
}

int quicly_can_send_stream_data(quicly_conn_t *conn, quicly_send_context_t *s)
{
    return s->num_packets < s->max_packets;
}

int quicly_send_stream(quicly_stream_t *stream, quicly_send_context_t *s)
{
    uint64_t off = stream->sendstate.pending.ranges[0].start, end_off;
    quicly_sent_t *sent;
    uint8_t *frame_type_at;
    size_t capacity, len;
    int ret, wrote_all, is_fin;

    /* write frame type, stream_id and offset, calculate capacity */
    if (stream->stream_id < 0) {
        if ((ret = allocate_ack_eliciting_frame(stream->conn, s,
                                                1 + quicly_encodev_capacity(off) + 2 /* type + len + offset + 1-byte payload */,
                                                &sent, on_ack_stream)) != 0)
            return ret;
        frame_type_at = NULL;
        *s->dst++ = QUICLY_FRAME_TYPE_CRYPTO;
        s->dst = quicly_encodev(s->dst, off);
        capacity = s->dst_end - s->dst;
    } else {
        uint8_t header[18], *hp = header + 1;
        hp = quicly_encodev(hp, stream->stream_id);
        if (off != 0) {
            header[0] = QUICLY_FRAME_TYPE_STREAM_BASE | QUICLY_FRAME_TYPE_STREAM_BIT_OFF;
            hp = quicly_encodev(hp, off);
        } else {
            header[0] = QUICLY_FRAME_TYPE_STREAM_BASE;
        }
        if (!quicly_sendstate_is_open(&stream->sendstate) && off == stream->sendstate.final_size) {
            /* special case for emitting FIN only */
            header[0] |= QUICLY_FRAME_TYPE_STREAM_BIT_FIN;
            if ((ret = allocate_ack_eliciting_frame(stream->conn, s, hp - header, &sent, on_ack_stream)) != 0)
                return ret;
            if (hp - header != s->dst_end - s->dst) {
                header[0] |= QUICLY_FRAME_TYPE_STREAM_BIT_LEN;
                *hp++ = 0; /* empty length */
            }
            memcpy(s->dst, header, hp - header);
            s->dst += hp - header;
            end_off = off;
            wrote_all = 1;
            is_fin = 1;
            goto UpdateState;
        }
        if ((ret = allocate_ack_eliciting_frame(stream->conn, s, hp - header + 1, &sent, on_ack_stream)) != 0)
            return ret;
        frame_type_at = s->dst;
        memcpy(s->dst, header, hp - header);
        s->dst += hp - header;
        capacity = s->dst_end - s->dst;
        /* cap by max_stream_data */
        if (off + capacity > stream->_send_aux.max_stream_data)
            capacity = stream->_send_aux.max_stream_data - off;
        /* cap by max_data */
        if (off + capacity > stream->sendstate.size_inflight) {
            uint64_t new_bytes = off + capacity - stream->sendstate.size_inflight;
            if (new_bytes > stream->conn->egress.max_data.permitted - stream->conn->egress.max_data.sent) {
                size_t max_stream_data =
                    stream->sendstate.size_inflight + stream->conn->egress.max_data.permitted - stream->conn->egress.max_data.sent;
                capacity = max_stream_data - off;
            }
        }
    }
    { /* cap the capacity to the current range */
        uint64_t range_capacity = stream->sendstate.pending.ranges[0].end - off;
        if (!quicly_sendstate_is_open(&stream->sendstate) && off + range_capacity > stream->sendstate.final_size) {
            assert(range_capacity > 1); /* see the special case above */
            range_capacity -= 1;
        }
        if (capacity > range_capacity)
            capacity = range_capacity;
    }

    /* write payload */
    assert(capacity != 0);
    len = capacity;
    if ((ret = stream->callbacks->on_send_emit(stream, (size_t)(off - stream->sendstate.acked.ranges[0].end), s->dst, &len,
                                               &wrote_all)) != 0)
        return ret;
    assert(len <= capacity);

    /* update s->dst, insert length if necessary */
    if (frame_type_at == NULL || len < s->dst_end - s->dst) {
        if (frame_type_at != NULL)
            *frame_type_at |= QUICLY_FRAME_TYPE_STREAM_BIT_LEN;
        size_t len_of_len = quicly_encodev_capacity(len);
        if (len_of_len + len > s->dst_end - s->dst) {
            len = s->dst_end - s->dst - len_of_len;
            wrote_all = 0;
        }
        memmove(s->dst + len_of_len, s->dst, len);
        s->dst = quicly_encodev(s->dst, len);
    }
    s->dst += len;
    end_off = off + len;

    /* determine if the frame incorporates FIN */
    if (!quicly_sendstate_is_open(&stream->sendstate) && end_off == stream->sendstate.final_size) {
        assert(end_off + 1 == stream->sendstate.pending.ranges[stream->sendstate.pending.num_ranges - 1].end);
        assert(frame_type_at != NULL);
        is_fin = 1;
        *frame_type_at |= QUICLY_FRAME_TYPE_STREAM_BIT_FIN;
    } else {
        is_fin = 0;
    }

UpdateState:
    QUICLY_PROBE(STREAM_SEND, stream->conn, probe_now(), stream, off, end_off - off, is_fin);
    QUICLY_PROBE(QUICTRACE_SEND_STREAM, stream->conn, probe_now(), stream, off, end_off - off, is_fin);
    /* update sendstate (and also MAX_DATA counter) */
    if (stream->sendstate.size_inflight < end_off) {
        if (stream->stream_id >= 0)
            stream->conn->egress.max_data.sent += end_off - stream->sendstate.size_inflight;
        stream->sendstate.size_inflight = end_off;
    }
    if ((ret = quicly_ranges_subtract(&stream->sendstate.pending, off, end_off + is_fin)) != 0)
        return ret;
    if (wrote_all) {
        if ((ret = quicly_ranges_subtract(&stream->sendstate.pending, stream->sendstate.size_inflight, UINT64_MAX)) != 0)
            return ret;
    }

    /* setup sentmap */
    sent->data.stream.stream_id = stream->stream_id;
    sent->data.stream.args.start = off;
    sent->data.stream.args.end = end_off + is_fin;

    return 0;
}

static int64_t get_sentmap_expiration_time(quicly_conn_t *conn)
{
    /* TODO reconsider this (maybe 3 PTO? also not sure why we need to add ack-delay twice) */
    /* TODO (jri): The timeouts used here should be entirely the peer's */
    return (conn->egress.loss.rtt.smoothed + conn->egress.loss.rtt.variance) * 4 + conn->super.peer.transport_params.max_ack_delay +
           QUICLY_DELAYED_ACK_TIMEOUT;
}

static void init_acks_iter(quicly_conn_t *conn, quicly_sentmap_iter_t *iter)
{
    /* TODO find a better threshold */
    int64_t retire_before = now - get_sentmap_expiration_time(conn);
    const quicly_sent_packet_t *sent;

    quicly_sentmap_init_iter(&conn->egress.sentmap, iter);

    while ((sent = quicly_sentmap_get(iter))->sent_at <= retire_before && sent->bytes_in_flight == 0)
        quicly_sentmap_update(&conn->egress.sentmap, iter, QUICLY_SENTMAP_EVENT_EXPIRED, conn);
}

int discard_sentmap_by_epoch(quicly_conn_t *conn, unsigned ack_epochs)
{
    quicly_sentmap_iter_t iter;
    const quicly_sent_packet_t *sent;
    int ret = 0;

    init_acks_iter(conn, &iter);

    while ((sent = quicly_sentmap_get(&iter))->packet_number != UINT64_MAX) {
        if ((ack_epochs & (1u << sent->ack_epoch)) != 0) {
            if ((ret = quicly_sentmap_update(&conn->egress.sentmap, &iter, QUICLY_SENTMAP_EVENT_EXPIRED, conn)) != 0)
                return ret;
        } else {
            quicly_sentmap_skip(&iter);
        }
    }

    return ret;
}

/**
 * Determine frames to be retransmitted on crypto timeout or PTO.
 */
static int mark_packets_as_lost(quicly_conn_t *conn, size_t count)
{
    quicly_sentmap_iter_t iter;
    int ret;

    assert(count != 0);

    init_acks_iter(conn, &iter);

    while (quicly_sentmap_get(&iter)->packet_number < conn->egress.max_lost_pn)
        quicly_sentmap_skip(&iter);

    do {
        const quicly_sent_packet_t *sent = quicly_sentmap_get(&iter);
        uint64_t pn;
        if ((pn = sent->packet_number) == UINT64_MAX) {
            assert(conn->egress.sentmap.bytes_in_flight == 0);
            break;
        }
        if (sent->bytes_in_flight != 0)
            --count;
        if ((ret = quicly_sentmap_update(&conn->egress.sentmap, &iter, QUICLY_SENTMAP_EVENT_LOST, conn)) != 0)
            return ret;
        conn->egress.max_lost_pn = pn + 1;
    } while (count != 0);

    return 0;
}

/* this function ensures that the value returned in loss_time is when the next
 * application timer should be set for loss detection. if no timer is required,
 * loss_time is set to INT64_MAX.
 */
static int do_detect_loss(quicly_loss_t *ld, uint64_t largest_acked, uint32_t delay_until_lost, int64_t *loss_time)
{
    quicly_conn_t *conn = (void *)((char *)ld - offsetof(quicly_conn_t, egress.loss));
    quicly_sentmap_iter_t iter;
    const quicly_sent_packet_t *sent;
    uint64_t largest_newly_lost_pn = UINT64_MAX;
    int ret;

    *loss_time = INT64_MAX;

    init_acks_iter(conn, &iter);

    /* Mark packets as lost if they are smaller than the largest_acked and outside either time-threshold or packet-threshold windows.
     */
    while ((sent = quicly_sentmap_get(&iter))->packet_number < largest_acked &&
           (sent->sent_at <= now - delay_until_lost || /* time threshold */
            (largest_acked >= QUICLY_LOSS_DEFAULT_PACKET_THRESHOLD &&
             sent->packet_number <= largest_acked - QUICLY_LOSS_DEFAULT_PACKET_THRESHOLD))) { /* packet threshold */
        if (sent->bytes_in_flight != 0 && conn->egress.max_lost_pn <= sent->packet_number) {
            if (sent->packet_number != largest_newly_lost_pn) {
                ++conn->super.stats.num_packets.lost;
                largest_newly_lost_pn = sent->packet_number;
                quicly_cc_on_lost(&conn->egress.cc, sent->bytes_in_flight, sent->packet_number, conn->egress.packet_number);
                QUICLY_PROBE(PACKET_LOST, conn, probe_now(), largest_newly_lost_pn);
                QUICLY_PROBE(QUICTRACE_LOST, conn, probe_now(), largest_newly_lost_pn);
            }
            if ((ret = quicly_sentmap_update(&conn->egress.sentmap, &iter, QUICLY_SENTMAP_EVENT_LOST, conn)) != 0)
                return ret;
        } else {
            quicly_sentmap_skip(&iter);
        }
    }
    if (largest_newly_lost_pn != UINT64_MAX) {
        conn->egress.max_lost_pn = largest_newly_lost_pn + 1;
        QUICLY_PROBE(CC_CONGESTION, conn, probe_now(), conn->egress.max_lost_pn, conn->egress.sentmap.bytes_in_flight,
                     conn->egress.cc.cwnd);
        QUICLY_PROBE(QUICTRACE_CC_LOST, conn, probe_now(), &conn->egress.loss.rtt, conn->egress.cc.cwnd,
                     conn->egress.sentmap.bytes_in_flight);
    }

    /* schedule time-threshold alarm if there is a packet outstanding that is smaller than largest_acked */
    while (sent->packet_number < largest_acked && sent->sent_at != INT64_MAX) {
        if (sent->bytes_in_flight != 0) {
            *loss_time = sent->sent_at + delay_until_lost;
            break;
        }
        quicly_sentmap_skip(&iter);
        sent = quicly_sentmap_get(&iter);
    }

    return 0;
}

static int send_max_streams(quicly_conn_t *conn, int uni, quicly_send_context_t *s)
{
    if (!should_send_max_streams(conn, uni))
        return 0;

    quicly_maxsender_t *maxsender = uni ? conn->ingress.max_streams.uni : conn->ingress.max_streams.bidi;
    struct st_quicly_conn_streamgroup_state_t *group = uni ? &conn->super.peer.uni : &conn->super.peer.bidi;
    int ret;

    uint64_t new_count =
        group->next_stream_id / 4 +
        (uni ? conn->super.ctx->transport_params.max_streams_uni : conn->super.ctx->transport_params.max_streams_bidi) -
        group->num_streams;

    quicly_sent_t *sent;
    if ((ret = allocate_ack_eliciting_frame(conn, s, QUICLY_MAX_STREAMS_FRAME_CAPACITY, &sent, on_ack_max_streams)) != 0)
        return ret;
    s->dst = quicly_encode_max_streams_frame(s->dst, uni, new_count);
    sent->data.max_streams.uni = uni;
    quicly_maxsender_record(maxsender, new_count, &sent->data.max_streams.args);

    QUICLY_PROBE(MAX_STREAMS_SEND, conn, probe_now(), new_count, uni);

    return 0;
}

static int send_streams_blocked(quicly_conn_t *conn, int uni, quicly_send_context_t *s)
{
    quicly_linklist_t *blocked_list = uni ? &conn->pending_link.streams_blocked.uni : &conn->pending_link.streams_blocked.bidi;
    int ret;

    if (!quicly_linklist_is_linked(blocked_list))
        return 0;

    struct st_quicly_max_streams_t *max_streams = uni ? &conn->egress.max_streams.uni : &conn->egress.max_streams.bidi;
    quicly_stream_t *oldest_blocked_stream =
        (void *)((char *)blocked_list->next - offsetof(quicly_stream_t, _send_aux.pending_link.control));
    assert(max_streams->count == oldest_blocked_stream->stream_id / 4);

    if (!quicly_maxsender_should_send_blocked(&max_streams->blocked_sender, max_streams->count))
        return 0;

    quicly_sent_t *sent;
    if ((ret = allocate_ack_eliciting_frame(conn, s, QUICLY_STREAMS_BLOCKED_FRAME_CAPACITY, &sent, on_ack_streams_blocked)) != 0)
        return ret;
    s->dst = quicly_encode_streams_blocked_frame(s->dst, uni, max_streams->count);
    sent->data.streams_blocked.uni = uni;
    quicly_maxsender_record(&max_streams->blocked_sender, max_streams->count, &sent->data.streams_blocked.args);

    QUICLY_PROBE(STREAMS_BLOCKED_SEND, conn, probe_now(), max_streams->count, uni);

    return 0;
}

static void open_blocked_streams(quicly_conn_t *conn, int uni)
{
    uint64_t count;
    quicly_linklist_t *anchor;

    if (uni) {
        count = conn->egress.max_streams.uni.count;
        anchor = &conn->pending_link.streams_blocked.uni;
    } else {
        count = conn->egress.max_streams.bidi.count;
        anchor = &conn->pending_link.streams_blocked.bidi;
    }

    while (quicly_linklist_is_linked(anchor)) {
        quicly_stream_t *stream = (void *)((char *)anchor->next - offsetof(quicly_stream_t, _send_aux.pending_link.control));
        if (stream->stream_id / 4 >= count)
            break;
        assert(stream->streams_blocked);
        quicly_linklist_unlink(&stream->_send_aux.pending_link.control);
        stream->streams_blocked = 0;
        stream->_send_aux.max_stream_data = quicly_stream_is_unidirectional(stream->stream_id)
                                                ? conn->super.peer.transport_params.max_stream_data.uni
                                                : conn->super.peer.transport_params.max_stream_data.bidi_remote;
        /* TODO retain separate flags for stream states so that we do not always need to sched for both control and data */
        sched_stream_control(stream);
        resched_stream_data(stream);
    }
}

quicly_datagram_t *quicly_send_version_negotiation(quicly_context_t *ctx, struct sockaddr *sa, socklen_t salen,
                                                   ptls_iovec_t dest_cid, ptls_iovec_t src_cid)
{
    quicly_datagram_t *packet;
    uint8_t *dst;

    if ((packet = ctx->packet_allocator->alloc_packet(ctx->packet_allocator, salen, ctx->max_packet_size)) == NULL)
        return NULL;
    packet->salen = salen;
    memcpy(&packet->sa, sa, salen);
    dst = packet->data.base;

    /* type_flags */
    ctx->tls->random_bytes(dst, 1);
    *dst |= QUICLY_LONG_HEADER_BIT;
    ++dst;
    /* version */
    dst = quicly_encode32(dst, 0);
    /* connection-id */
    *dst++ = dest_cid.len;
    if (dest_cid.len != 0) {
        memcpy(dst, dest_cid.base, dest_cid.len);
        dst += dest_cid.len;
    }
    *dst++ = src_cid.len;
    if (src_cid.len != 0) {
        memcpy(dst, src_cid.base, src_cid.len);
        dst += src_cid.len;
    }
    /* supported_versions */
    dst = quicly_encode32(dst, QUICLY_PROTOCOL_VERSION);

    packet->data.len = dst - packet->data.base;

    return packet;
}

int quicly_retry_calc_cidpair_hash(ptls_hash_algorithm_t *sha256, ptls_iovec_t client_cid, ptls_iovec_t server_cid, uint64_t *value)
{
    uint8_t digest[PTLS_SHA256_DIGEST_SIZE], buf[(QUICLY_MAX_CID_LEN_V1 + 1) * 2], *p = buf;
    int ret;

    *p++ = (uint8_t)client_cid.len;
    memcpy(p, client_cid.base, client_cid.len);
    p += client_cid.len;
    *p++ = (uint8_t)server_cid.len;
    memcpy(p, server_cid.base, server_cid.len);
    p += server_cid.len;

    if ((ret = ptls_calc_hash(sha256, digest, buf, p - buf)) != 0)
        return ret;
    p = digest;
    *value = quicly_decode64((void *)&p);

    return 0;
}

quicly_datagram_t *quicly_send_retry(quicly_context_t *ctx, ptls_aead_context_t *token_encrypt_ctx, struct sockaddr *sa,
                                     socklen_t salen, ptls_iovec_t client_cid, ptls_iovec_t server_cid, ptls_iovec_t odcid,
                                     ptls_iovec_t appdata)
{
    quicly_address_token_plaintext_t token;
    quicly_datagram_t *packet = NULL;
    ptls_buffer_t buf;
    int ret;

    assert(!(server_cid.len == odcid.len && memcmp(server_cid.base, odcid.base, server_cid.len) == 0));

    /* build token as plaintext */
    token = (quicly_address_token_plaintext_t){1, ctx->now->cb(ctx->now)};
    switch (sa->sa_family) {
    case AF_INET:
        token.remote.sin = *(struct sockaddr_in *)sa;
        break;
    case AF_INET6:
        token.remote.sin6 = *(struct sockaddr_in6 *)sa;
        break;
    default:
        assert(!"unsupported remote address type");
        break;
    }
    set_cid(&token.retry.odcid, odcid);
    if ((ret = quicly_retry_calc_cidpair_hash(get_aes128gcmsha256(ctx)->hash, client_cid, server_cid, &token.retry.cidpair_hash)) !=
        0)
        goto Exit;
    if (appdata.len != 0) {
        assert(appdata.len <= sizeof(token.appdata.bytes));
        memcpy(token.appdata.bytes, appdata.base, appdata.len);
        token.appdata.len = appdata.len;
    }

    /* build packet */
    if ((packet = ctx->packet_allocator->alloc_packet(ctx->packet_allocator, salen, ctx->max_packet_size)) == NULL)
        goto Exit;
    packet->salen = salen;
    memcpy(&packet->sa, sa, salen);
    ptls_buffer_init(&buf, packet->data.base, ctx->max_packet_size);

    ctx->tls->random_bytes(buf.base + buf.off, 1);
    buf.base[buf.off] = QUICLY_PACKET_TYPE_RETRY | (buf.base[buf.off] & 0x0f);
    ++buf.off;
    ptls_buffer_push32(&buf, QUICLY_PROTOCOL_VERSION);
    ptls_buffer_push_block(&buf, 1, { ptls_buffer_pushv(&buf, client_cid.base, client_cid.len); });
    ptls_buffer_push_block(&buf, 1, { ptls_buffer_pushv(&buf, server_cid.base, server_cid.len); });
    ptls_buffer_push_block(&buf, 1, { ptls_buffer_pushv(&buf, odcid.base, odcid.len); });
    if ((ret = quicly_encrypt_address_token(ctx->tls->random_bytes, token_encrypt_ctx, &buf, buf.off, &token)) != 0)
        goto Exit;
    assert(!buf.is_allocated);
    packet->data.len = buf.off;

    ret = 0;

Exit:
    if (ret != 0) {
        if (packet != NULL)
            ctx->packet_allocator->free_packet(ctx->packet_allocator, packet);
    }
    return packet;
}

static int send_handshake_flow(quicly_conn_t *conn, size_t epoch, quicly_send_context_t *s, int send_probe)
{
    struct st_quicly_pn_space_t *ack_space = NULL;
    int ret = 0;

    switch (epoch) {
    case QUICLY_EPOCH_INITIAL:
        if (conn->initial == NULL || (s->current.cipher = &conn->initial->cipher.egress)->aead == NULL)
            return 0;
        s->current.first_byte = QUICLY_PACKET_TYPE_INITIAL;
        ack_space = &conn->initial->super;
        break;
    case QUICLY_EPOCH_HANDSHAKE:
        if (conn->handshake == NULL || (s->current.cipher = &conn->handshake->cipher.egress)->aead == NULL)
            return 0;
        s->current.first_byte = QUICLY_PACKET_TYPE_HANDSHAKE;
        ack_space = &conn->handshake->super;
        break;
    default:
        assert(!"logic flaw");
        return 0;
    }

    /* send ACK */
    if (ack_space != NULL && ack_space->unacked_count != 0)
        if ((ret = send_ack(conn, ack_space, s)) != 0)
            goto Exit;

    /* send data */
    while ((conn->crypto.pending_flows & (uint8_t)(1 << epoch)) != 0) {
        quicly_stream_t *stream = quicly_get_stream(conn, -(quicly_stream_id_t)(1 + epoch));
        assert(stream != NULL);
        if ((ret = quicly_send_stream(stream, s)) != 0)
            goto Exit;
        resched_stream_data(stream);
    }

    /* send probe if requested */
    if (send_probe) {
        assert(quicly_is_client(conn));
        if (s->num_packets == 0 && s->target.packet == NULL) {
            if ((ret = allocate_frame(conn, s, 1)) != 0)
                goto Exit;
            *s->dst++ = QUICLY_FRAME_TYPE_PADDING;
        }
        /* probes require us to set the timer regardless of if we have sent something retransmittable */
        conn->egress.last_retransmittable_sent_at = now;
    }

Exit:
    return ret;
}

static int send_connection_close(quicly_conn_t *conn, quicly_send_context_t *s)
{
    uint8_t frame_header_buf[1 + 8 + 8 + 8], *p;
    size_t reason_phrase_len = strlen(conn->egress.connection_close.reason_phrase);
    int ret;

    /* build the frame excluding the reason_phrase */
    p = frame_header_buf;
    *p++ = conn->egress.connection_close.frame_type != UINT64_MAX ? QUICLY_FRAME_TYPE_TRANSPORT_CLOSE
                                                                  : QUICLY_FRAME_TYPE_APPLICATION_CLOSE;
    p = quicly_encodev(p, conn->egress.connection_close.error_code);
    if (conn->egress.connection_close.frame_type != UINT64_MAX)
        p = quicly_encodev(p, conn->egress.connection_close.frame_type);
    p = quicly_encodev(p, reason_phrase_len);

    /* allocate and write the frame */
    if ((ret = allocate_frame(conn, s, p - frame_header_buf + reason_phrase_len)) != 0)
        return ret;
    memcpy(s->dst, frame_header_buf, p - frame_header_buf);
    s->dst += p - frame_header_buf;
    memcpy(s->dst, conn->egress.connection_close.reason_phrase, reason_phrase_len);
    s->dst += reason_phrase_len;

    if (conn->egress.connection_close.frame_type != UINT64_MAX) {
        QUICLY_PROBE(TRANSPORT_CLOSE_SEND, conn, probe_now(), conn->egress.connection_close.error_code,
                     conn->egress.connection_close.frame_type, conn->egress.connection_close.reason_phrase);
    } else {
        QUICLY_PROBE(APPLICATION_CLOSE_SEND, conn, probe_now(), conn->egress.connection_close.error_code,
                     conn->egress.connection_close.reason_phrase);
    }
    return 0;
}

static int update_traffic_key_cb(ptls_update_traffic_key_t *self, ptls_t *tls, int is_enc, size_t epoch, const void *secret)
{
    quicly_conn_t *conn = *ptls_get_data_ptr(tls);
    ptls_context_t *tlsctx = ptls_get_context(tls);
    ptls_cipher_suite_t *cipher = ptls_get_cipher(tls);
    ptls_cipher_context_t **hp_slot;
    ptls_aead_context_t **aead_slot;
    int ret;
    static const char *log_labels[2][4] = {
        {NULL, "QUIC_CLIENT_EARLY_TRAFFIC_SECRET", "QUIC_CLIENT_HANDSHAKE_TRAFFIC_SECRET", "QUIC_CLIENT_TRAFFIC_SECRET_0"},
        {NULL, NULL, "QUIC_SERVER_HANDSHAKE_TRAFFIC_SECRET", "QUIC_SERVER_TRAFFIC_SECRET_0"}};
    const char *log_label = log_labels[ptls_is_server(tls) == is_enc][epoch];

    QUICLY_PROBE(CRYPTO_UPDATE_SECRET, conn, is_enc, epoch, log_label, QUICLY_PROBE_HEXDUMP(secret, cipher->hash->digest_size));

    if (tlsctx->log_event != NULL) {
        char hexbuf[PTLS_MAX_DIGEST_SIZE * 2 + 1];
        ptls_hexdump(hexbuf, secret, cipher->hash->digest_size);
        tlsctx->log_event->cb(tlsctx->log_event, tls, log_label, "%s", hexbuf);
    }

#define SELECT_CIPHER_CONTEXT(p)                                                                                                   \
    do {                                                                                                                           \
        hp_slot = &(p)->header_protection;                                                                                         \
        aead_slot = &(p)->aead;                                                                                                    \
    } while (0)

    switch (epoch) {
    case QUICLY_EPOCH_0RTT:
        assert(is_enc == quicly_is_client(conn));
        if (conn->application == NULL && (ret = setup_application_space(conn)) != 0)
            return ret;
        if (is_enc) {
            SELECT_CIPHER_CONTEXT(&conn->application->cipher.egress);
        } else {
            hp_slot = &conn->application->cipher.ingress.header_protection.zero_rtt;
            aead_slot = &conn->application->cipher.ingress.aead[0];
        }
        break;
    case QUICLY_EPOCH_HANDSHAKE:
        if (conn->handshake == NULL && (ret = setup_handshake_space_and_flow(conn, QUICLY_EPOCH_HANDSHAKE)) != 0)
            return ret;
        SELECT_CIPHER_CONTEXT(is_enc ? &conn->handshake->cipher.egress : &conn->handshake->cipher.ingress);
        break;
    case QUICLY_EPOCH_1RTT:
        if (is_enc)
            if ((ret = apply_peer_transport_params(conn)) != 0)
                return ret;
        if (conn->application == NULL && (ret = setup_application_space(conn)) != 0)
            return ret;
        if (is_enc) {
            if (conn->application->cipher.egress.aead != NULL)
                dispose_cipher(&conn->application->cipher.egress);
            SELECT_CIPHER_CONTEXT(&conn->application->cipher.egress);
        } else {
            hp_slot = &conn->application->cipher.ingress.header_protection.one_rtt;
            aead_slot = &conn->application->cipher.ingress.aead[1];
        }
        break;
    default:
        assert(!"logic flaw");
        break;
    }

#undef SELECT_CIPHER_CONTEXT

    if ((ret = setup_cipher(hp_slot, aead_slot, cipher->aead, cipher->hash, is_enc, secret)) != 0)
        return ret;

    if (epoch == QUICLY_EPOCH_1RTT && is_enc) {
        /* update states now that we have 1-RTT write key */
        conn->application->one_rtt_writable = 1;
        open_blocked_streams(conn, 1);
        open_blocked_streams(conn, 0);
    }

    return 0;
}

static int do_send(quicly_conn_t *conn, quicly_send_context_t *s)
{
    int restrict_sending = 0, ret;
    size_t min_packets_to_send = 0;

    /* handle timeouts */
    if (conn->egress.loss.alarm_at <= now) {
        if ((ret = quicly_loss_on_alarm(&conn->egress.loss, conn->egress.packet_number - 1,
                                        conn->egress.loss.largest_acked_packet_plus1 - 1, do_detect_loss, &min_packets_to_send,
                                        &restrict_sending)) != 0)
            goto Exit;
        assert(min_packets_to_send > 0);
        assert(min_packets_to_send <= s->max_packets);

        if (restrict_sending) {
            /* PTO (try to send new data when handshake is done, otherwise retire oldest handshake packets and retransmit) */
            QUICLY_PROBE(PTO, conn, probe_now(), conn->egress.sentmap.bytes_in_flight, conn->egress.cc.cwnd,
                         conn->egress.loss.pto_count);
            if (ptls_handshake_is_complete(conn->crypto.tls) && scheduler_can_send(conn)) {
                /* we have something to send (TODO we might want to make sure that we emit something even when the stream scheduler
                 * in fact sends nothing) */
            } else {
                /* mark something inflight as lost */
                if ((ret = mark_packets_as_lost(conn, min_packets_to_send)) != 0)
                    goto Exit;
            }
        }
    } else if (conn->idle_timeout.at <= now) {
        QUICLY_PROBE(IDLE_TIMEOUT, conn, probe_now());
        conn->super.state = QUICLY_STATE_DRAINING;
        destroy_all_streams(conn, 0, 0);
        return QUICLY_ERROR_FREE_CONNECTION;
    }

    s->send_window = calc_send_window(conn, min_packets_to_send * conn->super.ctx->max_packet_size, restrict_sending);
    if (s->send_window == 0) {
        ret = 0;
        goto Exit;
    }

    /* send handshake flows */
    if ((ret = send_handshake_flow(conn, QUICLY_EPOCH_INITIAL, s,
                                   conn->super.peer.address_validation.send_probe && conn->handshake == NULL)) != 0)
        goto Exit;
    if ((ret = send_handshake_flow(conn, QUICLY_EPOCH_HANDSHAKE, s, conn->super.peer.address_validation.send_probe)) != 0)
        goto Exit;

    /* send encrypted frames */
    if (conn->application != NULL && (s->current.cipher = &conn->application->cipher.egress)->header_protection != NULL) {
        if (conn->application->one_rtt_writable) {
            s->current.first_byte = QUICLY_QUIC_BIT; /* short header */
            /* acks */
            if (conn->application->super.unacked_count != 0) {
                if ((ret = send_ack(conn, &conn->application->super, s)) != 0)
                    goto Exit;
            }
            /* post-handshake messages */
            if ((conn->crypto.pending_flows & (uint8_t)(1 << QUICLY_EPOCH_1RTT)) != 0) {
                quicly_stream_t *stream = quicly_get_stream(conn, -(1 + QUICLY_EPOCH_1RTT));
                assert(stream != NULL);
                if ((ret = quicly_send_stream(stream, s)) != 0)
                    goto Exit;
                resched_stream_data(stream);
            }
            /* respond to all pending received PATH_CHALLENGE frames */
            if (conn->egress.path_challenge.head != NULL) {
                do {
                    struct st_quicly_pending_path_challenge_t *c = conn->egress.path_challenge.head;
                    if ((ret = allocate_frame(conn, s, QUICLY_PATH_CHALLENGE_FRAME_CAPACITY)) != 0)
                        goto Exit;
                    s->dst = quicly_encode_path_challenge_frame(s->dst, c->is_response, c->data);
                    conn->egress.path_challenge.head = c->next;
                    free(c);
                } while (conn->egress.path_challenge.head != NULL);
                conn->egress.path_challenge.tail_ref = &conn->egress.path_challenge.head;
            }
            /* send max_streams frames */
            if ((ret = send_max_streams(conn, 1, s)) != 0)
                goto Exit;
            if ((ret = send_max_streams(conn, 0, s)) != 0)
                goto Exit;
            /* send connection-level flow control frame */
            if (should_send_max_data(conn)) {
                quicly_sent_t *sent;
                if ((ret = allocate_ack_eliciting_frame(conn, s, QUICLY_MAX_DATA_FRAME_CAPACITY, &sent, on_ack_max_data)) != 0)
                    goto Exit;
                uint64_t new_value = conn->ingress.max_data.bytes_consumed + conn->super.ctx->transport_params.max_data;
                s->dst = quicly_encode_max_data_frame(s->dst, new_value);
                quicly_maxsender_record(&conn->ingress.max_data.sender, new_value, &sent->data.max_data.args);
                QUICLY_PROBE(MAX_DATA_SEND, conn, probe_now(), new_value);
            }
            /* send streams_blocked frames */
            if ((ret = send_streams_blocked(conn, 1, s)) != 0)
                goto Exit;
            if ((ret = send_streams_blocked(conn, 0, s)) != 0)
                goto Exit;
        } else {
            s->current.first_byte = QUICLY_PACKET_TYPE_0RTT;
        }
        /* send stream-level control frames */
        while (s->num_packets != s->max_packets && quicly_linklist_is_linked(&conn->pending_link.control)) {
            quicly_stream_t *stream =
                (void *)((char *)conn->pending_link.control.next - offsetof(quicly_stream_t, _send_aux.pending_link.control));
            if ((ret = send_stream_control_frames(stream, s)) != 0)
                goto Exit;
            quicly_linklist_unlink(&stream->_send_aux.pending_link.control);
        }
        /* send STREAM frames */
        if ((ret = conn->super.ctx->stream_scheduler->do_send(conn->super.ctx->stream_scheduler, conn, s)) != 0)
            goto Exit;
    }

    if (s->target.packet != NULL)
        commit_send_packet(conn, s, 0);

    ret = 0;
Exit:
    if (ret == QUICLY_ERROR_SENDBUF_FULL)
        ret = 0;
    if (ret == 0) {
        conn->egress.send_ack_at = INT64_MAX; /* we have sent ACKs for every epoch (or before address validation) */
        update_loss_alarm(conn);
        if (s->num_packets != 0)
            update_idle_timeout(conn, 0);
    }
    return ret;
}

int quicly_send(quicly_conn_t *conn, quicly_datagram_t **packets, size_t *num_packets)
{
    quicly_send_context_t s = {{NULL, -1}, {NULL, NULL, NULL}, packets, *num_packets};
    int ret;

    update_now(conn->super.ctx);

    /* bail out if there's nothing is scheduled to be sent */
    if (now < quicly_get_first_timeout(conn)) {
        *num_packets = 0;
        return 0;
    }

    QUICLY_PROBE(SEND, conn, probe_now(), conn->super.state,
                 QUICLY_PROBE_HEXDUMP(conn->super.peer.cid.cid, conn->super.peer.cid.len));

    if (conn->super.state >= QUICLY_STATE_CLOSING) {
        /* check if the connection can be closed now (after 3 pto) */
        quicly_sentmap_iter_t iter;
        init_acks_iter(conn, &iter);
        if (quicly_sentmap_get(&iter)->packet_number == UINT64_MAX)
            return QUICLY_ERROR_FREE_CONNECTION;
        if (conn->super.state == QUICLY_STATE_CLOSING && conn->egress.send_ack_at <= now) {
            destroy_all_streams(conn, 0, 0); /* delayed until the emission of CONNECTION_CLOSE frame to allow quicly_close to be
                                              * called from a stream handler */
            if (conn->application != NULL && conn->application->one_rtt_writable) {
                s.current.cipher = &conn->application->cipher.egress;
                s.current.first_byte = QUICLY_QUIC_BIT;
            } else if (conn->handshake != NULL && (s.current.cipher = &conn->handshake->cipher.egress)->aead != NULL) {
                s.current.first_byte = QUICLY_PACKET_TYPE_HANDSHAKE;
            } else {
                s.current.cipher = &conn->initial->cipher.egress;
                assert(s.current.cipher->aead != NULL);
                s.current.first_byte = QUICLY_PACKET_TYPE_INITIAL;
            }
            if ((ret = send_connection_close(conn, &s)) != 0)
                return ret;
            if ((ret = commit_send_packet(conn, &s, 0)) != 0)
                return ret;
        }
        conn->egress.send_ack_at = quicly_sentmap_get(&iter)->sent_at + get_sentmap_expiration_time(conn);
        assert(conn->egress.send_ack_at > now);
        *num_packets = s.num_packets;
        return 0;
    }

    /* emit packets */
    if ((ret = do_send(conn, &s)) != 0)
        return ret;
    /* We might see the timer going back to the past, if time-threshold loss timer fires first without being able to make any
     * progress (i.e. due to the payload of lost packet being cancelled), then PTO for the previously sent packet.  To accomodate
     * that, we allow to rerun the do_send function just once.
     */
    if (s.num_packets == 0 && conn->egress.loss.alarm_at <= now) {
        assert(conn->egress.loss.alarm_at == now);
        if ((ret = do_send(conn, &s)) != 0)
            return ret;
    }
    assert_consistency(conn, 1);

    *num_packets = s.num_packets;
    return ret;
}

quicly_datagram_t *quicly_send_stateless_reset(quicly_context_t *ctx, struct sockaddr *sa, socklen_t salen, const void *cid)
{
    quicly_datagram_t *dgram;

    /* allocate packet, set peer address */
    if ((dgram = ctx->packet_allocator->alloc_packet(ctx->packet_allocator, salen, QUICLY_STATELESS_RESET_PACKET_MIN_LEN)) == NULL)
        return NULL;
    dgram->salen = salen;
    memcpy(&dgram->sa, sa, salen);

    /* build stateless reset packet */
    ctx->tls->random_bytes(dgram->data.base, QUICLY_STATELESS_RESET_PACKET_MIN_LEN - QUICLY_STATELESS_RESET_TOKEN_LEN);
    dgram->data.base[0] = QUICLY_QUIC_BIT | (dgram->data.base[0] & ~QUICLY_LONG_HEADER_RESERVED_BITS);
    if (!ctx->cid_encryptor->generate_stateless_reset_token(
            ctx->cid_encryptor, dgram->data.base + QUICLY_STATELESS_RESET_PACKET_MIN_LEN - QUICLY_STATELESS_RESET_TOKEN_LEN, cid)) {
        ctx->packet_allocator->free_packet(ctx->packet_allocator, dgram);
        return NULL;
    }
    dgram->data.len = QUICLY_STATELESS_RESET_PACKET_MIN_LEN;

    return dgram;
}

static int on_end_closing(quicly_conn_t *conn, const quicly_sent_packet_t *packet, quicly_sent_t *sent,
                          quicly_sentmap_event_t event)
{
    /* we stop accepting frames by the time this ack callback is being registered */
    assert(event != QUICLY_SENTMAP_EVENT_ACKED);
    return 0;
}

static int enter_close(quicly_conn_t *conn, int host_is_initiating, int wait_draining)
{
    int ret;

    assert(conn->super.state < QUICLY_STATE_CLOSING);

    /* release all inflight info, register a close timeout */
    if ((ret = discard_sentmap_by_epoch(conn, ~0u)) != 0)
        return ret;
    if ((ret = quicly_sentmap_prepare(&conn->egress.sentmap, conn->egress.packet_number, now, QUICLY_EPOCH_INITIAL)) != 0)
        return ret;
    if (quicly_sentmap_allocate(&conn->egress.sentmap, on_end_closing) == NULL)
        return PTLS_ERROR_NO_MEMORY;
    quicly_sentmap_commit(&conn->egress.sentmap, 0);
    ++conn->egress.packet_number;

    if (host_is_initiating) {
        conn->super.state = QUICLY_STATE_CLOSING;
        conn->egress.send_ack_at = 0;
    } else {
        conn->super.state = QUICLY_STATE_DRAINING;
        conn->egress.send_ack_at = wait_draining ? now + get_sentmap_expiration_time(conn) : 0;
    }

    update_loss_alarm(conn);

    return 0;
}

static int initiate_close(quicly_conn_t *conn, int err, uint64_t frame_type, const char *reason_phrase)
{
    uint16_t quic_error_code;

    if (conn->super.state >= QUICLY_STATE_CLOSING)
        return 0;

    if (reason_phrase == NULL)
        reason_phrase = "";

    /* convert error code to QUIC error codes */
    if (QUICLY_ERROR_IS_QUIC_TRANSPORT(err)) {
        quic_error_code = QUICLY_ERROR_GET_ERROR_CODE(err);
    } else if (QUICLY_ERROR_IS_QUIC_APPLICATION(err)) {
        quic_error_code = QUICLY_ERROR_GET_ERROR_CODE(err);
        frame_type = UINT64_MAX;
    } else if (PTLS_ERROR_GET_CLASS(err) == PTLS_ERROR_CLASS_SELF_ALERT) {
        quic_error_code = QUICLY_TRANSPORT_ERROR_TLS_ALERT_BASE + PTLS_ERROR_TO_ALERT(err);
    } else {
        quic_error_code = QUICLY_ERROR_GET_ERROR_CODE(QUICLY_TRANSPORT_ERROR_INTERNAL);
        frame_type = UINT64_MAX;
    }

    conn->egress.connection_close.error_code = quic_error_code;
    conn->egress.connection_close.frame_type = frame_type;
    conn->egress.connection_close.reason_phrase = reason_phrase;
    return enter_close(conn, 1, 0);
}

int quicly_close(quicly_conn_t *conn, int err, const char *reason_phrase)
{
    assert(err == 0 || QUICLY_ERROR_IS_QUIC_APPLICATION(err));
    update_now(conn->super.ctx);

    return initiate_close(conn, err, QUICLY_FRAME_TYPE_PADDING /* used when err == 0 */, reason_phrase);
}

static int get_stream_or_open_if_new(quicly_conn_t *conn, uint64_t stream_id, quicly_stream_t **stream)
{
    int ret = 0;

    if ((*stream = quicly_get_stream(conn, stream_id)) != NULL)
        goto Exit;

    if (quicly_stream_is_client_initiated(stream_id) != quicly_is_client(conn)) {
        /* check if stream id is within the bounds */
        if (stream_id / 4 >= quicly_get_ingress_max_streams(conn, quicly_stream_is_unidirectional(stream_id))) {
            ret = QUICLY_TRANSPORT_ERROR_STREAM_LIMIT;
            goto Exit;
        }
        /* open new streams upto given id */
        struct st_quicly_conn_streamgroup_state_t *group = get_streamgroup_state(conn, stream_id);
        if (group->next_stream_id <= stream_id) {
            uint64_t max_stream_data_local, max_stream_data_remote;
            if (quicly_stream_is_unidirectional(stream_id)) {
                max_stream_data_local = conn->super.ctx->transport_params.max_stream_data.uni;
                max_stream_data_remote = 0;
            } else {
                max_stream_data_local = conn->super.ctx->transport_params.max_stream_data.bidi_remote;
                max_stream_data_remote = conn->super.peer.transport_params.max_stream_data.bidi_local;
            }
            do {
                if ((*stream = open_stream(conn, group->next_stream_id, (uint32_t)max_stream_data_local, max_stream_data_remote)) ==
                    NULL) {
                    ret = PTLS_ERROR_NO_MEMORY;
                    goto Exit;
                }
                if ((ret = conn->super.ctx->stream_open->cb(conn->super.ctx->stream_open, *stream)) != 0) {
                    *stream = NULL;
                    goto Exit;
                }
                ++group->num_streams;
                group->next_stream_id += 4;
            } while (stream_id != (*stream)->stream_id);
        }
    }

Exit:
    return ret;
}

static int handle_crypto_frame(quicly_conn_t *conn, struct st_quicly_handle_payload_state_t *state)
{
    quicly_stream_frame_t frame;
    quicly_stream_t *stream;
    int ret;

    if ((ret = quicly_decode_crypto_frame(&state->src, state->end, &frame)) != 0)
        return ret;
    stream = quicly_get_stream(conn, -(quicly_stream_id_t)(1 + state->epoch));
    assert(stream != NULL);
    return apply_stream_frame(stream, &frame);
}

static int handle_stream_frame(quicly_conn_t *conn, struct st_quicly_handle_payload_state_t *state)
{
    quicly_stream_frame_t frame;
    quicly_stream_t *stream;
    int ret;

    if ((ret = quicly_decode_stream_frame(state->frame_type, &state->src, state->end, &frame)) != 0)
        return ret;
    QUICLY_PROBE(QUICTRACE_RECV_STREAM, conn, probe_now(), frame.stream_id, frame.offset, frame.data.len, (int)frame.is_fin);
    if ((ret = get_stream_or_open_if_new(conn, frame.stream_id, &stream)) != 0 || stream == NULL)
        return ret;
    return apply_stream_frame(stream, &frame);
}

static int handle_reset_stream_frame(quicly_conn_t *conn, struct st_quicly_handle_payload_state_t *state)
{
    quicly_reset_stream_frame_t frame;
    quicly_stream_t *stream;
    int ret;

    if ((ret = quicly_decode_reset_stream_frame(&state->src, state->end, &frame)) != 0)
        return ret;

    if ((ret = get_stream_or_open_if_new(conn, frame.stream_id, &stream)) != 0 || stream == NULL)
        return ret;

    if (!quicly_recvstate_transfer_complete(&stream->recvstate)) {
        uint64_t bytes_missing;
        if ((ret = quicly_recvstate_reset(&stream->recvstate, frame.final_offset, &bytes_missing)) != 0)
            return ret;
        conn->ingress.max_data.bytes_consumed += bytes_missing;
        if ((ret = stream->callbacks->on_receive_reset(stream, QUICLY_ERROR_FROM_APPLICATION_ERROR_CODE(frame.app_error_code))) !=
            0)
            return ret;
        if (stream_is_destroyable(stream))
            destroy_stream(stream, 0);
    }

    return 0;
}

static int handle_ack_frame(quicly_conn_t *conn, struct st_quicly_handle_payload_state_t *state)
{
    quicly_ack_frame_t frame;
    quicly_sentmap_iter_t iter;
    struct {
        uint64_t packet_number;
        int64_t sent_at;
    } largest_newly_acked = {UINT64_MAX, INT64_MAX};
    size_t bytes_acked = 0;
    int includes_ack_eliciting = 0, ret;

    if ((ret = quicly_decode_ack_frame(&state->src, state->end, &frame, state->frame_type == QUICLY_FRAME_TYPE_ACK_ECN)) != 0)
        return ret;

    uint64_t packet_number = frame.smallest_acknowledged;

    switch (state->epoch) {
    case QUICLY_EPOCH_0RTT:
        return QUICLY_TRANSPORT_ERROR_PROTOCOL_VIOLATION;
    case QUICLY_EPOCH_HANDSHAKE:
        conn->super.peer.address_validation.send_probe = 0;
        break;
    default:
        break;
    }

    init_acks_iter(conn, &iter);

    size_t gap_index = frame.num_gaps;
    while (1) {
        uint64_t block_length = frame.ack_block_lengths[gap_index];
        if (block_length != 0) {
            QUICLY_PROBE(QUICTRACE_RECV_ACK, conn, probe_now(), packet_number, packet_number + block_length - 1);
            while (quicly_sentmap_get(&iter)->packet_number < packet_number)
                quicly_sentmap_skip(&iter);
            do {
                const quicly_sent_packet_t *sent;
                if ((sent = quicly_sentmap_get(&iter))->packet_number == packet_number) {
                    ++conn->super.stats.num_packets.ack_received;
                    if (state->epoch == sent->ack_epoch) {
                        largest_newly_acked.packet_number = packet_number;
                        largest_newly_acked.sent_at = sent->sent_at;
                        includes_ack_eliciting |= sent->ack_eliciting;
                        QUICLY_PROBE(PACKET_ACKED, conn, probe_now(), packet_number, 1);
                        if (sent->bytes_in_flight != 0) {
                            bytes_acked += sent->bytes_in_flight;
                        }
                        if ((ret = quicly_sentmap_update(&conn->egress.sentmap, &iter, QUICLY_SENTMAP_EVENT_ACKED, conn)) != 0)
                            return ret;
                    } else {
                        quicly_sentmap_skip(&iter);
                    }
                }
                ++packet_number;
            } while (--block_length != 0);
        }
        if (gap_index-- == 0)
            break;
        packet_number += frame.gaps[gap_index];
    }

    QUICLY_PROBE(QUICTRACE_RECV_ACK_DELAY, conn, probe_now(), frame.ack_delay);

    /* Update loss detection engine on ack. The function uses ack_delay only when the largest_newly_acked is also the largest acked
     * so far. So, it does not matter if the ack_delay being passed in does not apply to the largest_newly_acked. */
    quicly_loss_on_ack_received(&conn->egress.loss, largest_newly_acked.packet_number, now, largest_newly_acked.sent_at,
                                frame.ack_delay, includes_ack_eliciting);

    /* OnPacketAcked and OnPacketAckedCC */
    if (bytes_acked > 0) {
        quicly_cc_on_acked(&conn->egress.cc, (uint32_t)bytes_acked, frame.largest_acknowledged,
                           (uint32_t)(conn->egress.sentmap.bytes_in_flight + bytes_acked));
        QUICLY_PROBE(QUICTRACE_CC_ACK, conn, probe_now(), &conn->egress.loss.rtt, conn->egress.cc.cwnd,
                     conn->egress.sentmap.bytes_in_flight);
    }

    QUICLY_PROBE(CC_ACK_RECEIVED, conn, probe_now(), frame.largest_acknowledged, bytes_acked, conn->egress.cc.cwnd,
                 conn->egress.sentmap.bytes_in_flight);

    /* loss-detection  */
    quicly_loss_detect_loss(&conn->egress.loss, frame.largest_acknowledged, do_detect_loss);
    update_loss_alarm(conn);

    return 0;
}

static int handle_max_stream_data_frame(quicly_conn_t *conn, struct st_quicly_handle_payload_state_t *state)
{
    quicly_max_stream_data_frame_t frame;
    quicly_stream_t *stream;
    int ret;

    if ((ret = quicly_decode_max_stream_data_frame(&state->src, state->end, &frame)) != 0)
        return ret;

    QUICLY_PROBE(MAX_STREAM_DATA_RECEIVE, conn, probe_now(), frame.stream_id, frame.max_stream_data);

    if (!quicly_stream_has_send_side(quicly_is_client(conn), frame.stream_id))
        return QUICLY_TRANSPORT_ERROR_FRAME_ENCODING;

    if ((stream = quicly_get_stream(conn, frame.stream_id)) == NULL)
        return 0;

    if (frame.max_stream_data < stream->_send_aux.max_stream_data)
        return 0;
    stream->_send_aux.max_stream_data = frame.max_stream_data;

    if (stream->_send_aux.rst.sender_state == QUICLY_SENDER_STATE_NONE)
        resched_stream_data(stream);

    return 0;
}

static int handle_data_blocked_frame(quicly_conn_t *conn, struct st_quicly_handle_payload_state_t *state)
{
    quicly_data_blocked_frame_t frame;
    int ret;

    if ((ret = quicly_decode_data_blocked_frame(&state->src, state->end, &frame)) != 0)
        return ret;

    QUICLY_PROBE(DATA_BLOCKED_RECEIVE, conn, probe_now(), frame.offset);

    quicly_maxsender_request_transmit(&conn->ingress.max_data.sender);
    if (should_send_max_data(conn))
        conn->egress.send_ack_at = 0;

    return 0;
}

static int handle_stream_data_blocked_frame(quicly_conn_t *conn, struct st_quicly_handle_payload_state_t *state)
{
    quicly_stream_data_blocked_frame_t frame;
    quicly_stream_t *stream;
    int ret;

    if ((ret = quicly_decode_stream_data_blocked_frame(&state->src, state->end, &frame)) != 0)
        return ret;

    QUICLY_PROBE(STREAM_DATA_BLOCKED_RECEIVE, conn, probe_now(), frame.stream_id, frame.offset);

    if (!quicly_stream_has_receive_side(quicly_is_client(conn), frame.stream_id))
        return QUICLY_TRANSPORT_ERROR_FRAME_ENCODING;

    if ((stream = quicly_get_stream(conn, frame.stream_id)) != NULL) {
        quicly_maxsender_request_transmit(&stream->_send_aux.max_stream_data_sender);
        if (should_send_max_stream_data(stream))
            sched_stream_control(stream);
    }

    return 0;
}

static int handle_streams_blocked_frame(quicly_conn_t *conn, struct st_quicly_handle_payload_state_t *state)
{
    quicly_streams_blocked_frame_t frame;
    int uni = state->frame_type == QUICLY_FRAME_TYPE_STREAMS_BLOCKED_UNI, ret;

    if ((ret = quicly_decode_streams_blocked_frame(&state->src, state->end, &frame)) != 0)
        return ret;

    QUICLY_PROBE(STREAMS_BLOCKED_RECEIVE, conn, probe_now(), frame.count, uni);

    quicly_maxsender_t *maxsender = uni ? conn->ingress.max_streams.uni : conn->ingress.max_streams.bidi;
    if (maxsender != NULL) {
        quicly_maxsender_request_transmit(maxsender);
        if (should_send_max_streams(conn, uni))
            conn->egress.send_ack_at = 0;
    }

    return 0;
}

static int handle_max_streams_frame(quicly_conn_t *conn, struct st_quicly_handle_payload_state_t *state)
{
    quicly_max_streams_frame_t frame;
    int uni = state->frame_type == QUICLY_FRAME_TYPE_MAX_STREAMS_UNI, ret;

    if ((ret = quicly_decode_max_streams_frame(&state->src, state->end, &frame)) != 0)
        return ret;

    QUICLY_PROBE(MAX_STREAMS_RECEIVE, conn, probe_now(), frame.count, uni);

    if ((ret = update_max_streams(uni ? &conn->egress.max_streams.uni : &conn->egress.max_streams.bidi, frame.count)) != 0)
        return ret;

    open_blocked_streams(conn, uni);

    return 0;
}

static int handle_path_challenge_frame(quicly_conn_t *conn, struct st_quicly_handle_payload_state_t *state)
{
    quicly_path_challenge_frame_t frame;
    int ret;

    if ((ret = quicly_decode_path_challenge_frame(&state->src, state->end, &frame)) != 0)
        return ret;
    return schedule_path_challenge(conn, 1, frame.data);
}

static int handle_path_response_frame(quicly_conn_t *conn, struct st_quicly_handle_payload_state_t *state)
{
    return QUICLY_TRANSPORT_ERROR_PROTOCOL_VIOLATION;
}

static int handle_new_token_frame(quicly_conn_t *conn, struct st_quicly_handle_payload_state_t *state)
{
    quicly_new_token_frame_t frame;

    /* TODO save the token along with the session ticket */
    return quicly_decode_new_token_frame(&state->src, state->end, &frame);
}

static int handle_stop_sending_frame(quicly_conn_t *conn, struct st_quicly_handle_payload_state_t *state)
{
    quicly_stop_sending_frame_t frame;
    quicly_stream_t *stream;
    int ret;

    if ((ret = quicly_decode_stop_sending_frame(&state->src, state->end, &frame)) != 0)
        return ret;

    if ((ret = get_stream_or_open_if_new(conn, frame.stream_id, &stream)) != 0 || stream == NULL)
        return ret;

    if (quicly_sendstate_is_open(&stream->sendstate)) {
        /* reset the stream, then notify the application */
        int err = QUICLY_ERROR_FROM_APPLICATION_ERROR_CODE(frame.app_error_code);
        quicly_reset_stream(stream, err);
        if ((ret = stream->callbacks->on_send_stop(stream, err)) != 0)
            return ret;
    }

    return 0;
}

static int handle_max_data_frame(quicly_conn_t *conn, struct st_quicly_handle_payload_state_t *state)
{
    quicly_max_data_frame_t frame;
    int ret;

    if ((ret = quicly_decode_max_data_frame(&state->src, state->end, &frame)) != 0)
        return ret;

    QUICLY_PROBE(MAX_DATA_RECEIVE, conn, probe_now(), frame.max_data);

    if (frame.max_data < conn->egress.max_data.permitted)
        return 0;
    conn->egress.max_data.permitted = frame.max_data;

    return 0;
}

static int negotiate_using_version(quicly_conn_t *conn, uint32_t version)
{
    /* set selected version */
    conn->super.version = version;
    QUICLY_PROBE(VERSION_SWITCH, conn, probe_now(), version);

    /* reschedule all the packets that have been sent for immediate resend */
    return discard_sentmap_by_epoch(conn, ~0u);
}

static int handle_version_negotiation_packet(quicly_conn_t *conn, quicly_decoded_packet_t *packet)
{
#define CAN_SELECT(v) ((v) != conn->super.version && (v) == QUICLY_PROTOCOL_VERSION)

    const uint8_t *src = packet->octets.base + packet->encrypted_off, *end = packet->octets.base + packet->octets.len;

    if (src == end || (end - src) % 4 != 0)
        return QUICLY_TRANSPORT_ERROR_PROTOCOL_VIOLATION;
    while (src != end) {
        uint32_t supported_version = quicly_decode32(&src);
        if (CAN_SELECT(supported_version))
            return negotiate_using_version(conn, supported_version);
    }
    return QUICLY_TRANSPORT_ERROR_VERSION_NEGOTIATION;

#undef CAN_SELECT
}

static int compare_socket_address(struct sockaddr *x, struct sockaddr *y)
{
#define CMP(a, b)                                                                                                                  \
    if (a != b)                                                                                                                    \
    return a < b ? -1 : 1

    CMP(x->sa_family, y->sa_family);

    if (x->sa_family == AF_INET) {
        struct sockaddr_in *xin = (void *)x, *yin = (void *)y;
        CMP(ntohl(xin->sin_addr.s_addr), ntohl(yin->sin_addr.s_addr));
        CMP(ntohs(xin->sin_port), ntohs(yin->sin_port));
    } else if (x->sa_family == AF_INET6) {
        struct sockaddr_in6 *xin6 = (void *)x, *yin6 = (void *)y;
        int r = memcmp(xin6->sin6_addr.s6_addr, yin6->sin6_addr.s6_addr, sizeof(xin6->sin6_addr.s6_addr));
        if (r != 0)
            return r;
        CMP(ntohs(xin6->sin6_port), ntohs(yin6->sin6_port));
        CMP(xin6->sin6_flowinfo, yin6->sin6_flowinfo);
        CMP(xin6->sin6_scope_id, yin6->sin6_scope_id);
    } else {
        assert(!"unknown sa_family");
    }

#undef CMP
    return 0;
}

static int is_stateless_reset(quicly_conn_t *conn, quicly_decoded_packet_t *decoded)
{
    switch (decoded->_is_stateless_reset_cached) {
    case QUICLY__DECODED_PACKET_CACHED_IS_STATELESS_RESET:
        return 1;
    case QUICLY__DECODED_PACKET_CACHED_NOT_STATELESS_RESET:
        return 0;
    default:
        break;
    }

    if (conn->super.peer.stateless_reset.token == NULL)
        return 0;
    if (decoded->octets.len < QUICLY_STATELESS_RESET_PACKET_MIN_LEN)
        return 0;
    if (memcmp(decoded->octets.base + decoded->octets.len - QUICLY_STATELESS_RESET_TOKEN_LEN,
               conn->super.peer.stateless_reset.token, QUICLY_STATELESS_RESET_TOKEN_LEN) != 0)
        return 0;

    return 1;
}

int quicly_is_destination(quicly_conn_t *conn, struct sockaddr *sa, socklen_t salen, quicly_decoded_packet_t *decoded)
{
    if (QUICLY_PACKET_IS_LONG_HEADER(decoded->octets.base[0])) {
        /* long header: validate address, then consult the CID */
        if (compare_socket_address(conn->super.peer.sa, sa) != 0)
            return 0;
        /* server may see the CID generated by the client for Initial and 0-RTT packets */
        if (!quicly_is_client(conn) && decoded->cid.dest.might_be_client_generated) {
            if (quicly_cid_is_equal(&conn->super.host.offered_cid, decoded->cid.dest.encrypted))
                goto Found;
        }
    }

    if (conn->super.ctx->cid_encryptor != NULL) {
        if (conn->super.master_id.master_id == decoded->cid.dest.plaintext.master_id &&
            conn->super.master_id.thread_id == decoded->cid.dest.plaintext.thread_id &&
            conn->super.master_id.node_id == decoded->cid.dest.plaintext.node_id)
            goto Found;
        if (is_stateless_reset(conn, decoded))
            goto Found_StatelessReset;
    } else {
        if (compare_socket_address(conn->super.peer.sa, sa) == 0)
            goto Found;
    }

    /* not found */
    return 0;

Found:
    decoded->_is_stateless_reset_cached = QUICLY__DECODED_PACKET_CACHED_NOT_STATELESS_RESET;
    return 1;

Found_StatelessReset:
    decoded->_is_stateless_reset_cached = QUICLY__DECODED_PACKET_CACHED_IS_STATELESS_RESET;
    return 1;
}

static int handle_close(quicly_conn_t *conn, int err, uint64_t frame_type, ptls_iovec_t reason_phrase)
{
    int ret;

    if (conn->super.state >= QUICLY_STATE_CLOSING)
        return 0;

    /* switch to closing state, notify the app (at this moment the streams are accessible), then destroy the streams */
    if ((ret = enter_close(conn, 0, err != QUICLY_ERROR_RECEIVED_STATELESS_RESET)) != 0)
        return ret;
    if (conn->super.ctx->closed_by_peer != NULL)
        conn->super.ctx->closed_by_peer->cb(conn->super.ctx->closed_by_peer, conn, err, frame_type,
                                            (const char *)reason_phrase.base, reason_phrase.len);
    destroy_all_streams(conn, err, 0);

    return 0;
}

static int handle_transport_close_frame(quicly_conn_t *conn, struct st_quicly_handle_payload_state_t *state)
{
    quicly_transport_close_frame_t frame;
    int ret;

    if ((ret = quicly_decode_transport_close_frame(&state->src, state->end, &frame)) != 0)
        return ret;

    QUICLY_PROBE(TRANSPORT_CLOSE_RECEIVE, conn, probe_now(), frame.error_code, frame.frame_type,
                 QUICLY_PROBE_ESCAPE_UNSAFE_STRING(frame.reason_phrase.base, frame.reason_phrase.len));
    return handle_close(conn, QUICLY_ERROR_FROM_TRANSPORT_ERROR_CODE(frame.error_code), frame.frame_type, frame.reason_phrase);
}

static int handle_application_close_frame(quicly_conn_t *conn, struct st_quicly_handle_payload_state_t *state)
{
    quicly_application_close_frame_t frame;
    int ret;

    if ((ret = quicly_decode_application_close_frame(&state->src, state->end, &frame)) != 0)
        return ret;

    QUICLY_PROBE(APPLICATION_CLOSE_RECEIVE, conn, probe_now(), frame.error_code,
                 QUICLY_PROBE_ESCAPE_UNSAFE_STRING(frame.reason_phrase.base, frame.reason_phrase.len));
    return handle_close(conn, QUICLY_ERROR_FROM_APPLICATION_ERROR_CODE(frame.error_code), UINT64_MAX, frame.reason_phrase);
}

static int handle_padding_frame(quicly_conn_t *conn, struct st_quicly_handle_payload_state_t *state)
{
    return 0;
}

static int handle_ping_frame(quicly_conn_t *conn, struct st_quicly_handle_payload_state_t *state)
{
    return 0;
}

static int handle_new_connection_id_frame(quicly_conn_t *conn, struct st_quicly_handle_payload_state_t *state)
{
    quicly_new_connection_id_frame_t frame;
    return quicly_decode_new_connection_id_frame(&state->src, state->end, &frame);
}

static int handle_retire_connection_id_frame(quicly_conn_t *conn, struct st_quicly_handle_payload_state_t *state)
{
    return QUICLY_TRANSPORT_ERROR_PROTOCOL_VIOLATION;
}

static int handle_payload(quicly_conn_t *conn, size_t epoch, const uint8_t *_src, size_t _len, uint64_t *offending_frame_type,
                          int *is_ack_only)
{
    /* clang-format off */

    /* `frame_handlers` is an array of frame handlers and the properties of the frames, indexed by the ID of the frame. */
    static const struct {
        int (*cb)(quicly_conn_t *, struct st_quicly_handle_payload_state_t *); /* callback function that handles the frame */
        uint8_t permitted_epochs;  /* the epochs the frame can appear, calculated as bitwise-or of `1 << epoch` */
        uint8_t ack_eliciting;     /* boolean indicating if the frame is ack-eliciting */
    } frame_handlers[] = {
#define FRAME(n, i, z, h, o, ae)                                                                                                   \
    {                                                                                                                              \
        handle_##n##_frame,                                                                                                        \
        (i << QUICLY_EPOCH_INITIAL) | (z << QUICLY_EPOCH_0RTT) | (h << QUICLY_EPOCH_HANDSHAKE) | (o << QUICLY_EPOCH_1RTT),         \
        ae                                                                                                                         \
    }
        /*   +----------------------+-------------------+---------------+
         *   |                      |  permitted epochs |               |
         *   |        frame         +----+----+----+----+ ack-eliciting |
         *   |                      | IN | 0R | HS | 1R |               |
         *   +----------------------+----+----+----+----+---------------+ */
        FRAME( padding              ,  1 ,  1 ,  1 ,  1 ,             0 ), /* 0 */
        FRAME( ping                 ,  0 ,  1 ,  0 ,  1 ,             1 ),
        FRAME( ack                  ,  1 ,  0 ,  1 ,  1 ,             0 ),
        FRAME( ack                  ,  1 ,  0 ,  1 ,  1 ,             0 ),
        FRAME( reset_stream         ,  0 ,  1 ,  0 ,  1 ,             1 ),
        FRAME( stop_sending         ,  0 ,  1 ,  0 ,  1 ,             1 ),
        FRAME( crypto               ,  1 ,  0 ,  1 ,  1 ,             1 ),
        FRAME( new_token            ,  0 ,  0 ,  0 ,  1 ,             1 ),
        FRAME( stream               ,  0 ,  1 ,  0 ,  1 ,             1 ), /* 8 */
        FRAME( stream               ,  0 ,  1 ,  0 ,  1 ,             1 ),
        FRAME( stream               ,  0 ,  1 ,  0 ,  1 ,             1 ),
        FRAME( stream               ,  0 ,  1 ,  0 ,  1 ,             1 ),
        FRAME( stream               ,  0 ,  1 ,  0 ,  1 ,             1 ),
        FRAME( stream               ,  0 ,  1 ,  0 ,  1 ,             1 ),
        FRAME( stream               ,  0 ,  1 ,  0 ,  1 ,             1 ),
        FRAME( stream               ,  0 ,  1 ,  0 ,  1 ,             1 ),
        FRAME( max_data             ,  0 ,  1 ,  0 ,  1 ,             1 ), /* 16 */
        FRAME( max_stream_data      ,  0 ,  1 ,  0 ,  1 ,             1 ),
        FRAME( max_streams          ,  0 ,  1 ,  0 ,  1 ,             1 ),
        FRAME( max_streams          ,  0 ,  1 ,  0 ,  1 ,             1 ),
        FRAME( data_blocked         ,  0 ,  1 ,  0 ,  1 ,             1 ),
        FRAME( stream_data_blocked  ,  0 ,  1 ,  0 ,  1 ,             1 ),
        FRAME( streams_blocked      ,  0 ,  1 ,  0 ,  1 ,             1 ),
        FRAME( streams_blocked      ,  0 ,  1 ,  0 ,  1 ,             1 ),
        FRAME( new_connection_id    ,  0 ,  1 ,  0 ,  1 ,             1 ), /* 24 */
        FRAME( retire_connection_id ,  0 ,  0 ,  0 ,  1 ,             1 ),
        FRAME( path_challenge       ,  0 ,  1 ,  0 ,  1 ,             1 ),
        FRAME( path_response        ,  0 ,  0 ,  0 ,  1 ,             1 ),
        FRAME( transport_close      ,  1 ,  1 ,  1 ,  1 ,             1 ),
        FRAME( application_close    ,  0 ,  1 ,  0 ,  1 ,             1 )
        /*   +----------------------+----+----+----+----+---------------+ */
#undef FRAME
    };
    /* clang-format on */

    struct st_quicly_handle_payload_state_t state = {_src, _src + _len, epoch};
    size_t num_frames = 0, num_frames_ack_eliciting = 0;
    int ret;

    do {
        state.frame_type = *state.src++;
        if (state.frame_type >= sizeof(frame_handlers) / sizeof(frame_handlers[0])) {
            ret = QUICLY_TRANSPORT_ERROR_FRAME_ENCODING;
            break;
        }
        if ((frame_handlers[state.frame_type].permitted_epochs & (1 << epoch)) == 0) {
            ret = QUICLY_TRANSPORT_ERROR_PROTOCOL_VIOLATION;
            break;
        }
        num_frames += 1;
        num_frames_ack_eliciting += frame_handlers[state.frame_type].ack_eliciting;
        if ((ret = (*frame_handlers[state.frame_type].cb)(conn, &state)) != 0)
            break;
    } while (state.src != state.end);

    *is_ack_only = num_frames_ack_eliciting == 0;
    if (ret != 0)
        *offending_frame_type = state.frame_type;
    return ret;
}

static int handle_stateless_reset(quicly_conn_t *conn)
{
    QUICLY_PROBE(STATELESS_RESET_RECEIVE, conn, probe_now());
    return handle_close(conn, QUICLY_ERROR_RECEIVED_STATELESS_RESET, UINT64_MAX, ptls_iovec_init("", 0));
}

int quicly_accept(quicly_conn_t **conn, quicly_context_t *ctx, struct sockaddr *sa, socklen_t salen,
                  quicly_decoded_packet_t *packet, quicly_address_token_plaintext_t *address_token,
                  const quicly_cid_plaintext_t *new_cid, ptls_handshake_properties_t *handshake_properties)
{
    struct st_quicly_cipher_context_t ingress_cipher = {NULL}, egress_cipher = {NULL};
    ptls_iovec_t payload;
    uint64_t next_expected_pn, pn, offending_frame_type = QUICLY_FRAME_TYPE_PADDING;
    int is_ack_only, ret;

    *conn = NULL;

    update_now(ctx);

    /* process initials only */
    if ((packet->octets.base[0] & QUICLY_PACKET_TYPE_BITMASK) != QUICLY_PACKET_TYPE_INITIAL) {
        ret = QUICLY_ERROR_PACKET_IGNORED;
        goto Exit;
    }
    if (packet->version != QUICLY_PROTOCOL_VERSION) {
        ret = QUICLY_ERROR_PACKET_IGNORED;
        goto Exit;
    }
    if (packet->cid.dest.encrypted.len < 8) {
        ret = QUICLY_TRANSPORT_ERROR_PROTOCOL_VIOLATION;
        goto Exit;
    }
    if ((ret = setup_initial_encryption(get_aes128gcmsha256(ctx), &ingress_cipher, &egress_cipher, packet->cid.dest.encrypted,
                                        0)) != 0)
        goto Exit;
    next_expected_pn = 0; /* is this correct? do we need to take care of underflow? */
    if ((payload = decrypt_packet(ingress_cipher.header_protection, &ingress_cipher.aead, &next_expected_pn, packet, &pn)).base ==
        NULL) {
        ret = QUICLY_ERROR_PACKET_IGNORED;
        goto Exit;
    }

    /* create connection */
    if ((*conn = create_connection(ctx, NULL, sa, salen, new_cid, handshake_properties)) == NULL) {
        ret = PTLS_ERROR_NO_MEMORY;
        goto Exit;
    }
    (*conn)->super.state = QUICLY_STATE_CONNECTED;
    set_cid(&(*conn)->super.peer.cid, packet->cid.src);
    set_cid(&(*conn)->super.host.offered_cid, packet->cid.dest.encrypted);
    if (address_token != NULL && address_token->is_retry)
        set_cid(&(*conn)->retry_odcid, ptls_iovec_init(address_token->retry.odcid.cid, address_token->retry.odcid.len));
    if ((ret = setup_handshake_space_and_flow(*conn, QUICLY_EPOCH_INITIAL)) != 0)
        goto Exit;
    (*conn)->initial->super.next_expected_packet_number = next_expected_pn;
    (*conn)->initial->cipher.ingress = ingress_cipher;
    ingress_cipher = (struct st_quicly_cipher_context_t){NULL};
    (*conn)->initial->cipher.egress = egress_cipher;
    egress_cipher = (struct st_quicly_cipher_context_t){NULL};
    (*conn)->crypto.handshake_properties.collected_extensions = server_collected_extensions;

    QUICLY_PROBE(ACCEPT, *conn, probe_now(), QUICLY_PROBE_HEXDUMP(packet->cid.dest.encrypted.base, packet->cid.dest.encrypted.len));
    QUICLY_PROBE(CRYPTO_DECRYPT, *conn, pn, payload.base, payload.len);
    QUICLY_PROBE(QUICTRACE_RECV, *conn, probe_now(), pn);

    /* handle the input; we ignore is_ack_only, we consult if there's any output from TLS in response to CH anyways */
    (*conn)->super.stats.num_packets.received += 1;
    (*conn)->super.stats.num_bytes.received += packet->octets.len;
    if ((ret = handle_payload(*conn, QUICLY_EPOCH_INITIAL, payload.base, payload.len, &offending_frame_type, &is_ack_only)) != 0)
        goto Exit;
    if ((ret = record_receipt(*conn, &(*conn)->initial->super, pn, 0, QUICLY_EPOCH_INITIAL)) != 0)
        goto Exit;

Exit:
    if (*conn != NULL && ret != 0) {
        initiate_close(*conn, ret, offending_frame_type, "");
        ret = 0;
    }
    return ret;
}

int quicly_receive(quicly_conn_t *conn, quicly_decoded_packet_t *packet)
{
    ptls_cipher_context_t *header_protection;
    ptls_aead_context_t **aead;
    struct st_quicly_pn_space_t **space;
    size_t epoch;
    ptls_iovec_t payload;
    uint64_t pn, offending_frame_type = QUICLY_FRAME_TYPE_PADDING;
    int is_ack_only, ret;

    update_now(conn->super.ctx);

    QUICLY_PROBE(RECEIVE, conn, probe_now(), QUICLY_PROBE_HEXDUMP(packet->cid.dest.encrypted.base, packet->cid.dest.encrypted.len),
                 packet->octets.base, packet->octets.len);

    if (is_stateless_reset(conn, packet)) {
        ret = handle_stateless_reset(conn);
        goto Exit;
    }

    /* FIXME check peer address */

    switch (conn->super.state) {
    case QUICLY_STATE_CLOSING:
        conn->super.state = QUICLY_STATE_DRAINING;
        conn->egress.send_ack_at = 0; /* send CONNECTION_CLOSE */
        ret = 0;
        goto Exit;
    case QUICLY_STATE_DRAINING:
        ret = 0;
        goto Exit;
    default:
        break;
    }

    if (QUICLY_PACKET_IS_LONG_HEADER(packet->octets.base[0])) {
        if (conn->super.state == QUICLY_STATE_FIRSTFLIGHT) {
            if (packet->version == 0)
                return handle_version_negotiation_packet(conn, packet);
        }
        switch (packet->octets.base[0] & QUICLY_PACKET_TYPE_BITMASK) {
        case QUICLY_PACKET_TYPE_RETRY: {
            /* check the packet */
            if (packet->token.len >= QUICLY_MAX_TOKEN_LEN) {
                ret = QUICLY_ERROR_PACKET_IGNORED;
                goto Exit;
            }
            ptls_iovec_t odcid = ptls_iovec_init(packet->octets.base + packet->encrypted_off,
                                                 packet->token.base - (packet->octets.base + packet->encrypted_off));
            if (!quicly_cid_is_equal(&conn->super.peer.cid, odcid)) {
                ret = QUICLY_ERROR_PACKET_IGNORED;
                goto Exit;
            }
            if (quicly_cid_is_equal(&conn->super.peer.cid, packet->cid.src)) {
                ret = QUICLY_ERROR_PACKET_IGNORED;
                goto Exit;
            }
            /* do not accept a second token (TODO allow 0-RTT token to be replaced) */
            if (conn->token.len != 0) {
                ret = QUICLY_ERROR_PACKET_IGNORED;
                goto Exit;
            }
            /* store token and ODCID */
            if ((conn->token.base = malloc(packet->token.len)) == NULL) {
                ret = PTLS_ERROR_NO_MEMORY;
                goto Exit;
            }
            memcpy(conn->token.base, packet->token.base, packet->token.len);
            conn->token.len = packet->token.len;
            conn->retry_odcid = conn->super.peer.cid;
            /* update DCID */
            set_cid(&conn->super.peer.cid, packet->cid.src);
            /* replace initial keys */
            dispose_cipher(&conn->initial->cipher.ingress);
            dispose_cipher(&conn->initial->cipher.egress);
            if ((ret = setup_initial_encryption(get_aes128gcmsha256(conn->super.ctx), &conn->initial->cipher.ingress,
                                                &conn->initial->cipher.egress,
                                                ptls_iovec_init(conn->super.peer.cid.cid, conn->super.peer.cid.len), 1)) != 0)
                goto Exit;
            /* schedule retransmit */
            ret = discard_sentmap_by_epoch(conn, ~0u);
            goto Exit;
        } break;
        case QUICLY_PACKET_TYPE_INITIAL:
            if (conn->initial == NULL || (header_protection = conn->initial->cipher.ingress.header_protection) == NULL) {
                ret = QUICLY_ERROR_PACKET_IGNORED;
                goto Exit;
            }
            /* update cid if this is the first Initial packet that's being received */
            if (conn->super.state == QUICLY_STATE_FIRSTFLIGHT) {
                assert(quicly_is_client(conn));
                memcpy(conn->super.peer.cid.cid, packet->cid.src.base, packet->cid.src.len);
                conn->super.peer.cid.len = packet->cid.src.len;
            }
            aead = &conn->initial->cipher.ingress.aead;
            space = (void *)&conn->initial;
            epoch = QUICLY_EPOCH_INITIAL;
            break;
        case QUICLY_PACKET_TYPE_HANDSHAKE:
            if (conn->handshake == NULL || (header_protection = conn->handshake->cipher.ingress.header_protection) == NULL) {
                ret = QUICLY_ERROR_PACKET_IGNORED;
                goto Exit;
            }
            aead = &conn->handshake->cipher.ingress.aead;
            space = (void *)&conn->handshake;
            epoch = QUICLY_EPOCH_HANDSHAKE;
            break;
        case QUICLY_PACKET_TYPE_0RTT:
            if (quicly_is_client(conn)) {
                ret = QUICLY_ERROR_PACKET_IGNORED;
                goto Exit;
            }
            if (conn->application == NULL ||
                (header_protection = conn->application->cipher.ingress.header_protection.zero_rtt) == NULL) {
                ret = QUICLY_ERROR_PACKET_IGNORED;
                goto Exit;
            }
            aead = &conn->application->cipher.ingress.aead[0];
            space = (void *)&conn->application;
            epoch = QUICLY_EPOCH_0RTT;
            break;
        default:
            ret = QUICLY_ERROR_PACKET_IGNORED;
            goto Exit;
        }
    } else {
        /* first 1-RTT keys is key_phase 1, see doc-comment of cipher.ingress */
        if (conn->application == NULL ||
            (header_protection = conn->application->cipher.ingress.header_protection.one_rtt) == NULL) {
            ret = QUICLY_ERROR_PACKET_IGNORED;
            goto Exit;
        }
        aead = conn->application->cipher.ingress.aead;
        space = (void *)&conn->application;
        epoch = QUICLY_EPOCH_1RTT;
    }

    /* decrypt */
    if ((payload = decrypt_packet(header_protection, aead, &(*space)->next_expected_packet_number, packet, &pn)).base == NULL) {
        ret = QUICLY_ERROR_PACKET_IGNORED;
        goto Exit;
    }
    if (payload.len == 0) {
        ret = QUICLY_TRANSPORT_ERROR_PROTOCOL_VIOLATION;
        goto Exit;
    }

    QUICLY_PROBE(CRYPTO_DECRYPT, conn, pn, payload.base, payload.len);
    QUICLY_PROBE(QUICTRACE_RECV, conn, probe_now(), pn);

    /* update states */
    if (conn->super.state == QUICLY_STATE_FIRSTFLIGHT)
        conn->super.state = QUICLY_STATE_CONNECTED;
    conn->super.stats.num_packets.received += 1;
    conn->super.stats.num_bytes.received += packet->octets.len;

    /* state updates, that are triggered by the receipt of a packet */
    if (epoch == QUICLY_EPOCH_HANDSHAKE && conn->initial != NULL) {
        /* Discard Initial space before processing the payload of the Handshake packet to avoid the chance of an ACK frame included
         * in the Handshake packet setting a loss timer for the Initial packet. */
        if ((ret = discard_initial_context(conn)) != 0)
            goto Exit;
        update_loss_alarm(conn);
        conn->super.peer.address_validation.validated = 1;
    }

    /* handle the payload */
    if ((ret = handle_payload(conn, epoch, payload.base, payload.len, &offending_frame_type, &is_ack_only)) != 0)
        goto Exit;
    if (*space != NULL) {
        if ((ret = record_receipt(conn, *space, pn, is_ack_only, epoch)) != 0)
            goto Exit;
    }

    /* state updates post payload processing */
    switch (epoch) {
    case QUICLY_EPOCH_INITIAL:
        assert(conn->initial != NULL);
        if (quicly_is_client(conn) && conn->handshake != NULL && conn->handshake->cipher.egress.aead != NULL) {
            if ((ret = discard_initial_context(conn)) != 0)
                goto Exit;
            update_loss_alarm(conn);
        }
        break;
    case QUICLY_EPOCH_HANDSHAKE:
        /* schedule the timer to discard contexts related to the handshake if we have received all handshake messages and all the
         * messages we sent have been acked */
        if (!conn->crypto.handshake_scheduled_for_discard && ptls_handshake_is_complete(conn->crypto.tls)) {
            quicly_stream_t *stream = quicly_get_stream(conn, -(quicly_stream_id_t)(1 + QUICLY_EPOCH_HANDSHAKE));
            assert(stream != NULL);
            quicly_streambuf_t *buf = stream->data;
            if (buf->egress.vecs.size == 0) {
                if ((ret = quicly_sentmap_prepare(&conn->egress.sentmap, conn->egress.packet_number, now,
                                                  QUICLY_EPOCH_HANDSHAKE)) != 0)
                    goto Exit;
                if (quicly_sentmap_allocate(&conn->egress.sentmap, discard_handshake_context) == NULL) {
                    ret = PTLS_ERROR_NO_MEMORY;
                    goto Exit;
                }
                quicly_sentmap_commit(&conn->egress.sentmap, 0);
                ++conn->egress.packet_number;
                conn->crypto.handshake_scheduled_for_discard = 1;
            }
        }
        break;
    case QUICLY_EPOCH_1RTT:
        if (!is_ack_only && should_send_max_data(conn))
            conn->egress.send_ack_at = 0;
        break;
    default:
        break;
    }

    update_idle_timeout(conn, 1);

Exit:
    switch (ret) {
    case 0:
        /* Avoid time in the past being emitted by quicly_get_first_timeout. We hit the condition below when retransmission is
         * suspended by the 3x limit (in which case we have loss.alarm_at set but return INT64_MAX from quicly_get_first_timeout
         * until we receive something from the client).
         */
        if (conn->egress.loss.alarm_at < now)
            conn->egress.loss.alarm_at = now;
        assert_consistency(conn, 0);
        break;
    case QUICLY_ERROR_PACKET_IGNORED:
        break;
    default: /* close connection */
        initiate_close(conn, ret, offending_frame_type, "");
        ret = 0;
        break;
    }
    return ret;
}

int quicly_open_stream(quicly_conn_t *conn, quicly_stream_t **_stream, int uni)
{
    quicly_stream_t *stream;
    struct st_quicly_conn_streamgroup_state_t *group;
    uint64_t *max_stream_count;
    uint32_t max_stream_data_local;
    uint64_t max_stream_data_remote;
    int ret;

    /* determine the states */
    if (uni) {
        group = &conn->super.host.uni;
        max_stream_count = &conn->egress.max_streams.uni.count;
        max_stream_data_local = 0;
        max_stream_data_remote = conn->super.peer.transport_params.max_stream_data.uni;
    } else {
        group = &conn->super.host.bidi;
        max_stream_count = &conn->egress.max_streams.bidi.count;
        max_stream_data_local = (uint32_t)conn->super.ctx->transport_params.max_stream_data.bidi_local;
        max_stream_data_remote = conn->super.peer.transport_params.max_stream_data.bidi_remote;
    }

    /* open */
    if ((stream = open_stream(conn, group->next_stream_id, max_stream_data_local, max_stream_data_remote)) == NULL)
        return PTLS_ERROR_NO_MEMORY;
    ++group->num_streams;
    group->next_stream_id += 4;

    /* adjust blocked */
    if (stream->stream_id / 4 >= *max_stream_count) {
        stream->streams_blocked = 1;
        quicly_linklist_insert((uni ? &conn->pending_link.streams_blocked.uni : &conn->pending_link.streams_blocked.bidi)->prev,
                               &stream->_send_aux.pending_link.control);
    }

    /* application-layer initialization */
    if ((ret = conn->super.ctx->stream_open->cb(conn->super.ctx->stream_open, stream)) != 0)
        return ret;

    *_stream = stream;
    return 0;
}

void quicly_reset_stream(quicly_stream_t *stream, int err)
{
    assert(quicly_stream_has_send_side(quicly_is_client(stream->conn), stream->stream_id));
    assert(QUICLY_ERROR_IS_QUIC_APPLICATION(err));
    assert(stream->_send_aux.rst.sender_state == QUICLY_SENDER_STATE_NONE);
    assert(!quicly_sendstate_transfer_complete(&stream->sendstate));

    /* dispose sendbuf state */
    quicly_sendstate_reset(&stream->sendstate);

    /* setup RST_STREAM */
    stream->_send_aux.rst.sender_state = QUICLY_SENDER_STATE_SEND;
    stream->_send_aux.rst.error_code = QUICLY_ERROR_GET_ERROR_CODE(err);

    /* schedule for delivery */
    sched_stream_control(stream);
    resched_stream_data(stream);
}

void quicly_request_stop(quicly_stream_t *stream, int err)
{
    assert(quicly_stream_has_receive_side(quicly_is_client(stream->conn), stream->stream_id));
    assert(QUICLY_ERROR_IS_QUIC_APPLICATION(err));

    /* send STOP_SENDING if the incoming side of the stream is still open */
    if (stream->recvstate.eos == UINT64_MAX && stream->_send_aux.stop_sending.sender_state == QUICLY_SENDER_STATE_NONE) {
        stream->_send_aux.stop_sending.sender_state = QUICLY_SENDER_STATE_SEND;
        stream->_send_aux.stop_sending.error_code = QUICLY_ERROR_GET_ERROR_CODE(err);
        sched_stream_control(stream);
    }
}

char *quicly_escape_unsafe_string(char *buf, const void *bytes, size_t len)
{
    char *dst = buf;
    const char *src = bytes, *end = src + len;

    for (; src != end; ++src) {
        if (('0' <= *src && *src <= 0x7e) && !(*src == '"' || *src == '\'' || *src == '\\')) {
            *dst++ = *src;
        } else {
            *dst++ = '\\';
            *dst++ = 'x';
            quicly_byte_to_hex(dst, (uint8_t)*src);
        }
    }
    *dst = '\0';

    return buf;
}

char *quicly_hexdump(const uint8_t *bytes, size_t len, size_t indent)
{
    size_t i, line, row, bufsize = indent == SIZE_MAX ? len * 2 + 1 : (indent + 5 + 3 * 16 + 2 + 16 + 1) * ((len + 15) / 16) + 1;
    char *buf, *p;

    if ((buf = malloc(bufsize)) == NULL)
        return NULL;
    p = buf;
    if (indent == SIZE_MAX) {
        for (i = 0; i != len; ++i) {
            quicly_byte_to_hex(p, bytes[i]);
            p += 2;
        }
    } else {
        for (line = 0; line * 16 < len; ++line) {
            for (i = 0; i < indent; ++i)
                *p++ = ' ';
            quicly_byte_to_hex(p, (line >> 4) & 0xff);
            p += 2;
            quicly_byte_to_hex(p, (line << 4) & 0xff);
            p += 2;
            *p++ = ' ';
            for (row = 0; row < 16; ++row) {
                *p++ = row == 8 ? '-' : ' ';
                if (line * 16 + row < len) {
                    quicly_byte_to_hex(p, bytes[line * 16 + row]);
                    p += 2;
                } else {
                    *p++ = ' ';
                    *p++ = ' ';
                }
            }
            *p++ = ' ';
            *p++ = ' ';
            for (row = 0; row < 16; ++row) {
                if (line * 16 + row < len) {
                    int ch = bytes[line * 16 + row];
                    *p++ = 0x20 <= ch && ch < 0x7f ? ch : '.';
                } else {
                    *p++ = ' ';
                }
            }
            *p++ = '\n';
        }
    }
    *p++ = '\0';

    assert(p - buf <= bufsize);

    return buf;
}

void quicly_amend_ptls_context(ptls_context_t *ptls)
{
    static ptls_update_traffic_key_t update_traffic_key = {update_traffic_key_cb};

    ptls->omit_end_of_early_data = 1;
    ptls->max_early_data_size = UINT32_MAX;
    ptls->update_traffic_key = &update_traffic_key;
}
<<<<<<< HEAD


int quicly_encrypt_address_token(void (*random_bytes)(void *, size_t), ptls_aead_context_t *aead, ptls_buffer_t *buf,
                                 size_t start_off, const quicly_address_token_plaintext_t *plaintext)
{
    int ret;

    /* IV */
    if ((ret = ptls_buffer_reserve(buf, aead->algo->iv_size)) != 0)
        goto Exit;
    random_bytes(buf->base + buf->off, aead->algo->iv_size);
    buf->off += aead->algo->iv_size;

    size_t enc_start = buf->off;

    /* data */
    ptls_buffer_push64(buf, !!plaintext->is_retry | ((uint64_t)plaintext->issued_at << 1));
    {
        uint16_t port;
        ptls_buffer_push_block(buf, 1, {
            switch (plaintext->remote.sa.sa_family) {
            case AF_INET:
                ptls_buffer_pushv(buf, &plaintext->remote.sin.sin_addr.s_addr, 4);
                port = ntohs(plaintext->remote.sin.sin_port);
                break;
            case AF_INET6:
                ptls_buffer_pushv(buf, &plaintext->remote.sin6.sin6_addr, 16);
                port = ntohs(plaintext->remote.sin6.sin6_port);
                break;
            default:
                assert(!"unspported address type");
                break;
            }
        });
        ptls_buffer_push16(buf, port);
    }
    if (plaintext->is_retry) {
        ptls_buffer_push_block(buf, 1, { ptls_buffer_pushv(buf, plaintext->retry.odcid.cid, plaintext->retry.odcid.len); });
        ptls_buffer_push64(buf, plaintext->retry.cidpair_hash);
    } else {
        ptls_buffer_push_block(buf, 1, { ptls_buffer_pushv(buf, plaintext->resumption.bytes, plaintext->resumption.len); });
    }
    ptls_buffer_push_block(buf, 1, { ptls_buffer_pushv(buf, plaintext->appdata.bytes, plaintext->appdata.len); });

    /* encrypt, abusing the internal API to supply full IV */
    if ((ret = ptls_buffer_reserve(buf, aead->algo->tag_size)) != 0)
        goto Exit;
    aead->do_encrypt_init(aead, buf->base + enc_start - aead->algo->iv_size, buf->base + start_off, enc_start - start_off);
    ptls_aead_encrypt_update(aead, buf->base + enc_start, buf->base + enc_start, buf->off - enc_start);
    ptls_aead_encrypt_final(aead, buf->base + buf->off);
    buf->off += aead->algo->tag_size;

Exit:
    return ret;
}

int quicly_decrypt_address_token(ptls_aead_context_t *aead, quicly_address_token_plaintext_t *plaintext, const void *token,
                                 size_t len, size_t prefix_len)
{
    uint8_t ptbuf[QUICLY_MAX_PACKET_SIZE];
    size_t ptlen;

    assert(len < QUICLY_MAX_PACKET_SIZE);

    /* decrypt */
    if (len - prefix_len < aead->algo->iv_size + aead->algo->tag_size)
        return PTLS_ALERT_DECODE_ERROR;
    if ((ptlen = aead->do_decrypt(aead, ptbuf, token + prefix_len + aead->algo->iv_size, len - (prefix_len + aead->algo->iv_size),
                                  token + prefix_len, token, prefix_len + aead->algo->iv_size)) == SIZE_MAX)
        return PTLS_ALERT_DECODE_ERROR;

    /* parse */
    const uint8_t *src = ptbuf, *end = src + ptlen;
    int ret;
    if ((ret = ptls_decode64(&plaintext->issued_at, &src, end)) != 0)
        goto Exit;
    plaintext->is_retry = plaintext->issued_at & 1;
    plaintext->issued_at >>= 1;
    {
        in_port_t *portaddr;
        ptls_decode_open_block(src, end, 1, {
            switch (end - src) {
            case 4: /* ipv4 */
                plaintext->remote.sin.sin_family = AF_INET;
                memcpy(&plaintext->remote.sin.sin_addr.s_addr, src, 4);
                portaddr = &plaintext->remote.sin.sin_port;
                break;
            case 16: /* ipv6 */
                plaintext->remote.sin6.sin6_family = AF_INET6;
                memcpy(&plaintext->remote.sin6.sin6_addr, src, 16);
                portaddr = &plaintext->remote.sin6.sin6_port;
                break;
            default:
                return PTLS_ALERT_DECODE_ERROR;
            }
            src = end;
        });
        uint16_t port;
        if ((ret = ptls_decode16(&port, &src, end)) != 0)
            goto Exit;
        *portaddr = htons(port);
    }
    if (plaintext->is_retry) {
        ptls_decode_open_block(src, end, 1, {
            if ((plaintext->retry.odcid.len = end - src) >= sizeof(plaintext->retry.odcid.cid)) {
                ret = PTLS_ALERT_DECODE_ERROR;
                goto Exit;
            }
            memcpy(plaintext->retry.odcid.cid, src, plaintext->retry.odcid.len);
            src = end;
        });
        if ((ret = ptls_decode64(&plaintext->retry.cidpair_hash, &src, end)) != 0)
            goto Exit;
    } else {
        ptls_decode_open_block(src, end, 1, {
            QUICLY_BUILD_ASSERT(sizeof(plaintext->resumption.bytes) >= 256);
            plaintext->resumption.len = end - src;
            memcpy(plaintext->resumption.bytes, src, plaintext->resumption.len);
            src = end;
        });
    }
    ptls_decode_block(src, end, 1, {
        QUICLY_BUILD_ASSERT(sizeof(plaintext->appdata.bytes) >= 256);
        plaintext->appdata.len = end - src;
        memcpy(plaintext->appdata.bytes, src, plaintext->appdata.len);
        src = end;
    });
    ret = 0;

Exit:
    return ret;
}

=======
>>>>>>> 6cff49d1
void quicly_stream_noop_on_destroy(quicly_stream_t *stream, int err)
{
}

void quicly_stream_noop_on_send_shift(quicly_stream_t *stream, size_t delta)
{
}

int quicly_stream_noop_on_send_emit(quicly_stream_t *stream, size_t off, void *dst, size_t *len, int *wrote_all)
{
    return 0;
}

int quicly_stream_noop_on_send_stop(quicly_stream_t *stream, int err)
{
    return 0;
}

int quicly_stream_noop_on_receive(quicly_stream_t *stream, size_t off, const void *src, size_t len)
{
    return 0;
}

int quicly_stream_noop_on_receive_reset(quicly_stream_t *stream, int err)
{
    return 0;
}

const quicly_stream_callbacks_t quicly_stream_noop_callbacks = {
    quicly_stream_noop_on_destroy,   quicly_stream_noop_on_send_shift, quicly_stream_noop_on_send_emit,
    quicly_stream_noop_on_send_stop, quicly_stream_noop_on_receive,    quicly_stream_noop_on_receive_reset};<|MERGE_RESOLUTION|>--- conflicted
+++ resolved
@@ -338,7 +338,16 @@
     now = ctx->now->cb(ctx->now);
 }
 
-<<<<<<< HEAD
+/**
+ * USDT on cannot handle thread-local variables provided as arguments.  Hence this wrapper.
+ */
+static int64_t now_cb(void)
+{
+    return now;
+}
+
+static int64_t (*volatile probe_now)(void) = now_cb;
+
 static ptls_cipher_suite_t *get_aes128gcmsha256(quicly_context_t *ctx)
 {
     ptls_cipher_suite_t **cs;
@@ -351,18 +360,6 @@
     return *cs;
 }
 
-=======
-/**
- * USDT on cannot handle thread-local variables provided as arguments.  Hence this wrapper.
- */
-static int64_t now_cb(void)
-{
-    return now;
-}
-
-static int64_t (*volatile probe_now)(void) = now_cb;
-
->>>>>>> 6cff49d1
 static inline uint8_t get_epoch(uint8_t first_byte)
 {
     if (!QUICLY_PACKET_IS_LONG_HEADER(first_byte))
@@ -4380,8 +4377,6 @@
     ptls->max_early_data_size = UINT32_MAX;
     ptls->update_traffic_key = &update_traffic_key;
 }
-<<<<<<< HEAD
-
 
 int quicly_encrypt_address_token(void (*random_bytes)(void *, size_t), ptls_aead_context_t *aead, ptls_buffer_t *buf,
                                  size_t start_off, const quicly_address_token_plaintext_t *plaintext)
@@ -4514,8 +4509,6 @@
     return ret;
 }
 
-=======
->>>>>>> 6cff49d1
 void quicly_stream_noop_on_destroy(quicly_stream_t *stream, int err)
 {
 }
