--- conflicted
+++ resolved
@@ -3006,21 +3006,11 @@
             s.send_window = s.min_packets_to_send * conn->super.ctx->max_packet_size;
     }
 
-<<<<<<< HEAD
-
-    { /* send handshake flows */
-        size_t epoch;
-        for (epoch = 0; epoch <= 2; ++epoch)
-            if ((ret = send_handshake_flow(conn, epoch, &s)) != 0)
-                goto Exit;
-    }
-=======
     /* send handshake flows */
     if ((ret = send_handshake_flow(conn, QUICLY_EPOCH_INITIAL, &s)) != 0)
         goto Exit;
     if ((ret = send_handshake_flow(conn, QUICLY_EPOCH_HANDSHAKE, &s)) != 0)
         goto Exit;
->>>>>>> c94ec73a
 
     /* send encrypted frames */
     if (conn->application != NULL && (s.current.cipher = &conn->application->cipher.egress)->header_protection != NULL) {
