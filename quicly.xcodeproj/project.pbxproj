// !$*UTF8*$!
{
	archiveVersion = 1;
	classes = {
	};
	objectVersion = 46;
	objects = {

/* Begin PBXBuildFile section */
		082195082683498900E3EFCF /* cc-pico.c in Sources */ = {isa = PBXBuildFile; fileRef = 082195072683498900E3EFCF /* cc-pico.c */; };
		082195092683498900E3EFCF /* cc-pico.c in Sources */ = {isa = PBXBuildFile; fileRef = 082195072683498900E3EFCF /* cc-pico.c */; };
		0821950A2683498900E3EFCF /* cc-pico.c in Sources */ = {isa = PBXBuildFile; fileRef = 082195072683498900E3EFCF /* cc-pico.c */; };
<<<<<<< HEAD
		0829876726D372B70053638F /* cc-cubic.c in Sources */ = {isa = PBXBuildFile; fileRef = E9DF012324E4BAC20002EEC7 /* cc-cubic.c */; };
		0829876826D372B70053638F /* retire_cid.c in Sources */ = {isa = PBXBuildFile; fileRef = E9736528246FD3AC0039AA49 /* retire_cid.c */; };
		0829876926D372B70053638F /* picotls-probes.d in Sources */ = {isa = PBXBuildFile; fileRef = E95E953A2290498E00215ACD /* picotls-probes.d */; };
		0829876A26D372B70053638F /* ranges.c in Sources */ = {isa = PBXBuildFile; fileRef = E9F6A41F1F3C0B6D0083F0B2 /* ranges.c */; };
		0829876B26D372B70053638F /* cc-reno.c in Sources */ = {isa = PBXBuildFile; fileRef = E98041C522383C62008B9745 /* cc-reno.c */; };
		0829876C26D372B70053638F /* local_cid.c in Sources */ = {isa = PBXBuildFile; fileRef = E9736529246FD3AC0039AA49 /* local_cid.c */; };
		0829876D26D372B70053638F /* openssl.c in Sources */ = {isa = PBXBuildFile; fileRef = E98448271EA48D0000390927 /* openssl.c */; };
		0829876E26D372B70053638F /* remote_cid.c in Sources */ = {isa = PBXBuildFile; fileRef = E9736527246FD3AC0039AA49 /* remote_cid.c */; };
		0829876F26D372B70053638F /* loss.c in Sources */ = {isa = PBXBuildFile; fileRef = E904233C24AED0410072C5B7 /* loss.c */; };
		0829877026D372B70053638F /* cc-pico.c in Sources */ = {isa = PBXBuildFile; fileRef = 082195072683498900E3EFCF /* cc-pico.c */; };
		0829877126D372B70053638F /* frame.c in Sources */ = {isa = PBXBuildFile; fileRef = E99F8C251F4E9EBF00C26B3D /* frame.c */; };
		0829877226D372B70053638F /* recvstate.c in Sources */ = {isa = PBXBuildFile; fileRef = E920D21D1F43E05000799777 /* recvstate.c */; };
		0829877326D372B70053638F /* fusion.c in Sources */ = {isa = PBXBuildFile; fileRef = E9B43E11246943D300824E51 /* fusion.c */; };
		0829877426D372B70053638F /* defaults.c in Sources */ = {isa = PBXBuildFile; fileRef = E98042352244A5D7008B9745 /* defaults.c */; };
		0829877526D372B70053638F /* streambuf.c in Sources */ = {isa = PBXBuildFile; fileRef = E9D3CCCE21D22F4300516202 /* streambuf.c */; };
		0829877626D372B70053638F /* pembase64.c in Sources */ = {isa = PBXBuildFile; fileRef = E93E54681F663849001C50FE /* pembase64.c */; };
		0829877826D372B70053638F /* sendstate.c in Sources */ = {isa = PBXBuildFile; fileRef = E9F6A42D1F41375B0083F0B2 /* sendstate.c */; };
		0829877926D372B70053638F /* quicly.c in Sources */ = {isa = PBXBuildFile; fileRef = E98448411EA490A500390927 /* quicly.c */; };
		0829877A26D372B70053638F /* sentmap.c in Sources */ = {isa = PBXBuildFile; fileRef = E920D22A1F49533800799777 /* sentmap.c */; };
		0829877B26D372B70053638F /* picotls.c in Sources */ = {isa = PBXBuildFile; fileRef = E98448281EA48D0000390927 /* picotls.c */; };
		0829878326D37E370053638F /* simulator.c in Sources */ = {isa = PBXBuildFile; fileRef = 0829878226D37E370053638F /* simulator.c */; };
=======
		0829878E26E03D4D0053638F /* rate.c in Sources */ = {isa = PBXBuildFile; fileRef = 0829878D26E03D4D0053638F /* rate.c */; };
		0829878F26E03D4D0053638F /* rate.c in Sources */ = {isa = PBXBuildFile; fileRef = 0829878D26E03D4D0053638F /* rate.c */; };
		0829879026E03D4D0053638F /* rate.c in Sources */ = {isa = PBXBuildFile; fileRef = 0829878D26E03D4D0053638F /* rate.c */; };
		0829879226E0A9DF0053638F /* rate.c in Sources */ = {isa = PBXBuildFile; fileRef = 0829879126E0A9DF0053638F /* rate.c */; };
>>>>>>> 372206a8
		E904233D24AED0410072C5B7 /* loss.c in Sources */ = {isa = PBXBuildFile; fileRef = E904233C24AED0410072C5B7 /* loss.c */; };
		E904233E24AED0410072C5B7 /* loss.c in Sources */ = {isa = PBXBuildFile; fileRef = E904233C24AED0410072C5B7 /* loss.c */; };
		E904233F24AED0410072C5B7 /* loss.c in Sources */ = {isa = PBXBuildFile; fileRef = E904233C24AED0410072C5B7 /* loss.c */; };
		E904234124AEFB980072C5B7 /* loss.c in Sources */ = {isa = PBXBuildFile; fileRef = E904234024AEFB980072C5B7 /* loss.c */; };
		E9056C081F56965300E2B96C /* linklist.h in Headers */ = {isa = PBXBuildFile; fileRef = E9056C071F56965300E2B96C /* linklist.h */; };
		E920D21C1F43DE4100799777 /* recvstate.h in Headers */ = {isa = PBXBuildFile; fileRef = E920D21B1F43DE4100799777 /* recvstate.h */; };
		E920D21E1F43E05000799777 /* recvstate.c in Sources */ = {isa = PBXBuildFile; fileRef = E920D21D1F43E05000799777 /* recvstate.c */; };
		E920D21F1F43E05000799777 /* recvstate.c in Sources */ = {isa = PBXBuildFile; fileRef = E920D21D1F43E05000799777 /* recvstate.c */; };
		E920D2211F44047C00799777 /* constants.h in Headers */ = {isa = PBXBuildFile; fileRef = E920D2201F44047C00799777 /* constants.h */; };
		E920D2231F4536CB00799777 /* maxsender.h in Headers */ = {isa = PBXBuildFile; fileRef = E920D2221F4536CB00799777 /* maxsender.h */; };
		E920D2251F49412900799777 /* simple.c in Sources */ = {isa = PBXBuildFile; fileRef = E920D2241F49412900799777 /* simple.c */; };
		E920D2291F4951BA00799777 /* sentmap.h in Headers */ = {isa = PBXBuildFile; fileRef = E920D2281F4951BA00799777 /* sentmap.h */; };
		E920D22B1F49533800799777 /* sentmap.c in Sources */ = {isa = PBXBuildFile; fileRef = E920D22A1F49533800799777 /* sentmap.c */; };
		E920D22C1F49533800799777 /* sentmap.c in Sources */ = {isa = PBXBuildFile; fileRef = E920D22A1F49533800799777 /* sentmap.c */; };
		E920D22E1F4981E500799777 /* sentmap.c in Sources */ = {isa = PBXBuildFile; fileRef = E920D22D1F4981E500799777 /* sentmap.c */; };
		E920D2301F49EE0B00799777 /* lossy.c in Sources */ = {isa = PBXBuildFile; fileRef = E920D22F1F49EE0B00799777 /* lossy.c */; };
		E92D43ED1F41DCF5002AC767 /* sendstate.h in Headers */ = {isa = PBXBuildFile; fileRef = E92D43EC1F41DCF5002AC767 /* sendstate.h */; };
		E93E546A1F663851001C50FE /* pembase64.c in Sources */ = {isa = PBXBuildFile; fileRef = E93E54681F663849001C50FE /* pembase64.c */; };
		E93E546B1F663852001C50FE /* pembase64.c in Sources */ = {isa = PBXBuildFile; fileRef = E93E54681F663849001C50FE /* pembase64.c */; };
		E93E54BB1F69B750001C50FE /* loss.h in Headers */ = {isa = PBXBuildFile; fileRef = E93E54BA1F69B750001C50FE /* loss.h */; };
		E941428A23B0B454002D3CE0 /* quicly.c in Sources */ = {isa = PBXBuildFile; fileRef = E98448411EA490A500390927 /* quicly.c */; };
		E941428C23B0B831002D3CE0 /* cc-reno.c in Sources */ = {isa = PBXBuildFile; fileRef = E98041C522383C62008B9745 /* cc-reno.c */; };
		E941428D23B0B839002D3CE0 /* frame.c in Sources */ = {isa = PBXBuildFile; fileRef = E99F8C251F4E9EBF00C26B3D /* frame.c */; };
		E941428E23B0B845002D3CE0 /* defaults.c in Sources */ = {isa = PBXBuildFile; fileRef = E98042352244A5D7008B9745 /* defaults.c */; };
		E941428F23B0B84F002D3CE0 /* ranges.c in Sources */ = {isa = PBXBuildFile; fileRef = E9F6A41F1F3C0B6D0083F0B2 /* ranges.c */; };
		E941429023B0B861002D3CE0 /* streambuf.c in Sources */ = {isa = PBXBuildFile; fileRef = E9D3CCCE21D22F4300516202 /* streambuf.c */; };
		E941429123B0B86D002D3CE0 /* recvstate.c in Sources */ = {isa = PBXBuildFile; fileRef = E920D21D1F43E05000799777 /* recvstate.c */; };
		E941429223B0B870002D3CE0 /* sendstate.c in Sources */ = {isa = PBXBuildFile; fileRef = E9F6A42D1F41375B0083F0B2 /* sendstate.c */; };
		E941429323B0B879002D3CE0 /* sentmap.c in Sources */ = {isa = PBXBuildFile; fileRef = E920D22A1F49533800799777 /* sentmap.c */; };
		E95E95392290497900215ACD /* quicly-probes.d in Sources */ = {isa = PBXBuildFile; fileRef = E95EBCCD227EC13F0022C32D /* quicly-probes.d */; };
		E95E953C22904A4C00215ACD /* picotls-probes.d in Sources */ = {isa = PBXBuildFile; fileRef = E95E953A2290498E00215ACD /* picotls-probes.d */; };
		E95E953D22904A4C00215ACD /* picotls-probes.d in Sources */ = {isa = PBXBuildFile; fileRef = E95E953A2290498E00215ACD /* picotls-probes.d */; };
		E95E953E22904A4D00215ACD /* picotls-probes.d in Sources */ = {isa = PBXBuildFile; fileRef = E95E953A2290498E00215ACD /* picotls-probes.d */; };
		E9736523246FD3890039AA49 /* cid.h in Headers */ = {isa = PBXBuildFile; fileRef = E973651F246FD3880039AA49 /* cid.h */; };
		E9736524246FD3890039AA49 /* local_cid.h in Headers */ = {isa = PBXBuildFile; fileRef = E9736520246FD3880039AA49 /* local_cid.h */; };
		E9736525246FD3890039AA49 /* remote_cid.h in Headers */ = {isa = PBXBuildFile; fileRef = E9736521246FD3890039AA49 /* remote_cid.h */; };
		E9736526246FD3890039AA49 /* retire_cid.h in Headers */ = {isa = PBXBuildFile; fileRef = E9736522246FD3890039AA49 /* retire_cid.h */; };
		E973652A246FD3AC0039AA49 /* remote_cid.c in Sources */ = {isa = PBXBuildFile; fileRef = E9736527246FD3AC0039AA49 /* remote_cid.c */; };
		E973652B246FD3AC0039AA49 /* retire_cid.c in Sources */ = {isa = PBXBuildFile; fileRef = E9736528246FD3AC0039AA49 /* retire_cid.c */; };
		E973652C246FD3AC0039AA49 /* local_cid.c in Sources */ = {isa = PBXBuildFile; fileRef = E9736529246FD3AC0039AA49 /* local_cid.c */; };
		E973652D246FD3B40039AA49 /* local_cid.c in Sources */ = {isa = PBXBuildFile; fileRef = E9736529246FD3AC0039AA49 /* local_cid.c */; };
		E973652E246FD3B40039AA49 /* remote_cid.c in Sources */ = {isa = PBXBuildFile; fileRef = E9736527246FD3AC0039AA49 /* remote_cid.c */; };
		E973652F246FD3B40039AA49 /* retire_cid.c in Sources */ = {isa = PBXBuildFile; fileRef = E9736528246FD3AC0039AA49 /* retire_cid.c */; };
		E9736530246FD3B50039AA49 /* local_cid.c in Sources */ = {isa = PBXBuildFile; fileRef = E9736529246FD3AC0039AA49 /* local_cid.c */; };
		E9736531246FD3B50039AA49 /* remote_cid.c in Sources */ = {isa = PBXBuildFile; fileRef = E9736527246FD3AC0039AA49 /* remote_cid.c */; };
		E9736532246FD3B50039AA49 /* retire_cid.c in Sources */ = {isa = PBXBuildFile; fileRef = E9736528246FD3AC0039AA49 /* retire_cid.c */; };
		E9736536246FD3DA0039AA49 /* local_cid.c in Sources */ = {isa = PBXBuildFile; fileRef = E9736533246FD3DA0039AA49 /* local_cid.c */; };
		E9736537246FD3DA0039AA49 /* remote_cid.c in Sources */ = {isa = PBXBuildFile; fileRef = E9736534246FD3DA0039AA49 /* remote_cid.c */; };
		E9736538246FD3DA0039AA49 /* retire_cid.c in Sources */ = {isa = PBXBuildFile; fileRef = E9736535246FD3DA0039AA49 /* retire_cid.c */; };
		E98041C422383C5C008B9745 /* cc.h in Headers */ = {isa = PBXBuildFile; fileRef = E98041C322383C5C008B9745 /* cc.h */; };
		E98041C622383C62008B9745 /* cc-reno.c in Sources */ = {isa = PBXBuildFile; fileRef = E98041C522383C62008B9745 /* cc-reno.c */; };
		E98041C722383C7A008B9745 /* cc-reno.c in Sources */ = {isa = PBXBuildFile; fileRef = E98041C522383C62008B9745 /* cc-reno.c */; };
		E980421E223952FD008B9745 /* openssl.c in Sources */ = {isa = PBXBuildFile; fileRef = E98448271EA48D0000390927 /* openssl.c */; };
		E980421F223952FD008B9745 /* pembase64.c in Sources */ = {isa = PBXBuildFile; fileRef = E93E54681F663849001C50FE /* pembase64.c */; };
		E9804220223952FD008B9745 /* picotls.c in Sources */ = {isa = PBXBuildFile; fileRef = E98448281EA48D0000390927 /* picotls.c */; };
		E9804222223952FD008B9745 /* libquicly.a in Frameworks */ = {isa = PBXBuildFile; fileRef = E98448171EA48BD400390927 /* libquicly.a */; };
		E98042282239531A008B9745 /* cli.c in Sources */ = {isa = PBXBuildFile; fileRef = E984483D1EA48E7200390927 /* cli.c */; };
		E98042292239533A008B9745 /* echo.c in Sources */ = {isa = PBXBuildFile; fileRef = E980421A223952D2008B9745 /* echo.c */; };
		E98042342244A539008B9745 /* defaults.h in Headers */ = {isa = PBXBuildFile; fileRef = E98042332244A539008B9745 /* defaults.h */; };
		E98042362244A5D7008B9745 /* defaults.c in Sources */ = {isa = PBXBuildFile; fileRef = E98042352244A5D7008B9745 /* defaults.c */; };
		E98042372244A5D7008B9745 /* defaults.c in Sources */ = {isa = PBXBuildFile; fileRef = E98042352244A5D7008B9745 /* defaults.c */; };
		E984482C1EA48D1200390927 /* picotls.h in Headers */ = {isa = PBXBuildFile; fileRef = E984482B1EA48D1200390927 /* picotls.h */; };
		E984483B1EA48DD300390927 /* openssl.c in Sources */ = {isa = PBXBuildFile; fileRef = E98448271EA48D0000390927 /* openssl.c */; };
		E984483C1EA48DD300390927 /* picotls.c in Sources */ = {isa = PBXBuildFile; fileRef = E98448281EA48D0000390927 /* picotls.c */; };
		E98448401EA48F6B00390927 /* quicly.h in Headers */ = {isa = PBXBuildFile; fileRef = E984483F1EA48F6800390927 /* quicly.h */; };
		E98448421EA490A500390927 /* quicly.c in Sources */ = {isa = PBXBuildFile; fileRef = E98448411EA490A500390927 /* quicly.c */; };
		E98F4CBE20E5CF4000362F15 /* udpfw.c in Sources */ = {isa = PBXBuildFile; fileRef = E98F4CBC20E5CF3A00362F15 /* udpfw.c */; };
		E99B75E71F5CF96900CF503E /* maxsender.c in Sources */ = {isa = PBXBuildFile; fileRef = E99B75E61F5CF96900CF503E /* maxsender.c */; };
		E99B75E91F5D259400CF503E /* stream-concurrency.c in Sources */ = {isa = PBXBuildFile; fileRef = E99B75E81F5D259400CF503E /* stream-concurrency.c */; };
		E99F8C241F4E863200C26B3D /* frame.h in Headers */ = {isa = PBXBuildFile; fileRef = E99F8C231F4E863200C26B3D /* frame.h */; };
		E99F8C261F4E9EBF00C26B3D /* frame.c in Sources */ = {isa = PBXBuildFile; fileRef = E99F8C251F4E9EBF00C26B3D /* frame.c */; };
		E99F8C271F4E9F5D00C26B3D /* frame.c in Sources */ = {isa = PBXBuildFile; fileRef = E99F8C251F4E9EBF00C26B3D /* frame.c */; };
		E99F8C291F4EAEF800C26B3D /* frame.c in Sources */ = {isa = PBXBuildFile; fileRef = E99F8C281F4EAEF800C26B3D /* frame.c */; };
		E9B43E12246943D300824E51 /* fusion.c in Sources */ = {isa = PBXBuildFile; fileRef = E9B43E11246943D300824E51 /* fusion.c */; };
		E9CC44111EB85E0B00DC7D3E /* khash.h in Headers */ = {isa = PBXBuildFile; fileRef = E9CC44101EB85E0B00DC7D3E /* khash.h */; };
		E9CC441B1EC195DF00DC7D3E /* openssl.c in Sources */ = {isa = PBXBuildFile; fileRef = E98448271EA48D0000390927 /* openssl.c */; };
		E9CC441C1EC195DF00DC7D3E /* picotls.c in Sources */ = {isa = PBXBuildFile; fileRef = E98448281EA48D0000390927 /* picotls.c */; };
		E9CC44251EC1962700DC7D3E /* test.c in Sources */ = {isa = PBXBuildFile; fileRef = E9CC44241EC1962700DC7D3E /* test.c */; };
		E9CC44261EC1963100DC7D3E /* picotest.c in Sources */ = {isa = PBXBuildFile; fileRef = E9CC44151EC195CA00DC7D3E /* picotest.c */; };
		E9D31DD1232DEDB400ACD5EC /* quicly-probes.d in Sources */ = {isa = PBXBuildFile; fileRef = E95EBCCD227EC13F0022C32D /* quicly-probes.d */; };
		E9D3CCCD21D22E7E00516202 /* streambuf.h in Headers */ = {isa = PBXBuildFile; fileRef = E9D3CCCC21D22E7E00516202 /* streambuf.h */; };
		E9D3CCCF21D22F4300516202 /* streambuf.c in Sources */ = {isa = PBXBuildFile; fileRef = E9D3CCCE21D22F4300516202 /* streambuf.c */; };
		E9D3CCD021D6D24000516202 /* streambuf.c in Sources */ = {isa = PBXBuildFile; fileRef = E9D3CCCE21D22F4300516202 /* streambuf.c */; };
		E9DF012424E4BAC20002EEC7 /* cc-cubic.c in Sources */ = {isa = PBXBuildFile; fileRef = E9DF012324E4BAC20002EEC7 /* cc-cubic.c */; };
		E9DF012524E4BAC90002EEC7 /* cc-cubic.c in Sources */ = {isa = PBXBuildFile; fileRef = E9DF012324E4BAC20002EEC7 /* cc-cubic.c */; };
		E9DF012624E4BACA0002EEC7 /* cc-cubic.c in Sources */ = {isa = PBXBuildFile; fileRef = E9DF012324E4BAC20002EEC7 /* cc-cubic.c */; };
		E9F6A4201F3C0B6D0083F0B2 /* ranges.c in Sources */ = {isa = PBXBuildFile; fileRef = E9F6A41F1F3C0B6D0083F0B2 /* ranges.c */; };
		E9F6A4211F3C0B6D0083F0B2 /* ranges.c in Sources */ = {isa = PBXBuildFile; fileRef = E9F6A41F1F3C0B6D0083F0B2 /* ranges.c */; };
		E9F6A4271F3C3B050083F0B2 /* ranges.h in Headers */ = {isa = PBXBuildFile; fileRef = E9F6A4261F3C3B050083F0B2 /* ranges.h */; };
		E9F6A42A1F3C3B7B0083F0B2 /* ranges.c in Sources */ = {isa = PBXBuildFile; fileRef = E9F6A4291F3C3B7B0083F0B2 /* ranges.c */; };
		E9F6A42E1F41375B0083F0B2 /* sendstate.c in Sources */ = {isa = PBXBuildFile; fileRef = E9F6A42D1F41375B0083F0B2 /* sendstate.c */; };
		E9F6A42F1F41375B0083F0B2 /* sendstate.c in Sources */ = {isa = PBXBuildFile; fileRef = E9F6A42D1F41375B0083F0B2 /* sendstate.c */; };
/* End PBXBuildFile section */

/* Begin PBXCopyFilesBuildPhase section */
		0829877D26D372B70053638F /* CopyFiles */ = {
			isa = PBXCopyFilesBuildPhase;
			buildActionMask = 2147483647;
			dstPath = /usr/share/man/man1/;
			dstSubfolderSpec = 0;
			files = (
			);
			runOnlyForDeploymentPostprocessing = 1;
		};
		E9804223223952FD008B9745 /* CopyFiles */ = {
			isa = PBXCopyFilesBuildPhase;
			buildActionMask = 2147483647;
			dstPath = /usr/share/man/man1/;
			dstSubfolderSpec = 0;
			files = (
			);
			runOnlyForDeploymentPostprocessing = 1;
		};
		E98448311EA48D6B00390927 /* CopyFiles */ = {
			isa = PBXCopyFilesBuildPhase;
			buildActionMask = 2147483647;
			dstPath = /usr/share/man/man1/;
			dstSubfolderSpec = 0;
			files = (
			);
			runOnlyForDeploymentPostprocessing = 1;
		};
		E98F4CB720E5CF1B00362F15 /* CopyFiles */ = {
			isa = PBXCopyFilesBuildPhase;
			buildActionMask = 2147483647;
			dstPath = /usr/share/man/man1/;
			dstSubfolderSpec = 0;
			files = (
			);
			runOnlyForDeploymentPostprocessing = 1;
		};
		E9CC441F1EC195DF00DC7D3E /* CopyFiles */ = {
			isa = PBXCopyFilesBuildPhase;
			buildActionMask = 2147483647;
			dstPath = /usr/share/man/man1/;
			dstSubfolderSpec = 0;
			files = (
			);
			runOnlyForDeploymentPostprocessing = 1;
		};
/* End PBXCopyFilesBuildPhase section */

/* Begin PBXFileReference section */
		082195072683498900E3EFCF /* cc-pico.c */ = {isa = PBXFileReference; fileEncoding = 4; lastKnownFileType = sourcecode.c.c; path = "cc-pico.c"; sourceTree = "<group>"; };
<<<<<<< HEAD
		0829878126D372B70053638F /* simulator */ = {isa = PBXFileReference; explicitFileType = "compiled.mach-o.executable"; includeInIndex = 0; path = simulator; sourceTree = BUILT_PRODUCTS_DIR; };
		0829878226D37E370053638F /* simulator.c */ = {isa = PBXFileReference; lastKnownFileType = sourcecode.c.c; path = simulator.c; sourceTree = "<group>"; };
=======
		0829878C26DF775B0053638F /* rate.h */ = {isa = PBXFileReference; lastKnownFileType = sourcecode.c.h; path = rate.h; sourceTree = "<group>"; };
		0829878D26E03D4D0053638F /* rate.c */ = {isa = PBXFileReference; lastKnownFileType = sourcecode.c.c; path = rate.c; sourceTree = "<group>"; };
		0829879126E0A9DF0053638F /* rate.c */ = {isa = PBXFileReference; lastKnownFileType = sourcecode.c.c; path = rate.c; sourceTree = "<group>"; };
>>>>>>> 372206a8
		E904233C24AED0410072C5B7 /* loss.c */ = {isa = PBXFileReference; lastKnownFileType = sourcecode.c.c; path = loss.c; sourceTree = "<group>"; };
		E904234024AEFB980072C5B7 /* loss.c */ = {isa = PBXFileReference; lastKnownFileType = sourcecode.c.c; path = loss.c; sourceTree = "<group>"; };
		E9056C071F56965300E2B96C /* linklist.h */ = {isa = PBXFileReference; fileEncoding = 4; lastKnownFileType = sourcecode.c.h; path = linklist.h; sourceTree = "<group>"; };
		E920D21B1F43DE4100799777 /* recvstate.h */ = {isa = PBXFileReference; fileEncoding = 4; lastKnownFileType = sourcecode.c.h; path = recvstate.h; sourceTree = "<group>"; };
		E920D21D1F43E05000799777 /* recvstate.c */ = {isa = PBXFileReference; fileEncoding = 4; lastKnownFileType = sourcecode.c.c; path = recvstate.c; sourceTree = "<group>"; };
		E920D2201F44047C00799777 /* constants.h */ = {isa = PBXFileReference; fileEncoding = 4; lastKnownFileType = sourcecode.c.h; path = constants.h; sourceTree = "<group>"; };
		E920D2221F4536CB00799777 /* maxsender.h */ = {isa = PBXFileReference; fileEncoding = 4; lastKnownFileType = sourcecode.c.h; path = maxsender.h; sourceTree = "<group>"; };
		E920D2241F49412900799777 /* simple.c */ = {isa = PBXFileReference; fileEncoding = 4; lastKnownFileType = sourcecode.c.c; path = simple.c; sourceTree = "<group>"; };
		E920D2281F4951BA00799777 /* sentmap.h */ = {isa = PBXFileReference; fileEncoding = 4; lastKnownFileType = sourcecode.c.h; path = sentmap.h; sourceTree = "<group>"; };
		E920D22A1F49533800799777 /* sentmap.c */ = {isa = PBXFileReference; fileEncoding = 4; lastKnownFileType = sourcecode.c.c; path = sentmap.c; sourceTree = "<group>"; };
		E920D22D1F4981E500799777 /* sentmap.c */ = {isa = PBXFileReference; fileEncoding = 4; lastKnownFileType = sourcecode.c.c; path = sentmap.c; sourceTree = "<group>"; };
		E920D22F1F49EE0B00799777 /* lossy.c */ = {isa = PBXFileReference; fileEncoding = 4; lastKnownFileType = sourcecode.c.c; path = lossy.c; sourceTree = "<group>"; };
		E92D43EC1F41DCF5002AC767 /* sendstate.h */ = {isa = PBXFileReference; fileEncoding = 4; lastKnownFileType = sourcecode.c.h; path = sendstate.h; sourceTree = "<group>"; };
		E93E54681F663849001C50FE /* pembase64.c */ = {isa = PBXFileReference; fileEncoding = 4; lastKnownFileType = sourcecode.c.c; path = pembase64.c; sourceTree = "<group>"; };
		E93E54BA1F69B750001C50FE /* loss.h */ = {isa = PBXFileReference; fileEncoding = 4; lastKnownFileType = sourcecode.c.h; path = loss.h; sourceTree = "<group>"; };
		E95E953A2290498E00215ACD /* picotls-probes.d */ = {isa = PBXFileReference; fileEncoding = 4; lastKnownFileType = sourcecode.dtrace; path = "picotls-probes.d"; sourceTree = "<group>"; };
		E95EBCCB227EC07C0022C32D /* CMakeLists.txt */ = {isa = PBXFileReference; fileEncoding = 4; lastKnownFileType = text; path = CMakeLists.txt; sourceTree = "<group>"; };
		E95EBCCD227EC13F0022C32D /* quicly-probes.d */ = {isa = PBXFileReference; lastKnownFileType = sourcecode.dtrace; path = "quicly-probes.d"; sourceTree = "<group>"; };
		E95EBCCF227ECB4B0022C32D /* build_libFuzzer.sh */ = {isa = PBXFileReference; fileEncoding = 4; lastKnownFileType = text.script.sh; path = build_libFuzzer.sh; sourceTree = "<group>"; };
		E95EBCD5227F3F1F0022C32D /* probe2trace.pl */ = {isa = PBXFileReference; lastKnownFileType = text.script.perl; path = probe2trace.pl; sourceTree = "<group>"; };
		E973651F246FD3880039AA49 /* cid.h */ = {isa = PBXFileReference; fileEncoding = 4; lastKnownFileType = sourcecode.c.h; path = cid.h; sourceTree = "<group>"; };
		E9736520246FD3880039AA49 /* local_cid.h */ = {isa = PBXFileReference; fileEncoding = 4; lastKnownFileType = sourcecode.c.h; path = local_cid.h; sourceTree = "<group>"; };
		E9736521246FD3890039AA49 /* remote_cid.h */ = {isa = PBXFileReference; fileEncoding = 4; lastKnownFileType = sourcecode.c.h; path = remote_cid.h; sourceTree = "<group>"; };
		E9736522246FD3890039AA49 /* retire_cid.h */ = {isa = PBXFileReference; fileEncoding = 4; lastKnownFileType = sourcecode.c.h; path = retire_cid.h; sourceTree = "<group>"; };
		E9736527246FD3AC0039AA49 /* remote_cid.c */ = {isa = PBXFileReference; fileEncoding = 4; lastKnownFileType = sourcecode.c.c; path = remote_cid.c; sourceTree = "<group>"; };
		E9736528246FD3AC0039AA49 /* retire_cid.c */ = {isa = PBXFileReference; fileEncoding = 4; lastKnownFileType = sourcecode.c.c; path = retire_cid.c; sourceTree = "<group>"; };
		E9736529246FD3AC0039AA49 /* local_cid.c */ = {isa = PBXFileReference; fileEncoding = 4; lastKnownFileType = sourcecode.c.c; path = local_cid.c; sourceTree = "<group>"; };
		E9736533246FD3DA0039AA49 /* local_cid.c */ = {isa = PBXFileReference; fileEncoding = 4; lastKnownFileType = sourcecode.c.c; path = local_cid.c; sourceTree = "<group>"; };
		E9736534246FD3DA0039AA49 /* remote_cid.c */ = {isa = PBXFileReference; fileEncoding = 4; lastKnownFileType = sourcecode.c.c; path = remote_cid.c; sourceTree = "<group>"; };
		E9736535246FD3DA0039AA49 /* retire_cid.c */ = {isa = PBXFileReference; fileEncoding = 4; lastKnownFileType = sourcecode.c.c; path = retire_cid.c; sourceTree = "<group>"; };
		E98041C322383C5C008B9745 /* cc.h */ = {isa = PBXFileReference; fileEncoding = 4; lastKnownFileType = sourcecode.c.h; path = cc.h; sourceTree = "<group>"; };
		E98041C522383C62008B9745 /* cc-reno.c */ = {isa = PBXFileReference; fileEncoding = 4; lastKnownFileType = sourcecode.c.c; path = "cc-reno.c"; sourceTree = "<group>"; };
		E980421A223952D2008B9745 /* echo.c */ = {isa = PBXFileReference; fileEncoding = 4; lastKnownFileType = sourcecode.c.c; path = echo.c; sourceTree = "<group>"; };
		E9804227223952FD008B9745 /* echo */ = {isa = PBXFileReference; explicitFileType = "compiled.mach-o.executable"; includeInIndex = 0; path = echo; sourceTree = BUILT_PRODUCTS_DIR; };
		E98042332244A539008B9745 /* defaults.h */ = {isa = PBXFileReference; lastKnownFileType = sourcecode.c.h; path = defaults.h; sourceTree = "<group>"; };
		E98042352244A5D7008B9745 /* defaults.c */ = {isa = PBXFileReference; lastKnownFileType = sourcecode.c.c; path = defaults.c; sourceTree = "<group>"; };
		E98047792248EA9C008B9745 /* util.h */ = {isa = PBXFileReference; fileEncoding = 4; lastKnownFileType = sourcecode.c.h; path = util.h; sourceTree = "<group>"; };
		E98448171EA48BD400390927 /* libquicly.a */ = {isa = PBXFileReference; explicitFileType = archive.ar; includeInIndex = 0; path = libquicly.a; sourceTree = BUILT_PRODUCTS_DIR; };
		E98448271EA48D0000390927 /* openssl.c */ = {isa = PBXFileReference; fileEncoding = 4; lastKnownFileType = sourcecode.c.c; path = openssl.c; sourceTree = "<group>"; };
		E98448281EA48D0000390927 /* picotls.c */ = {isa = PBXFileReference; fileEncoding = 4; lastKnownFileType = sourcecode.c.c; path = picotls.c; sourceTree = "<group>"; };
		E984482B1EA48D1200390927 /* picotls.h */ = {isa = PBXFileReference; fileEncoding = 4; lastKnownFileType = sourcecode.c.h; path = picotls.h; sourceTree = "<group>"; };
		E984482D1EA48D1A00390927 /* openssl.h */ = {isa = PBXFileReference; fileEncoding = 4; lastKnownFileType = sourcecode.c.h; path = openssl.h; sourceTree = "<group>"; };
		E98448331EA48D6B00390927 /* cli */ = {isa = PBXFileReference; explicitFileType = "compiled.mach-o.executable"; includeInIndex = 0; path = cli; sourceTree = BUILT_PRODUCTS_DIR; };
		E984483D1EA48E7200390927 /* cli.c */ = {isa = PBXFileReference; fileEncoding = 4; lastKnownFileType = sourcecode.c.c; path = cli.c; sourceTree = "<group>"; };
		E984483F1EA48F6800390927 /* quicly.h */ = {isa = PBXFileReference; lastKnownFileType = sourcecode.c.h; path = quicly.h; sourceTree = "<group>"; };
		E98448411EA490A500390927 /* quicly.c */ = {isa = PBXFileReference; fileEncoding = 4; lastKnownFileType = sourcecode.c.c; path = quicly.c; sourceTree = "<group>"; };
		E98884C221E3F23A0060F010 /* e2e.t */ = {isa = PBXFileReference; lastKnownFileType = text; path = e2e.t; sourceTree = "<group>"; xcLanguageSpecificationIdentifier = xcode.lang.perl; };
		E98F4CBB20E5CF1B00362F15 /* udpfw */ = {isa = PBXFileReference; explicitFileType = "compiled.mach-o.executable"; includeInIndex = 0; path = udpfw; sourceTree = BUILT_PRODUCTS_DIR; };
		E98F4CBC20E5CF3A00362F15 /* udpfw.c */ = {isa = PBXFileReference; fileEncoding = 4; lastKnownFileType = sourcecode.c.c; path = udpfw.c; sourceTree = "<group>"; };
		E99B75E61F5CF96900CF503E /* maxsender.c */ = {isa = PBXFileReference; fileEncoding = 4; lastKnownFileType = sourcecode.c.c; path = maxsender.c; sourceTree = "<group>"; };
		E99B75E81F5D259400CF503E /* stream-concurrency.c */ = {isa = PBXFileReference; fileEncoding = 4; lastKnownFileType = sourcecode.c.c; path = "stream-concurrency.c"; sourceTree = "<group>"; };
		E99F8C231F4E863200C26B3D /* frame.h */ = {isa = PBXFileReference; fileEncoding = 4; lastKnownFileType = sourcecode.c.h; path = frame.h; sourceTree = "<group>"; };
		E99F8C251F4E9EBF00C26B3D /* frame.c */ = {isa = PBXFileReference; fileEncoding = 4; lastKnownFileType = sourcecode.c.c; path = frame.c; sourceTree = "<group>"; };
		E99F8C281F4EAEF800C26B3D /* frame.c */ = {isa = PBXFileReference; fileEncoding = 4; lastKnownFileType = sourcecode.c.c; path = frame.c; sourceTree = "<group>"; };
		E9B43E11246943D300824E51 /* fusion.c */ = {isa = PBXFileReference; fileEncoding = 4; lastKnownFileType = sourcecode.c.c; path = fusion.c; sourceTree = "<group>"; };
		E9CC44101EB85E0B00DC7D3E /* khash.h */ = {isa = PBXFileReference; fileEncoding = 4; lastKnownFileType = sourcecode.c.h; path = khash.h; sourceTree = "<group>"; };
		E9CC44151EC195CA00DC7D3E /* picotest.c */ = {isa = PBXFileReference; fileEncoding = 4; lastKnownFileType = sourcecode.c.c; path = picotest.c; sourceTree = "<group>"; };
		E9CC44161EC195CA00DC7D3E /* picotest.h */ = {isa = PBXFileReference; fileEncoding = 4; lastKnownFileType = sourcecode.c.h; path = picotest.h; sourceTree = "<group>"; };
		E9CC44231EC195DF00DC7D3E /* test */ = {isa = PBXFileReference; explicitFileType = "compiled.mach-o.executable"; includeInIndex = 0; path = test; sourceTree = BUILT_PRODUCTS_DIR; };
		E9CC44241EC1962700DC7D3E /* test.c */ = {isa = PBXFileReference; fileEncoding = 4; lastKnownFileType = sourcecode.c.c; path = test.c; sourceTree = "<group>"; };
		E9D3CCCC21D22E7E00516202 /* streambuf.h */ = {isa = PBXFileReference; lastKnownFileType = sourcecode.c.h; path = streambuf.h; sourceTree = "<group>"; };
		E9D3CCCE21D22F4300516202 /* streambuf.c */ = {isa = PBXFileReference; lastKnownFileType = sourcecode.c.c; path = streambuf.c; sourceTree = "<group>"; };
		E9DF012324E4BAC20002EEC7 /* cc-cubic.c */ = {isa = PBXFileReference; fileEncoding = 4; lastKnownFileType = sourcecode.c.c; path = "cc-cubic.c"; sourceTree = "<group>"; };
		E9F6A41F1F3C0B6D0083F0B2 /* ranges.c */ = {isa = PBXFileReference; fileEncoding = 4; lastKnownFileType = sourcecode.c.c; path = ranges.c; sourceTree = "<group>"; };
		E9F6A4261F3C3B050083F0B2 /* ranges.h */ = {isa = PBXFileReference; fileEncoding = 4; lastKnownFileType = sourcecode.c.h; path = ranges.h; sourceTree = "<group>"; };
		E9F6A4281F3C3B3F0083F0B2 /* test.h */ = {isa = PBXFileReference; fileEncoding = 4; lastKnownFileType = sourcecode.c.h; path = test.h; sourceTree = "<group>"; };
		E9F6A4291F3C3B7B0083F0B2 /* ranges.c */ = {isa = PBXFileReference; fileEncoding = 4; lastKnownFileType = sourcecode.c.c; path = ranges.c; sourceTree = "<group>"; };
		E9F6A42D1F41375B0083F0B2 /* sendstate.c */ = {isa = PBXFileReference; fileEncoding = 4; lastKnownFileType = sourcecode.c.c; path = sendstate.c; sourceTree = "<group>"; };
		E9FF84C024CC06A2002577CA /* server.key */ = {isa = PBXFileReference; lastKnownFileType = text; path = server.key; sourceTree = "<group>"; };
		E9FF84C124CC06A2002577CA /* setup.sh */ = {isa = PBXFileReference; lastKnownFileType = text.script.sh; path = setup.sh; sourceTree = "<group>"; };
		E9FF84C224CC06A2002577CA /* run_endpoint.sh */ = {isa = PBXFileReference; lastKnownFileType = text.script.sh; path = run_endpoint.sh; sourceTree = "<group>"; };
		E9FF84C324CC06A2002577CA /* deploy.sh */ = {isa = PBXFileReference; lastKnownFileType = text.script.sh; path = deploy.sh; sourceTree = "<group>"; };
		E9FF84C424CC06A2002577CA /* Dockerfile */ = {isa = PBXFileReference; lastKnownFileType = text; path = Dockerfile; sourceTree = "<group>"; };
		E9FF84C524CC06A2002577CA /* server.crt */ = {isa = PBXFileReference; lastKnownFileType = text; path = server.crt; sourceTree = "<group>"; };
/* End PBXFileReference section */

/* Begin PBXFrameworksBuildPhase section */
		0829877C26D372B70053638F /* Frameworks */ = {
			isa = PBXFrameworksBuildPhase;
			buildActionMask = 2147483647;
			files = (
			);
			runOnlyForDeploymentPostprocessing = 0;
		};
		E9804221223952FD008B9745 /* Frameworks */ = {
			isa = PBXFrameworksBuildPhase;
			buildActionMask = 2147483647;
			files = (
				E9804222223952FD008B9745 /* libquicly.a in Frameworks */,
			);
			runOnlyForDeploymentPostprocessing = 0;
		};
		E98448141EA48BD400390927 /* Frameworks */ = {
			isa = PBXFrameworksBuildPhase;
			buildActionMask = 2147483647;
			files = (
			);
			runOnlyForDeploymentPostprocessing = 0;
		};
		E98448301EA48D6B00390927 /* Frameworks */ = {
			isa = PBXFrameworksBuildPhase;
			buildActionMask = 2147483647;
			files = (
			);
			runOnlyForDeploymentPostprocessing = 0;
		};
		E98F4CB620E5CF1B00362F15 /* Frameworks */ = {
			isa = PBXFrameworksBuildPhase;
			buildActionMask = 2147483647;
			files = (
			);
			runOnlyForDeploymentPostprocessing = 0;
		};
		E9CC441D1EC195DF00DC7D3E /* Frameworks */ = {
			isa = PBXFrameworksBuildPhase;
			buildActionMask = 2147483647;
			files = (
			);
			runOnlyForDeploymentPostprocessing = 0;
		};
/* End PBXFrameworksBuildPhase section */

/* Begin PBXGroup section */
		E95EBCCE227ECB380022C32D /* misc */ = {
			isa = PBXGroup;
			children = (
				E9FF84BF24CC0687002577CA /* quic-interop-runner */,
				E95EBCCF227ECB4B0022C32D /* build_libFuzzer.sh */,
				E95EBCD5227F3F1F0022C32D /* probe2trace.pl */,
			);
			path = misc;
			sourceTree = "<group>";
		};
		E9804219223952A2008B9745 /* examples */ = {
			isa = PBXGroup;
			children = (
				E980421A223952D2008B9745 /* echo.c */,
			);
			path = examples;
			sourceTree = "<group>";
		};
		E98047782248EA7C008B9745 /* t */ = {
			isa = PBXGroup;
			children = (
				E98047792248EA9C008B9745 /* util.h */,
			);
			path = t;
			sourceTree = "<group>";
		};
		E984480E1EA48BD400390927 = {
			isa = PBXGroup;
			children = (
				E95EBCCB227EC07C0022C32D /* CMakeLists.txt */,
				E98448211EA48C0300390927 /* deps */,
				E984481E1EA48BEE00390927 /* include */,
				E984481F1EA48BF400390927 /* lib */,
				E95EBCCE227ECB380022C32D /* misc */,
				E95EBCCD227EC13F0022C32D /* quicly-probes.d */,
				E98448201EA48BFC00390927 /* src */,
				E9CC44121EC1926000DC7D3E /* t */,
				E9804219223952A2008B9745 /* examples */,
				E98448181EA48BD400390927 /* Products */,
			);
			sourceTree = "<group>";
		};
		E98448181EA48BD400390927 /* Products */ = {
			isa = PBXGroup;
			children = (
				E98448171EA48BD400390927 /* libquicly.a */,
				E98448331EA48D6B00390927 /* cli */,
				E9CC44231EC195DF00DC7D3E /* test */,
				E98F4CBB20E5CF1B00362F15 /* udpfw */,
				E9804227223952FD008B9745 /* echo */,
				0829878126D372B70053638F /* simulator */,
			);
			name = Products;
			sourceTree = "<group>";
		};
		E984481E1EA48BEE00390927 /* include */ = {
			isa = PBXGroup;
			children = (
				E9F6A4251F3C3AF90083F0B2 /* quicly */,
				E984483F1EA48F6800390927 /* quicly.h */,
			);
			path = include;
			sourceTree = "<group>";
		};
		E984481F1EA48BF400390927 /* lib */ = {
			isa = PBXGroup;
			children = (
				E9DF012324E4BAC20002EEC7 /* cc-cubic.c */,
				082195072683498900E3EFCF /* cc-pico.c */,
				E98041C522383C62008B9745 /* cc-reno.c */,
				E9736527246FD3AC0039AA49 /* remote_cid.c */,
				E98042352244A5D7008B9745 /* defaults.c */,
				E99F8C251F4E9EBF00C26B3D /* frame.c */,
				E9736529246FD3AC0039AA49 /* local_cid.c */,
				E904233C24AED0410072C5B7 /* loss.c */,
				E98448411EA490A500390927 /* quicly.c */,
				E9F6A41F1F3C0B6D0083F0B2 /* ranges.c */,
				0829878D26E03D4D0053638F /* rate.c */,
				E920D21D1F43E05000799777 /* recvstate.c */,
				E9736528246FD3AC0039AA49 /* retire_cid.c */,
				E9F6A42D1F41375B0083F0B2 /* sendstate.c */,
				E920D22A1F49533800799777 /* sentmap.c */,
				E9D3CCCE21D22F4300516202 /* streambuf.c */,
			);
			path = lib;
			sourceTree = "<group>";
		};
		E98448201EA48BFC00390927 /* src */ = {
			isa = PBXGroup;
			children = (
				E984483D1EA48E7200390927 /* cli.c */,
			);
			path = src;
			sourceTree = "<group>";
		};
		E98448211EA48C0300390927 /* deps */ = {
			isa = PBXGroup;
			children = (
				E9CC44141EC195B800DC7D3E /* picotest */,
				E9CC440F1EB85DFC00DC7D3E /* klib */,
				E98448221EA48C0900390927 /* picotls */,
			);
			path = deps;
			sourceTree = "<group>";
		};
		E98448221EA48C0900390927 /* picotls */ = {
			isa = PBXGroup;
			children = (
				E98448231EA48C0E00390927 /* include */,
				E98448241EA48C6400390927 /* lib */,
				E95E953A2290498E00215ACD /* picotls-probes.d */,
				E98047782248EA7C008B9745 /* t */,
			);
			path = picotls;
			sourceTree = "<group>";
		};
		E98448231EA48C0E00390927 /* include */ = {
			isa = PBXGroup;
			children = (
				E984482B1EA48D1200390927 /* picotls.h */,
				E98448261EA48CAD00390927 /* picotls */,
			);
			path = include;
			sourceTree = "<group>";
		};
		E98448241EA48C6400390927 /* lib */ = {
			isa = PBXGroup;
			children = (
				E9B43E11246943D300824E51 /* fusion.c */,
				E98448271EA48D0000390927 /* openssl.c */,
				E93E54681F663849001C50FE /* pembase64.c */,
				E98448281EA48D0000390927 /* picotls.c */,
			);
			path = lib;
			sourceTree = "<group>";
		};
		E98448261EA48CAD00390927 /* picotls */ = {
			isa = PBXGroup;
			children = (
				E984482D1EA48D1A00390927 /* openssl.h */,
			);
			path = picotls;
			sourceTree = "<group>";
		};
		E9CC440F1EB85DFC00DC7D3E /* klib */ = {
			isa = PBXGroup;
			children = (
				E9CC44101EB85E0B00DC7D3E /* khash.h */,
			);
			path = klib;
			sourceTree = "<group>";
		};
		E9CC44121EC1926000DC7D3E /* t */ = {
			isa = PBXGroup;
			children = (
				E98884C221E3F23A0060F010 /* e2e.t */,
				E99F8C281F4EAEF800C26B3D /* frame.c */,
				E9736533246FD3DA0039AA49 /* local_cid.c */,
				E904234024AEFB980072C5B7 /* loss.c */,
				E920D22F1F49EE0B00799777 /* lossy.c */,
				E99B75E61F5CF96900CF503E /* maxsender.c */,
				E9F6A4291F3C3B7B0083F0B2 /* ranges.c */,
				0829879126E0A9DF0053638F /* rate.c */,
				E9736534246FD3DA0039AA49 /* remote_cid.c */,
				E9736535246FD3DA0039AA49 /* retire_cid.c */,
				E920D22D1F4981E500799777 /* sentmap.c */,
				E920D2241F49412900799777 /* simple.c */,
				E99B75E81F5D259400CF503E /* stream-concurrency.c */,
				E9F6A4281F3C3B3F0083F0B2 /* test.h */,
				E9CC44241EC1962700DC7D3E /* test.c */,
				E98F4CBC20E5CF3A00362F15 /* udpfw.c */,
				0829878226D37E370053638F /* simulator.c */,
			);
			path = t;
			sourceTree = "<group>";
		};
		E9CC44141EC195B800DC7D3E /* picotest */ = {
			isa = PBXGroup;
			children = (
				E9CC44161EC195CA00DC7D3E /* picotest.h */,
				E9CC44151EC195CA00DC7D3E /* picotest.c */,
			);
			path = picotest;
			sourceTree = "<group>";
		};
		E9F6A4251F3C3AF90083F0B2 /* quicly */ = {
			isa = PBXGroup;
			children = (
				E98041C322383C5C008B9745 /* cc.h */,
				E973651F246FD3880039AA49 /* cid.h */,
				E920D2201F44047C00799777 /* constants.h */,
				E9736521246FD3890039AA49 /* remote_cid.h */,
				E98042332244A539008B9745 /* defaults.h */,
				E99F8C231F4E863200C26B3D /* frame.h */,
				E9736520246FD3880039AA49 /* local_cid.h */,
				E9056C071F56965300E2B96C /* linklist.h */,
				E93E54BA1F69B750001C50FE /* loss.h */,
				E920D2221F4536CB00799777 /* maxsender.h */,
				E9F6A4261F3C3B050083F0B2 /* ranges.h */,
				0829878C26DF775B0053638F /* rate.h */,
				E920D21B1F43DE4100799777 /* recvstate.h */,
				E9736522246FD3890039AA49 /* retire_cid.h */,
				E92D43EC1F41DCF5002AC767 /* sendstate.h */,
				E920D2281F4951BA00799777 /* sentmap.h */,
				E9D3CCCC21D22E7E00516202 /* streambuf.h */,
			);
			path = quicly;
			sourceTree = "<group>";
		};
		E9FF84BF24CC0687002577CA /* quic-interop-runner */ = {
			isa = PBXGroup;
			children = (
				E9FF84C324CC06A2002577CA /* deploy.sh */,
				E9FF84C424CC06A2002577CA /* Dockerfile */,
				E9FF84C224CC06A2002577CA /* run_endpoint.sh */,
				E9FF84C524CC06A2002577CA /* server.crt */,
				E9FF84C024CC06A2002577CA /* server.key */,
				E9FF84C124CC06A2002577CA /* setup.sh */,
			);
			path = "quic-interop-runner";
			sourceTree = "<group>";
		};
/* End PBXGroup section */

/* Begin PBXHeadersBuildPhase section */
		E98448151EA48BD400390927 /* Headers */ = {
			isa = PBXHeadersBuildPhase;
			buildActionMask = 2147483647;
			files = (
				E98041C422383C5C008B9745 /* cc.h in Headers */,
				E9CC44111EB85E0B00DC7D3E /* khash.h in Headers */,
				E920D2231F4536CB00799777 /* maxsender.h in Headers */,
				E9736526246FD3890039AA49 /* retire_cid.h in Headers */,
				E920D2291F4951BA00799777 /* sentmap.h in Headers */,
				E984482C1EA48D1200390927 /* picotls.h in Headers */,
				E9F6A4271F3C3B050083F0B2 /* ranges.h in Headers */,
				E9056C081F56965300E2B96C /* linklist.h in Headers */,
				E93E54BB1F69B750001C50FE /* loss.h in Headers */,
				E9736525246FD3890039AA49 /* remote_cid.h in Headers */,
				E98042342244A539008B9745 /* defaults.h in Headers */,
				E98448401EA48F6B00390927 /* quicly.h in Headers */,
				E9D3CCCD21D22E7E00516202 /* streambuf.h in Headers */,
				E9736523246FD3890039AA49 /* cid.h in Headers */,
				E99F8C241F4E863200C26B3D /* frame.h in Headers */,
				E92D43ED1F41DCF5002AC767 /* sendstate.h in Headers */,
				E920D21C1F43DE4100799777 /* recvstate.h in Headers */,
				E920D2211F44047C00799777 /* constants.h in Headers */,
				E9736524246FD3890039AA49 /* local_cid.h in Headers */,
			);
			runOnlyForDeploymentPostprocessing = 0;
		};
/* End PBXHeadersBuildPhase section */

/* Begin PBXNativeTarget section */
		0829876426D372B70053638F /* simulator */ = {
			isa = PBXNativeTarget;
			buildConfigurationList = 0829877E26D372B70053638F /* Build configuration list for PBXNativeTarget "simulator" */;
			buildPhases = (
				0829876526D372B70053638F /* ShellScript */,
				0829876626D372B70053638F /* Sources */,
				0829877C26D372B70053638F /* Frameworks */,
				0829877D26D372B70053638F /* CopyFiles */,
			);
			buildRules = (
			);
			dependencies = (
			);
			name = simulator;
			productName = cli;
			productReference = 0829878126D372B70053638F /* simulator */;
			productType = "com.apple.product-type.tool";
		};
		E980421C223952FD008B9745 /* echo */ = {
			isa = PBXNativeTarget;
			buildConfigurationList = E9804224223952FD008B9745 /* Build configuration list for PBXNativeTarget "echo" */;
			buildPhases = (
				E980421D223952FD008B9745 /* Sources */,
				E9804221223952FD008B9745 /* Frameworks */,
				E9804223223952FD008B9745 /* CopyFiles */,
			);
			buildRules = (
			);
			dependencies = (
			);
			name = echo;
			productName = cli;
			productReference = E9804227223952FD008B9745 /* echo */;
			productType = "com.apple.product-type.tool";
		};
		E98448161EA48BD400390927 /* quicly */ = {
			isa = PBXNativeTarget;
			buildConfigurationList = E984481B1EA48BD400390927 /* Build configuration list for PBXNativeTarget "quicly" */;
			buildPhases = (
				08CEA9DF267B461700B4BB6B /* ShellScript */,
				E98448131EA48BD400390927 /* Sources */,
				E98448141EA48BD400390927 /* Frameworks */,
				E98448151EA48BD400390927 /* Headers */,
			);
			buildRules = (
			);
			dependencies = (
			);
			name = quicly;
			productName = quicly;
			productReference = E98448171EA48BD400390927 /* libquicly.a */;
			productType = "com.apple.product-type.library.static";
		};
		E98448321EA48D6B00390927 /* cli */ = {
			isa = PBXNativeTarget;
			buildConfigurationList = E98448371EA48D6B00390927 /* Build configuration list for PBXNativeTarget "cli" */;
			buildPhases = (
				E941428B23B0B70F002D3CE0 /* ShellScript */,
				E984482F1EA48D6B00390927 /* Sources */,
				E98448301EA48D6B00390927 /* Frameworks */,
				E98448311EA48D6B00390927 /* CopyFiles */,
			);
			buildRules = (
			);
			dependencies = (
			);
			name = cli;
			productName = cli;
			productReference = E98448331EA48D6B00390927 /* cli */;
			productType = "com.apple.product-type.tool";
		};
		E98F4C9D20E5CF1B00362F15 /* udpfw */ = {
			isa = PBXNativeTarget;
			buildConfigurationList = E98F4CB820E5CF1B00362F15 /* Build configuration list for PBXNativeTarget "udpfw" */;
			buildPhases = (
				E98F4C9E20E5CF1B00362F15 /* Sources */,
				E98F4CB620E5CF1B00362F15 /* Frameworks */,
				E98F4CB720E5CF1B00362F15 /* CopyFiles */,
			);
			buildRules = (
			);
			dependencies = (
			);
			name = udpfw;
			productName = cli;
			productReference = E98F4CBB20E5CF1B00362F15 /* udpfw */;
			productType = "com.apple.product-type.tool";
		};
		E9CC44191EC195DF00DC7D3E /* test */ = {
			isa = PBXNativeTarget;
			buildConfigurationList = E9CC44201EC195DF00DC7D3E /* Build configuration list for PBXNativeTarget "test" */;
			buildPhases = (
				E9CC441A1EC195DF00DC7D3E /* Sources */,
				E9CC441D1EC195DF00DC7D3E /* Frameworks */,
				E9CC441F1EC195DF00DC7D3E /* CopyFiles */,
			);
			buildRules = (
			);
			dependencies = (
			);
			name = test;
			productName = cli;
			productReference = E9CC44231EC195DF00DC7D3E /* test */;
			productType = "com.apple.product-type.tool";
		};
/* End PBXNativeTarget section */

/* Begin PBXProject section */
		E984480F1EA48BD400390927 /* Project object */ = {
			isa = PBXProject;
			attributes = {
				LastUpgradeCheck = 0830;
				TargetAttributes = {
					E98448161EA48BD400390927 = {
						CreatedOnToolsVersion = 8.3.1;
						ProvisioningStyle = Automatic;
					};
					E98448321EA48D6B00390927 = {
						CreatedOnToolsVersion = 8.3.1;
						ProvisioningStyle = Automatic;
					};
				};
			};
			buildConfigurationList = E98448121EA48BD400390927 /* Build configuration list for PBXProject "quicly" */;
			compatibilityVersion = "Xcode 3.2";
			developmentRegion = English;
			hasScannedForEncodings = 0;
			knownRegions = (
				English,
				en,
			);
			mainGroup = E984480E1EA48BD400390927;
			productRefGroup = E98448181EA48BD400390927 /* Products */;
			projectDirPath = "";
			projectRoot = "";
			targets = (
				E98448161EA48BD400390927 /* quicly */,
				E98448321EA48D6B00390927 /* cli */,
				E9CC44191EC195DF00DC7D3E /* test */,
				E98F4C9D20E5CF1B00362F15 /* udpfw */,
				E980421C223952FD008B9745 /* echo */,
				0829876426D372B70053638F /* simulator */,
			);
		};
/* End PBXProject section */

/* Begin PBXShellScriptBuildPhase section */
		0829876526D372B70053638F /* ShellScript */ = {
			isa = PBXShellScriptBuildPhase;
			buildActionMask = 2147483647;
			files = (
			);
			inputFileListPaths = (
			);
			inputPaths = (
				"$(SRCROOT)/quicly-probes.d",
			);
			outputFileListPaths = (
			);
			outputPaths = (
				"$(DERIVED_FILES_DIR)/embedded-probes.h",
			);
			runOnlyForDeploymentPostprocessing = 0;
			shellPath = /bin/sh;
			shellScript = "# Type a script or drag a script file from your workspace to insert its path.\n\nexec $SRCROOT/misc/probe2trace.pl -a embedded < $SRCROOT/quicly-probes.d > $DERIVED_FILES_DIR/embedded-probes.h\n";
		};
		08CEA9DF267B461700B4BB6B /* ShellScript */ = {
			isa = PBXShellScriptBuildPhase;
			buildActionMask = 2147483647;
			files = (
			);
			inputFileListPaths = (
			);
			inputPaths = (
				"$(SRCROOT)/quicly-probes.d",
			);
			outputFileListPaths = (
			);
			outputPaths = (
				"$(DERIVED_FILES_DIR)/quicly-tracer.h",
			);
			runOnlyForDeploymentPostprocessing = 0;
			shellPath = /bin/sh;
			shellScript = "# Type a script or drag a script file from your workspace to insert its path.\n\nexec $SRCROOT/misc/probe2trace.pl -a tracer < $SRCROOT/quicly-probes.d > $DERIVED_FILES_DIR/quicly-tracer.h\n";
		};
		E941428B23B0B70F002D3CE0 /* ShellScript */ = {
			isa = PBXShellScriptBuildPhase;
			buildActionMask = 2147483647;
			files = (
			);
			inputFileListPaths = (
			);
			inputPaths = (
				"$(SRCROOT)/quicly-probes.d",
			);
			outputFileListPaths = (
			);
			outputPaths = (
				"$(DERIVED_FILES_DIR)/embedded-probes.h",
			);
			runOnlyForDeploymentPostprocessing = 0;
			shellPath = /bin/sh;
			shellScript = "# Type a script or drag a script file from your workspace to insert its path.\n\nexec $SRCROOT/misc/probe2trace.pl -a embedded < $SRCROOT/quicly-probes.d > $DERIVED_FILES_DIR/embedded-probes.h\n";
		};
/* End PBXShellScriptBuildPhase section */

/* Begin PBXSourcesBuildPhase section */
		0829876626D372B70053638F /* Sources */ = {
			isa = PBXSourcesBuildPhase;
			buildActionMask = 2147483647;
			files = (
				0829876726D372B70053638F /* cc-cubic.c in Sources */,
				0829876826D372B70053638F /* retire_cid.c in Sources */,
				0829876926D372B70053638F /* picotls-probes.d in Sources */,
				0829876A26D372B70053638F /* ranges.c in Sources */,
				0829876B26D372B70053638F /* cc-reno.c in Sources */,
				0829876C26D372B70053638F /* local_cid.c in Sources */,
				0829876D26D372B70053638F /* openssl.c in Sources */,
				0829876E26D372B70053638F /* remote_cid.c in Sources */,
				0829876F26D372B70053638F /* loss.c in Sources */,
				0829877026D372B70053638F /* cc-pico.c in Sources */,
				0829878326D37E370053638F /* simulator.c in Sources */,
				0829877126D372B70053638F /* frame.c in Sources */,
				0829877226D372B70053638F /* recvstate.c in Sources */,
				0829877326D372B70053638F /* fusion.c in Sources */,
				0829877426D372B70053638F /* defaults.c in Sources */,
				0829877526D372B70053638F /* streambuf.c in Sources */,
				0829877626D372B70053638F /* pembase64.c in Sources */,
				0829877826D372B70053638F /* sendstate.c in Sources */,
				0829877926D372B70053638F /* quicly.c in Sources */,
				0829877A26D372B70053638F /* sentmap.c in Sources */,
				0829877B26D372B70053638F /* picotls.c in Sources */,
			);
			runOnlyForDeploymentPostprocessing = 0;
		};
		E980421D223952FD008B9745 /* Sources */ = {
			isa = PBXSourcesBuildPhase;
			buildActionMask = 2147483647;
			files = (
				E95E953E22904A4D00215ACD /* picotls-probes.d in Sources */,
				E980421E223952FD008B9745 /* openssl.c in Sources */,
				E980421F223952FD008B9745 /* pembase64.c in Sources */,
				E98042292239533A008B9745 /* echo.c in Sources */,
				E9804220223952FD008B9745 /* picotls.c in Sources */,
			);
			runOnlyForDeploymentPostprocessing = 0;
		};
		E98448131EA48BD400390927 /* Sources */ = {
			isa = PBXSourcesBuildPhase;
			buildActionMask = 2147483647;
			files = (
				E9F6A4201F3C0B6D0083F0B2 /* ranges.c in Sources */,
				E98041C622383C62008B9745 /* cc-reno.c in Sources */,
				E95E95392290497900215ACD /* quicly-probes.d in Sources */,
				E973652B246FD3AC0039AA49 /* retire_cid.c in Sources */,
				E920D21E1F43E05000799777 /* recvstate.c in Sources */,
				E98042362244A5D7008B9745 /* defaults.c in Sources */,
				E904233D24AED0410072C5B7 /* loss.c in Sources */,
				E9F6A42E1F41375B0083F0B2 /* sendstate.c in Sources */,
				082195082683498900E3EFCF /* cc-pico.c in Sources */,
				E99F8C261F4E9EBF00C26B3D /* frame.c in Sources */,
				E98448421EA490A500390927 /* quicly.c in Sources */,
				E9DF012424E4BAC20002EEC7 /* cc-cubic.c in Sources */,
				E973652A246FD3AC0039AA49 /* remote_cid.c in Sources */,
				E920D22B1F49533800799777 /* sentmap.c in Sources */,
				E9D3CCCF21D22F4300516202 /* streambuf.c in Sources */,
				E973652C246FD3AC0039AA49 /* local_cid.c in Sources */,
				0829878E26E03D4D0053638F /* rate.c in Sources */,
			);
			runOnlyForDeploymentPostprocessing = 0;
		};
		E984482F1EA48D6B00390927 /* Sources */ = {
			isa = PBXSourcesBuildPhase;
			buildActionMask = 2147483647;
			files = (
				E9DF012524E4BAC90002EEC7 /* cc-cubic.c in Sources */,
				E973652F246FD3B40039AA49 /* retire_cid.c in Sources */,
				E95E953C22904A4C00215ACD /* picotls-probes.d in Sources */,
				E941428F23B0B84F002D3CE0 /* ranges.c in Sources */,
				E941428C23B0B831002D3CE0 /* cc-reno.c in Sources */,
				E973652D246FD3B40039AA49 /* local_cid.c in Sources */,
				E984483B1EA48DD300390927 /* openssl.c in Sources */,
				E973652E246FD3B40039AA49 /* remote_cid.c in Sources */,
				E904233E24AED0410072C5B7 /* loss.c in Sources */,
				082195092683498900E3EFCF /* cc-pico.c in Sources */,
				E941428D23B0B839002D3CE0 /* frame.c in Sources */,
				E941429123B0B86D002D3CE0 /* recvstate.c in Sources */,
				E9B43E12246943D300824E51 /* fusion.c in Sources */,
				E941428E23B0B845002D3CE0 /* defaults.c in Sources */,
				E941429023B0B861002D3CE0 /* streambuf.c in Sources */,
				0829878F26E03D4D0053638F /* rate.c in Sources */,
				E93E546A1F663851001C50FE /* pembase64.c in Sources */,
				E98042282239531A008B9745 /* cli.c in Sources */,
				E941429223B0B870002D3CE0 /* sendstate.c in Sources */,
				E941428A23B0B454002D3CE0 /* quicly.c in Sources */,
				E941429323B0B879002D3CE0 /* sentmap.c in Sources */,
				E984483C1EA48DD300390927 /* picotls.c in Sources */,
			);
			runOnlyForDeploymentPostprocessing = 0;
		};
		E98F4C9E20E5CF1B00362F15 /* Sources */ = {
			isa = PBXSourcesBuildPhase;
			buildActionMask = 2147483647;
			files = (
				E98F4CBE20E5CF4000362F15 /* udpfw.c in Sources */,
			);
			runOnlyForDeploymentPostprocessing = 0;
		};
		E9CC441A1EC195DF00DC7D3E /* Sources */ = {
			isa = PBXSourcesBuildPhase;
			buildActionMask = 2147483647;
			files = (
				E9736532246FD3B50039AA49 /* retire_cid.c in Sources */,
				E9736537246FD3DA0039AA49 /* remote_cid.c in Sources */,
				E99F8C291F4EAEF800C26B3D /* frame.c in Sources */,
				E98041C722383C7A008B9745 /* cc-reno.c in Sources */,
				0829879026E03D4D0053638F /* rate.c in Sources */,
				E9D31DD1232DEDB400ACD5EC /* quicly-probes.d in Sources */,
				E9736530246FD3B50039AA49 /* local_cid.c in Sources */,
				E920D22C1F49533800799777 /* sentmap.c in Sources */,
				E920D2301F49EE0B00799777 /* lossy.c in Sources */,
				E99B75E71F5CF96900CF503E /* maxsender.c in Sources */,
				E9F6A42F1F41375B0083F0B2 /* sendstate.c in Sources */,
				E904234124AEFB980072C5B7 /* loss.c in Sources */,
				E920D2251F49412900799777 /* simple.c in Sources */,
				E9736538246FD3DA0039AA49 /* retire_cid.c in Sources */,
				E920D21F1F43E05000799777 /* recvstate.c in Sources */,
				E9CC44251EC1962700DC7D3E /* test.c in Sources */,
				E9F6A4211F3C0B6D0083F0B2 /* ranges.c in Sources */,
				E93E546B1F663852001C50FE /* pembase64.c in Sources */,
				E9736531246FD3B50039AA49 /* remote_cid.c in Sources */,
				E9D3CCD021D6D24000516202 /* streambuf.c in Sources */,
				E9CC441B1EC195DF00DC7D3E /* openssl.c in Sources */,
				E9F6A42A1F3C3B7B0083F0B2 /* ranges.c in Sources */,
				E99B75E91F5D259400CF503E /* stream-concurrency.c in Sources */,
				E920D22E1F4981E500799777 /* sentmap.c in Sources */,
				E9CC44261EC1963100DC7D3E /* picotest.c in Sources */,
				0821950A2683498900E3EFCF /* cc-pico.c in Sources */,
				E95E953D22904A4C00215ACD /* picotls-probes.d in Sources */,
				E9CC441C1EC195DF00DC7D3E /* picotls.c in Sources */,
				E904233F24AED0410072C5B7 /* loss.c in Sources */,
				E9DF012624E4BACA0002EEC7 /* cc-cubic.c in Sources */,
				E98042372244A5D7008B9745 /* defaults.c in Sources */,
				E99F8C271F4E9F5D00C26B3D /* frame.c in Sources */,
				E9736536246FD3DA0039AA49 /* local_cid.c in Sources */,
				0829879226E0A9DF0053638F /* rate.c in Sources */,
			);
			runOnlyForDeploymentPostprocessing = 0;
		};
/* End PBXSourcesBuildPhase section */

/* Begin XCBuildConfiguration section */
		0829877F26D372B70053638F /* Debug */ = {
			isa = XCBuildConfiguration;
			buildSettings = {
				GCC_PREPROCESSOR_DEFINITIONS = (
					"$(inherited)",
					"QUICLY_USE_EMBEDDED_PROBES=1",
					"QUICLY_HAVE_FUSION=1",
				);
				OTHER_CFLAGS = "-march=native";
				OTHER_LDFLAGS = (
					"-L/usr/local/opt/openssl@1.1/lib",
					"-lcrypto",
				);
				PRODUCT_NAME = "$(TARGET_NAME)";
			};
			name = Debug;
		};
		0829878026D372B70053638F /* Release */ = {
			isa = XCBuildConfiguration;
			buildSettings = {
				GCC_PREPROCESSOR_DEFINITIONS = (
					"$(inherited)",
					"QUICLY_USE_EMBEDDED_PROBES=1",
					"QUICLY_HAVE_FUSION=1",
				);
				OTHER_CFLAGS = "-march=native";
				OTHER_LDFLAGS = (
					"-L/usr/local/opt/openssl@1.1/lib",
					"-lcrypto",
				);
				PRODUCT_NAME = "$(TARGET_NAME)";
			};
			name = Release;
		};
		E9804225223952FD008B9745 /* Debug */ = {
			isa = XCBuildConfiguration;
			buildSettings = {
				OTHER_LDFLAGS = (
					"-L/usr/local/opt/openssl@1.1/lib",
					"-lcrypto",
				);
				PRODUCT_NAME = "$(TARGET_NAME)";
			};
			name = Debug;
		};
		E9804226223952FD008B9745 /* Release */ = {
			isa = XCBuildConfiguration;
			buildSettings = {
				OTHER_LDFLAGS = (
					"-L/usr/local/opt/openssl@1.1/lib",
					"-lcrypto",
				);
				PRODUCT_NAME = "$(TARGET_NAME)";
			};
			name = Release;
		};
		E98448191EA48BD400390927 /* Debug */ = {
			isa = XCBuildConfiguration;
			buildSettings = {
				ALWAYS_SEARCH_USER_PATHS = NO;
				CLANG_ANALYZER_NONNULL = YES;
				CLANG_ANALYZER_NUMBER_OBJECT_CONVERSION = YES_AGGRESSIVE;
				CLANG_CXX_LANGUAGE_STANDARD = "gnu++0x";
				CLANG_CXX_LIBRARY = "libc++";
				CLANG_ENABLE_MODULES = YES;
				CLANG_ENABLE_OBJC_ARC = YES;
				CLANG_WARN_BOOL_CONVERSION = YES;
				CLANG_WARN_CONSTANT_CONVERSION = YES;
				CLANG_WARN_DIRECT_OBJC_ISA_USAGE = YES_ERROR;
				CLANG_WARN_DOCUMENTATION_COMMENTS = YES;
				CLANG_WARN_EMPTY_BODY = YES;
				CLANG_WARN_ENUM_CONVERSION = YES;
				CLANG_WARN_INFINITE_RECURSION = YES;
				CLANG_WARN_INT_CONVERSION = YES;
				CLANG_WARN_OBJC_ROOT_CLASS = YES_ERROR;
				CLANG_WARN_SUSPICIOUS_MOVE = YES;
				CLANG_WARN_UNREACHABLE_CODE = YES;
				CLANG_WARN__DUPLICATE_METHOD_MATCH = YES;
				CODE_SIGN_IDENTITY = "-";
				COPY_PHASE_STRIP = NO;
				DEBUG_INFORMATION_FORMAT = dwarf;
				ENABLE_STRICT_OBJC_MSGSEND = YES;
				ENABLE_TESTABILITY = YES;
				GCC_C_LANGUAGE_STANDARD = gnu99;
				GCC_DYNAMIC_NO_PIC = NO;
				GCC_NO_COMMON_BLOCKS = YES;
				GCC_OPTIMIZATION_LEVEL = 0;
				GCC_PREPROCESSOR_DEFINITIONS = (
					"$(inherited)",
					"DEBUG=1",
					"PICOTLS_USE_DTRACE=1",
					"QUICLY_USE_DTRACE=1",
				);
				GCC_WARN_64_TO_32_BIT_CONVERSION = YES;
				GCC_WARN_ABOUT_RETURN_TYPE = YES_ERROR;
				GCC_WARN_UNDECLARED_SELECTOR = YES;
				GCC_WARN_UNINITIALIZED_AUTOS = YES_AGGRESSIVE;
				GCC_WARN_UNUSED_FUNCTION = YES;
				GCC_WARN_UNUSED_VARIABLE = YES;
				HEADER_SEARCH_PATHS = (
					"/usr/local/opt/openssl@1.1/include",
					deps/klib,
					deps/picotls/include,
					deps/dcc,
					include,
				);
				MACOSX_DEPLOYMENT_TARGET = 10.12;
				MTL_ENABLE_DEBUG_INFO = YES;
				ONLY_ACTIVE_ARCH = YES;
				SDKROOT = macosx;
			};
			name = Debug;
		};
		E984481A1EA48BD400390927 /* Release */ = {
			isa = XCBuildConfiguration;
			buildSettings = {
				ALWAYS_SEARCH_USER_PATHS = NO;
				CLANG_ANALYZER_NONNULL = YES;
				CLANG_ANALYZER_NUMBER_OBJECT_CONVERSION = YES_AGGRESSIVE;
				CLANG_CXX_LANGUAGE_STANDARD = "gnu++0x";
				CLANG_CXX_LIBRARY = "libc++";
				CLANG_ENABLE_MODULES = YES;
				CLANG_ENABLE_OBJC_ARC = YES;
				CLANG_WARN_BOOL_CONVERSION = YES;
				CLANG_WARN_CONSTANT_CONVERSION = YES;
				CLANG_WARN_DIRECT_OBJC_ISA_USAGE = YES_ERROR;
				CLANG_WARN_DOCUMENTATION_COMMENTS = YES;
				CLANG_WARN_EMPTY_BODY = YES;
				CLANG_WARN_ENUM_CONVERSION = YES;
				CLANG_WARN_INFINITE_RECURSION = YES;
				CLANG_WARN_INT_CONVERSION = YES;
				CLANG_WARN_OBJC_ROOT_CLASS = YES_ERROR;
				CLANG_WARN_SUSPICIOUS_MOVE = YES;
				CLANG_WARN_UNREACHABLE_CODE = YES;
				CLANG_WARN__DUPLICATE_METHOD_MATCH = YES;
				CODE_SIGN_IDENTITY = "-";
				COPY_PHASE_STRIP = NO;
				DEBUG_INFORMATION_FORMAT = "dwarf-with-dsym";
				ENABLE_NS_ASSERTIONS = NO;
				ENABLE_STRICT_OBJC_MSGSEND = YES;
				GCC_C_LANGUAGE_STANDARD = gnu99;
				GCC_NO_COMMON_BLOCKS = YES;
				GCC_PREPROCESSOR_DEFINITIONS = (
					"PICOTLS_USE_DTRACE=1",
					"QUICLY_USE_DTRACE=1",
				);
				GCC_WARN_64_TO_32_BIT_CONVERSION = YES;
				GCC_WARN_ABOUT_RETURN_TYPE = YES_ERROR;
				GCC_WARN_UNDECLARED_SELECTOR = YES;
				GCC_WARN_UNINITIALIZED_AUTOS = YES_AGGRESSIVE;
				GCC_WARN_UNUSED_FUNCTION = YES;
				GCC_WARN_UNUSED_VARIABLE = YES;
				HEADER_SEARCH_PATHS = (
					"/usr/local/opt/openssl@1.1/include",
					deps/klib,
					deps/picotls/include,
					deps/dcc,
					include,
				);
				MACOSX_DEPLOYMENT_TARGET = 10.12;
				MTL_ENABLE_DEBUG_INFO = NO;
				SDKROOT = macosx;
			};
			name = Release;
		};
		E984481C1EA48BD400390927 /* Debug */ = {
			isa = XCBuildConfiguration;
			buildSettings = {
				EXECUTABLE_PREFIX = lib;
				GCC_PREPROCESSOR_DEFINITIONS = (
					"$(inherited)",
					"QUICLY_USE_TRACER=1",
				);
				PRODUCT_NAME = "$(TARGET_NAME)";
			};
			name = Debug;
		};
		E984481D1EA48BD400390927 /* Release */ = {
			isa = XCBuildConfiguration;
			buildSettings = {
				EXECUTABLE_PREFIX = lib;
				GCC_PREPROCESSOR_DEFINITIONS = (
					"$(inherited)",
					"QUICLY_USE_TRACER=1",
				);
				PRODUCT_NAME = "$(TARGET_NAME)";
			};
			name = Release;
		};
		E98448381EA48D6B00390927 /* Debug */ = {
			isa = XCBuildConfiguration;
			buildSettings = {
				GCC_PREPROCESSOR_DEFINITIONS = (
					"$(inherited)",
					"QUICLY_USE_EMBEDDED_PROBES=1",
					"QUICLY_HAVE_FUSION=1",
				);
				OTHER_CFLAGS = "-march=native";
				OTHER_LDFLAGS = (
					"-L/usr/local/opt/openssl@1.1/lib",
					"-lcrypto",
				);
				PRODUCT_NAME = "$(TARGET_NAME)";
			};
			name = Debug;
		};
		E98448391EA48D6B00390927 /* Release */ = {
			isa = XCBuildConfiguration;
			buildSettings = {
				GCC_PREPROCESSOR_DEFINITIONS = (
					"$(inherited)",
					"QUICLY_USE_EMBEDDED_PROBES=1",
					"QUICLY_HAVE_FUSION=1",
				);
				OTHER_CFLAGS = "-march=native";
				OTHER_LDFLAGS = (
					"-L/usr/local/opt/openssl@1.1/lib",
					"-lcrypto",
				);
				PRODUCT_NAME = "$(TARGET_NAME)";
			};
			name = Release;
		};
		E98F4CB920E5CF1B00362F15 /* Debug */ = {
			isa = XCBuildConfiguration;
			buildSettings = {
				OTHER_LDFLAGS = (
					"-L/usr/local/opt/openssl@1.1/lib",
					"-lcrypto",
				);
				PRODUCT_NAME = "$(TARGET_NAME)";
			};
			name = Debug;
		};
		E98F4CBA20E5CF1B00362F15 /* Release */ = {
			isa = XCBuildConfiguration;
			buildSettings = {
				OTHER_LDFLAGS = (
					"-L/usr/local/opt/openssl@1.1/lib",
					"-lcrypto",
				);
				PRODUCT_NAME = "$(TARGET_NAME)";
			};
			name = Release;
		};
		E9CC44211EC195DF00DC7D3E /* Debug */ = {
			isa = XCBuildConfiguration;
			buildSettings = {
				OTHER_LDFLAGS = (
					"-L/usr/local/opt/openssl@1.1/lib",
					"-lcrypto",
				);
				PRODUCT_NAME = "$(TARGET_NAME)";
			};
			name = Debug;
		};
		E9CC44221EC195DF00DC7D3E /* Release */ = {
			isa = XCBuildConfiguration;
			buildSettings = {
				OTHER_LDFLAGS = (
					"-L/usr/local/opt/openssl@1.1/lib",
					"-lcrypto",
				);
				PRODUCT_NAME = "$(TARGET_NAME)";
			};
			name = Release;
		};
/* End XCBuildConfiguration section */

/* Begin XCConfigurationList section */
		0829877E26D372B70053638F /* Build configuration list for PBXNativeTarget "simulator" */ = {
			isa = XCConfigurationList;
			buildConfigurations = (
				0829877F26D372B70053638F /* Debug */,
				0829878026D372B70053638F /* Release */,
			);
			defaultConfigurationIsVisible = 0;
			defaultConfigurationName = Release;
		};
		E9804224223952FD008B9745 /* Build configuration list for PBXNativeTarget "echo" */ = {
			isa = XCConfigurationList;
			buildConfigurations = (
				E9804225223952FD008B9745 /* Debug */,
				E9804226223952FD008B9745 /* Release */,
			);
			defaultConfigurationIsVisible = 0;
			defaultConfigurationName = Release;
		};
		E98448121EA48BD400390927 /* Build configuration list for PBXProject "quicly" */ = {
			isa = XCConfigurationList;
			buildConfigurations = (
				E98448191EA48BD400390927 /* Debug */,
				E984481A1EA48BD400390927 /* Release */,
			);
			defaultConfigurationIsVisible = 0;
			defaultConfigurationName = Release;
		};
		E984481B1EA48BD400390927 /* Build configuration list for PBXNativeTarget "quicly" */ = {
			isa = XCConfigurationList;
			buildConfigurations = (
				E984481C1EA48BD400390927 /* Debug */,
				E984481D1EA48BD400390927 /* Release */,
			);
			defaultConfigurationIsVisible = 0;
			defaultConfigurationName = Release;
		};
		E98448371EA48D6B00390927 /* Build configuration list for PBXNativeTarget "cli" */ = {
			isa = XCConfigurationList;
			buildConfigurations = (
				E98448381EA48D6B00390927 /* Debug */,
				E98448391EA48D6B00390927 /* Release */,
			);
			defaultConfigurationIsVisible = 0;
			defaultConfigurationName = Release;
		};
		E98F4CB820E5CF1B00362F15 /* Build configuration list for PBXNativeTarget "udpfw" */ = {
			isa = XCConfigurationList;
			buildConfigurations = (
				E98F4CB920E5CF1B00362F15 /* Debug */,
				E98F4CBA20E5CF1B00362F15 /* Release */,
			);
			defaultConfigurationIsVisible = 0;
			defaultConfigurationName = Release;
		};
		E9CC44201EC195DF00DC7D3E /* Build configuration list for PBXNativeTarget "test" */ = {
			isa = XCConfigurationList;
			buildConfigurations = (
				E9CC44211EC195DF00DC7D3E /* Debug */,
				E9CC44221EC195DF00DC7D3E /* Release */,
			);
			defaultConfigurationIsVisible = 0;
			defaultConfigurationName = Release;
		};
/* End XCConfigurationList section */
	};
	rootObject = E984480F1EA48BD400390927 /* Project object */;
}<|MERGE_RESOLUTION|>--- conflicted
+++ resolved
@@ -10,7 +10,6 @@
 		082195082683498900E3EFCF /* cc-pico.c in Sources */ = {isa = PBXBuildFile; fileRef = 082195072683498900E3EFCF /* cc-pico.c */; };
 		082195092683498900E3EFCF /* cc-pico.c in Sources */ = {isa = PBXBuildFile; fileRef = 082195072683498900E3EFCF /* cc-pico.c */; };
 		0821950A2683498900E3EFCF /* cc-pico.c in Sources */ = {isa = PBXBuildFile; fileRef = 082195072683498900E3EFCF /* cc-pico.c */; };
-<<<<<<< HEAD
 		0829876726D372B70053638F /* cc-cubic.c in Sources */ = {isa = PBXBuildFile; fileRef = E9DF012324E4BAC20002EEC7 /* cc-cubic.c */; };
 		0829876826D372B70053638F /* retire_cid.c in Sources */ = {isa = PBXBuildFile; fileRef = E9736528246FD3AC0039AA49 /* retire_cid.c */; };
 		0829876926D372B70053638F /* picotls-probes.d in Sources */ = {isa = PBXBuildFile; fileRef = E95E953A2290498E00215ACD /* picotls-probes.d */; };
@@ -32,12 +31,11 @@
 		0829877A26D372B70053638F /* sentmap.c in Sources */ = {isa = PBXBuildFile; fileRef = E920D22A1F49533800799777 /* sentmap.c */; };
 		0829877B26D372B70053638F /* picotls.c in Sources */ = {isa = PBXBuildFile; fileRef = E98448281EA48D0000390927 /* picotls.c */; };
 		0829878326D37E370053638F /* simulator.c in Sources */ = {isa = PBXBuildFile; fileRef = 0829878226D37E370053638F /* simulator.c */; };
-=======
 		0829878E26E03D4D0053638F /* rate.c in Sources */ = {isa = PBXBuildFile; fileRef = 0829878D26E03D4D0053638F /* rate.c */; };
 		0829878F26E03D4D0053638F /* rate.c in Sources */ = {isa = PBXBuildFile; fileRef = 0829878D26E03D4D0053638F /* rate.c */; };
 		0829879026E03D4D0053638F /* rate.c in Sources */ = {isa = PBXBuildFile; fileRef = 0829878D26E03D4D0053638F /* rate.c */; };
 		0829879226E0A9DF0053638F /* rate.c in Sources */ = {isa = PBXBuildFile; fileRef = 0829879126E0A9DF0053638F /* rate.c */; };
->>>>>>> 372206a8
+		086001CB273271E80043886F /* rate.c in Sources */ = {isa = PBXBuildFile; fileRef = 0829878D26E03D4D0053638F /* rate.c */; };
 		E904233D24AED0410072C5B7 /* loss.c in Sources */ = {isa = PBXBuildFile; fileRef = E904233C24AED0410072C5B7 /* loss.c */; };
 		E904233E24AED0410072C5B7 /* loss.c in Sources */ = {isa = PBXBuildFile; fileRef = E904233C24AED0410072C5B7 /* loss.c */; };
 		E904233F24AED0410072C5B7 /* loss.c in Sources */ = {isa = PBXBuildFile; fileRef = E904233C24AED0410072C5B7 /* loss.c */; };
@@ -182,14 +180,11 @@
 
 /* Begin PBXFileReference section */
 		082195072683498900E3EFCF /* cc-pico.c */ = {isa = PBXFileReference; fileEncoding = 4; lastKnownFileType = sourcecode.c.c; path = "cc-pico.c"; sourceTree = "<group>"; };
-<<<<<<< HEAD
 		0829878126D372B70053638F /* simulator */ = {isa = PBXFileReference; explicitFileType = "compiled.mach-o.executable"; includeInIndex = 0; path = simulator; sourceTree = BUILT_PRODUCTS_DIR; };
 		0829878226D37E370053638F /* simulator.c */ = {isa = PBXFileReference; lastKnownFileType = sourcecode.c.c; path = simulator.c; sourceTree = "<group>"; };
-=======
 		0829878C26DF775B0053638F /* rate.h */ = {isa = PBXFileReference; lastKnownFileType = sourcecode.c.h; path = rate.h; sourceTree = "<group>"; };
 		0829878D26E03D4D0053638F /* rate.c */ = {isa = PBXFileReference; lastKnownFileType = sourcecode.c.c; path = rate.c; sourceTree = "<group>"; };
 		0829879126E0A9DF0053638F /* rate.c */ = {isa = PBXFileReference; lastKnownFileType = sourcecode.c.c; path = rate.c; sourceTree = "<group>"; };
->>>>>>> 372206a8
 		E904233C24AED0410072C5B7 /* loss.c */ = {isa = PBXFileReference; lastKnownFileType = sourcecode.c.c; path = loss.c; sourceTree = "<group>"; };
 		E904234024AEFB980072C5B7 /* loss.c */ = {isa = PBXFileReference; lastKnownFileType = sourcecode.c.c; path = loss.c; sourceTree = "<group>"; };
 		E9056C071F56965300E2B96C /* linklist.h */ = {isa = PBXFileReference; fileEncoding = 4; lastKnownFileType = sourcecode.c.h; path = linklist.h; sourceTree = "<group>"; };
@@ -793,6 +788,7 @@
 				0829877226D372B70053638F /* recvstate.c in Sources */,
 				0829877326D372B70053638F /* fusion.c in Sources */,
 				0829877426D372B70053638F /* defaults.c in Sources */,
+				086001CB273271E80043886F /* rate.c in Sources */,
 				0829877526D372B70053638F /* streambuf.c in Sources */,
 				0829877626D372B70053638F /* pembase64.c in Sources */,
 				0829877826D372B70053638F /* sendstate.c in Sources */,
