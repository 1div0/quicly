/*
 * Copyright (c) 2017 Fastly, Kazuho Oku
 *
 * Permission is hereby granted, free of charge, to any person obtaining a copy
 * of this software and associated documentation files (the "Software"), to
 * deal in the Software without restriction, including without limitation the
 * rights to use, copy, modify, merge, publish, distribute, sublicense, and/or
 * sell copies of the Software, and to permit persons to whom the Software is
 * furnished to do so, subject to the following conditions:
 *
 * The above copyright notice and this permission notice shall be included in
 * all copies or substantial portions of the Software.
 *
 * THE SOFTWARE IS PROVIDED "AS IS", WITHOUT WARRANTY OF ANY KIND, EXPRESS OR
 * IMPLIED, INCLUDING BUT NOT LIMITED TO THE WARRANTIES OF MERCHANTABILITY,
 * FITNESS FOR A PARTICULAR PURPOSE AND NONINFRINGEMENT. IN NO EVENT SHALL THE
 * AUTHORS OR COPYRIGHT HOLDERS BE LIABLE FOR ANY CLAIM, DAMAGES OR OTHER
 * LIABILITY, WHETHER IN AN ACTION OF CONTRACT, TORT OR OTHERWISE, ARISING
 * FROM, OUT OF OR IN CONNECTION WITH THE SOFTWARE OR THE USE OR OTHER DEALINGS
 * IN THE SOFTWARE.
 */
#include <sys/select.h>
#include <sys/socket.h>
#include <sys/stat.h>
#include <sys/time.h>
#include <sys/types.h>
#include <getopt.h>
#include <netinet/udp.h>
#include <fcntl.h>
#include <netdb.h>
#include <stdio.h>
#include <unistd.h>
#include <picotls.h>
#include "quicly.h"
#include "quicly/defaults.h"
#include "quicly/streambuf.h"
#include "../deps/picotls/t/util.h"

#define MAX_BURST_PACKETS 10

FILE *quicly_trace_fp = NULL;
static unsigned verbosity = 0;
static int suppress_output = 0;
static int64_t enqueue_requests_at = 0, request_interval = 0;

static void hexdump(const char *title, const uint8_t *p, size_t l)
{
    fprintf(stderr, "%s (%zu bytes):\n", title, l);

    while (l != 0) {
        int i;
        fputs("   ", stderr);
        for (i = 0; i < 16; ++i) {
            fprintf(stderr, " %02x", *p++);
            if (--l == 0)
                break;
        }
        fputc('\n', stderr);
    }
}

static int save_session_ticket_cb(ptls_save_ticket_t *_self, ptls_t *tls, ptls_iovec_t src);
static int on_client_hello_cb(ptls_on_client_hello_t *_self, ptls_t *tls, ptls_on_client_hello_parameters_t *params);

static const char *session_file = NULL;
static ptls_handshake_properties_t hs_properties;
static quicly_transport_parameters_t resumed_transport_params;
static ptls_iovec_t resumption_token;
static quicly_context_t ctx;
static quicly_cid_plaintext_t next_cid;
static struct {
    ptls_aead_context_t *enc, *dec;
} address_token_aead;
static ptls_save_ticket_t save_session_ticket = {save_session_ticket_cb};
static ptls_on_client_hello_t on_client_hello = {on_client_hello_cb};
static int enforce_retry;

static ptls_key_exchange_algorithm_t *key_exchanges[128];
static ptls_cipher_suite_t *cipher_suites[128];
static ptls_context_t tlsctx = {.random_bytes = ptls_openssl_random_bytes,
                                .get_time = &ptls_get_time,
                                .key_exchanges = key_exchanges,
                                .cipher_suites = cipher_suites,
                                .require_dhe_on_psk = 1,
                                .save_ticket = &save_session_ticket,
                                .on_client_hello = &on_client_hello};
static struct {
    ptls_iovec_t list[16];
    size_t count;
} negotiated_protocols;

/**
 * list of requests to be processed, terminated by reqs[N].path == NULL
 */
struct {
    const char *path;
    int to_file;
} * reqs;

struct st_stream_data_t {
    quicly_streambuf_t streambuf;
    FILE *outfp;
};

static void on_stop_sending(quicly_stream_t *stream, int err);
static void on_receive_reset(quicly_stream_t *stream, int err);
static void server_on_receive(quicly_stream_t *stream, size_t off, const void *src, size_t len);
static void client_on_receive(quicly_stream_t *stream, size_t off, const void *src, size_t len);

static const quicly_stream_callbacks_t server_stream_callbacks = {quicly_streambuf_destroy,
                                                                  quicly_streambuf_egress_shift,
                                                                  quicly_streambuf_egress_emit,
                                                                  on_stop_sending,
                                                                  server_on_receive,
                                                                  on_receive_reset},
                                       client_stream_callbacks = {quicly_streambuf_destroy,
                                                                  quicly_streambuf_egress_shift,
                                                                  quicly_streambuf_egress_emit,
                                                                  on_stop_sending,
                                                                  client_on_receive,
                                                                  on_receive_reset};

static void dump_stats(FILE *fp, quicly_conn_t *conn)
{
    quicly_stats_t stats;

    quicly_get_stats(conn, &stats);
    fprintf(fp,
            "packets-received: %" PRIu64 ", packets-decryption-failed: %" PRIu64 ", packets-sent: %" PRIu64
            ", packets-lost: %" PRIu64 ", ack-received: %" PRIu64 ", late-acked: %" PRIu64 ", bytes-received: %" PRIu64
            ", bytes-sent: %" PRIu64 ", srtt: %" PRIu32 "\n",
            stats.num_packets.received, stats.num_packets.decryption_failed, stats.num_packets.sent, stats.num_packets.lost,
            stats.num_packets.ack_received, stats.num_packets.late_acked, stats.num_bytes.received, stats.num_bytes.sent,
            stats.rtt.smoothed);
}

static int validate_path(const char *path)
{
    if (path[0] != '/')
        return 0;
    /* TODO avoid false positives on the client-side */
    if (strstr(path, "/.") != NULL)
        return 0;
    return 1;
}

static int parse_request(ptls_iovec_t input, char **path, int *is_http1)
{
    size_t off = 0, path_start;

    for (off = 0; off != input.len; ++off)
        if (input.base[off] == ' ')
            goto EndOfMethod;
    return 0;

EndOfMethod:
    ++off;
    path_start = off;
    for (; off != input.len; ++off)
        if (input.base[off] == ' ' || input.base[off] == '\r' || input.base[off] == '\n')
            goto EndOfPath;
    return 0;

EndOfPath:
    *path = (char *)(input.base + path_start);
    *is_http1 = input.base[off] == ' ';
    input.base[off] = '\0';
    return 1;
}

static void send_str(quicly_stream_t *stream, const char *s)
{
    quicly_streambuf_egress_write(stream, s, strlen(s));
}

static void send_header(quicly_stream_t *stream, int is_http1, int status, const char *mime_type)
{
    char buf[256];

    if (!is_http1)
        return;

    sprintf(buf, "HTTP/1.1 %03d OK\r\nConnection: close\r\nContent-Type: %s\r\n\r\n", status, mime_type);
    send_str(stream, buf);
}

static int flatten_file_vec(quicly_sendbuf_vec_t *vec, void *dst, size_t off, size_t len)
{
    int fd = (intptr_t)vec->cbdata;
    ssize_t rret;

    /* FIXME handle partial read */
    while ((rret = pread(fd, dst, len, off)) == -1 && errno == EINTR)
        ;

    return rret == len ? 0 : QUICLY_TRANSPORT_ERROR_INTERNAL; /* should return application-level error */
}

static void discard_file_vec(quicly_sendbuf_vec_t *vec)
{
    int fd = (intptr_t)vec->cbdata;
    close(fd);
}

static int send_file(quicly_stream_t *stream, int is_http1, const char *fn, const char *mime_type)
{
    static const quicly_streambuf_sendvec_callbacks_t send_file_callbacks = {flatten_file_vec, discard_file_vec};
    int fd;
    struct stat st;

    if ((fd = open(fn, O_RDONLY)) == -1)
        return 0;
    if (fstat(fd, &st) != 0 || S_ISDIR(st.st_mode)) {
        close(fd);
        return 0;
    }

    send_header(stream, is_http1, 200, mime_type);
    quicly_sendbuf_vec_t vec = {&send_file_callbacks, (size_t)st.st_size, (void *)(intptr_t)fd};
    quicly_streambuf_egress_write_vec(stream, &vec);
    return 1;
}

/**
 * This function is an implementation of the quicly_sendbuf_flatten_vec_cb callback.  Refer to the doc-comments of the callback type
 * for the API.
 */
static int flatten_sized_text(quicly_sendbuf_vec_t *vec, void *dst, size_t off, size_t len)
{
    static const char pattern[] =
        "hello world\nhello world\nhello world\nhello world\nhello world\nhello world\nhello world\nhello world\nhello "
        "world\nhello world\nhello world\nhello world\nhello world\nhello world\nhello world\nhello world\nhello world\nhello "
        "world\nhello world\nhello world\nhello world\nhello world\nhello world\nhello world\nhello world\nhello world\nhello "
        "world\nhello world\nhello world\nhello world\nhello world\nhello world\nhello world\nhello world\nhello world\nhello "
        "world\nhello world\nhello world\nhello world\nhello world\nhello world\nhello world\nhello world\nhello world\nhello "
        "world\nhello world\nhello world\nhello world\nhello world\nhello world\nhello world\nhello world\nhello world\nhello "
        "world\nhello world\nhello world\nhello world\nhello world\nhello world\nhello world\nhello world\nhello world\nhello "
        "world\nhello world\nhello world\nhello world\nhello world\nhello world\nhello world\nhello world\nhello world\nhello "
        "world\nhello world\nhello world\nhello world\nhello world\nhello world\nhello world\nhello world\nhello world\nhello "
        "world\nhello world\nhello world\nhello world\nhello world\nhello world\nhello world\nhello world\nhello world\nhello "
        "world\nhello world\nhello world\nhello world\nhello world\nhello world\nhello world\nhello world\nhello world\nhello "
        "world\nhello world\nhello world\nhello world\nhello world\nhello world\nhello world\nhello world\nhello world\nhello "
        "world\nhello world\nhello world\nhello world\nhello world\nhello world\nhello world\nhello world\nhello world\nhello "
        "world\nhello world\nhello world\nhello world\nhello world\nhello world\nhello world\nhello world\nhello world\nhello "
        "world\nhello world\nhello world\nhello world\nhello world\nhello world\nhello world\nhello world\nhello world\nhello "
        "world\nhello world\nhello world\nhello world\nhello world\nhello world\n";

    while (len != 0) {
        const char *src = pattern + off % 12;
        if (src + len - pattern <= sizeof(pattern) - 1) {
            memcpy(dst, src, len);
            break;
        }
        memcpy(dst, src, sizeof(pattern) - 20);
        off += sizeof(pattern) - 20;
        dst += sizeof(pattern) - 20;
        len -= sizeof(pattern) - 20;
    }
    return 0;

#undef PATTERN
}

static int send_sized_text(quicly_stream_t *stream, const char *path, int is_http1)
{
    size_t size;
    int lastpos;

    if (sscanf(path, "/%zu%n", &size, &lastpos) != 1)
        return 0;
    if (lastpos != strlen(path))
        return 0;

    send_header(stream, is_http1, 200, "text/plain; charset=utf-8");
    static const quicly_streambuf_sendvec_callbacks_t callbacks = {flatten_sized_text};
    quicly_sendbuf_vec_t vec = {&callbacks, size, NULL};
    quicly_streambuf_egress_write_vec(stream, &vec);
    return 1;
}

static void on_stop_sending(quicly_stream_t *stream, int err)
{
    assert(QUICLY_ERROR_IS_QUIC_APPLICATION(err));
    fprintf(stderr, "received STOP_SENDING: %" PRIu16 "\n", QUICLY_ERROR_GET_ERROR_CODE(err));
}

static void on_receive_reset(quicly_stream_t *stream, int err)
{
    assert(QUICLY_ERROR_IS_QUIC_APPLICATION(err));
    fprintf(stderr, "received RESET_STREAM: %" PRIu16 "\n", QUICLY_ERROR_GET_ERROR_CODE(err));
}

static void server_on_receive(quicly_stream_t *stream, size_t off, const void *src, size_t len)
{
    char *path;
    int is_http1;

    if (!quicly_sendstate_is_open(&stream->sendstate))
        return;

    if (quicly_streambuf_ingress_receive(stream, off, src, len) != 0)
        return;

    if (!parse_request(quicly_streambuf_ingress_get(stream), &path, &is_http1)) {
        if (!quicly_recvstate_transfer_complete(&stream->recvstate))
            return;
        /* failed to parse request */
        send_header(stream, 1, 500, "text/plain; charset=utf-8");
        send_str(stream, "failed to parse HTTP request\n");
        goto Sent;
    }
    if (!quicly_recvstate_transfer_complete(&stream->recvstate))
        quicly_request_stop(stream, QUICLY_ERROR_FROM_APPLICATION_ERROR_CODE(0));

    if (strcmp(path, "/logo.jpg") == 0 && send_file(stream, is_http1, "assets/logo.jpg", "image/jpeg"))
        goto Sent;
    if (strcmp(path, "/main.jpg") == 0 && send_file(stream, is_http1, "assets/main.jpg", "image/jpeg"))
        goto Sent;
    if (send_sized_text(stream, path, is_http1))
        goto Sent;
    if (validate_path(path) && send_file(stream, is_http1, path + 1, "text/plain"))
        goto Sent;

    send_header(stream, is_http1, 404, "text/plain; charset=utf-8");
    send_str(stream, "not found\n");
Sent:
    quicly_streambuf_egress_shutdown(stream);
    quicly_streambuf_ingress_shift(stream, len);
}

static void client_on_receive(quicly_stream_t *stream, size_t off, const void *src, size_t len)
{
    struct st_stream_data_t *stream_data = stream->data;
    ptls_iovec_t input;

    if (quicly_streambuf_ingress_receive(stream, off, src, len) != 0)
        return;

    if ((input = quicly_streambuf_ingress_get(stream)).len != 0) {
        if (!suppress_output) {
            FILE *out = (stream_data->outfp == NULL) ? stdout : stream_data->outfp;
            fwrite(input.base, 1, input.len, out);
            fflush(out);
        }
        quicly_streambuf_ingress_shift(stream, input.len);
    }

    if (quicly_recvstate_transfer_complete(&stream->recvstate)) {
        if (stream_data->outfp != NULL)
            fclose(stream_data->outfp);
        static size_t num_resp_received;
        ++num_resp_received;
        if (reqs[num_resp_received].path == NULL) {
            if (request_interval != 0) {
                enqueue_requests_at = ctx.now->cb(ctx.now) + request_interval;
            } else {
                dump_stats(stderr, stream->conn);
                quicly_close(stream->conn, 0, "");
            }
        }
    }
}

static int on_stream_open(quicly_stream_open_t *self, quicly_stream_t *stream)
{
    int ret;

    if ((ret = quicly_streambuf_create(stream, sizeof(struct st_stream_data_t))) != 0)
        return ret;
    stream->callbacks = ctx.tls->certificates.count != 0 ? &server_stream_callbacks : &client_stream_callbacks;
    return 0;
}

static quicly_stream_open_t stream_open = {&on_stream_open};

static void on_closed_by_peer(quicly_closed_by_peer_t *self, quicly_conn_t *conn, int err, uint64_t frame_type, const char *reason,
                              size_t reason_len)
{
    if (QUICLY_ERROR_IS_QUIC_TRANSPORT(err)) {
        fprintf(stderr, "transport close:code=0x%" PRIx16 ";frame=%" PRIu64 ";reason=%.*s\n", QUICLY_ERROR_GET_ERROR_CODE(err),
                frame_type, (int)reason_len, reason);
    } else if (QUICLY_ERROR_IS_QUIC_APPLICATION(err)) {
        fprintf(stderr, "application close:code=0x%" PRIx16 ";reason=%.*s\n", QUICLY_ERROR_GET_ERROR_CODE(err), (int)reason_len,
                reason);
    } else if (err == QUICLY_ERROR_RECEIVED_STATELESS_RESET) {
        fprintf(stderr, "stateless reset\n");
    } else {
        fprintf(stderr, "unexpected close:code=%d\n", err);
    }
}

static quicly_closed_by_peer_t closed_by_peer = {&on_closed_by_peer};

static int on_generate_resumption_token(quicly_generate_resumption_token_t *self, quicly_conn_t *conn, ptls_buffer_t *buf,
                                        quicly_address_token_plaintext_t *token)
{
    return quicly_encrypt_address_token(tlsctx.random_bytes, address_token_aead.enc, buf, buf->off, token);
}

static quicly_generate_resumption_token_t generate_resumption_token = {&on_generate_resumption_token};

static void send_packets_default(int fd, struct sockaddr *dest, struct iovec *packets, size_t num_packets)
{
    for (size_t i = 0; i != num_packets; ++i) {
        struct msghdr mess;
        memset(&mess, 0, sizeof(mess));
        mess.msg_name = dest;
        mess.msg_namelen = quicly_get_socklen(dest);
        mess.msg_iov = &packets[i];
        mess.msg_iovlen = 1;
        if (verbosity >= 2)
            hexdump("sendmsg", packets[i].iov_base, packets[i].iov_len);
        int ret;
        while ((ret = (int)sendmsg(fd, &mess, 0)) == -1 && errno == EINTR)
            ;
        if (ret == -1)
            perror("sendmsg failed");
    }
}

#ifdef __linux__

#ifndef UDP_SEGMENT
#define UDP_SEGMENT 103
#endif

<<<<<<< HEAD
static void do_send_gso(int fd, struct sockaddr *dest, const uint8_t *payload, const uint8_t *payload_end, size_t segment_size)
=======
static void send_packets_gso(int fd, quicly_datagram_t **packets, size_t num_packets, quicly_packet_allocator_t *pa)
>>>>>>> dac1e33d
{
    struct iovec vec = {.iov_base = (void *)payload, .iov_len = payload_end - payload};

    if (vec.iov_len == segment_size) {
        send_packets_default(fd, dest, &vec, 1);
        return;
    }

    union {
        struct cmsghdr hdr;
        char buf[CMSG_SPACE(sizeof(uint16_t))];
    } cmsg;
    cmsg.hdr.cmsg_level = SOL_UDP;
    cmsg.hdr.cmsg_type = UDP_SEGMENT;
    cmsg.hdr.cmsg_len = CMSG_LEN(sizeof(uint16_t));
    *(uint16_t *)CMSG_DATA(&cmsg.hdr) = segment_size;

    struct msghdr mess = {
        .msg_name = dest, /* TODO quicly might start sending packets going to different paths? */
        .msg_namelen = quicly_get_socklen(dest),
        .msg_iov = &vec,
        .msg_iovlen = 1,
        .msg_control = &cmsg,
        .msg_controllen = (socklen_t)CMSG_SPACE(sizeof(uint16_t)),
    };

    int ret;
    while ((ret = sendmsg(fd, &mess, 0)) == -1 && errno == EINTR)
        ;
    if (ret == -1)
        perror("sendmsg failed");
}

<<<<<<< HEAD
static void send_packets_gso(int fd, struct sockaddr *dest, struct iovec *packets, size_t num_packets)
{
    /* send packets using GSO, coalescing up to MAX_BURST_PACKETS same-sized datagrams, with the exception that the last datagram
     * might be of different size */
    size_t gso_from = 0;
    for (size_t i = 1; i < num_packets; ++i) {
        if (packets[i].iov_len > packets[gso_from].iov_len) {
            do_send_gso(fd, dest, packets[gso_from].iov_base, packets[i].iov_base, packets[gso_from].iov_len);
            gso_from = i;
        } else if (packets[i].iov_len != packets[gso_from].iov_len) {
            do_send_gso(fd, dest, packets[gso_from].iov_base, packets[i].iov_base + packets[i].iov_len, packets[gso_from].iov_len);
            gso_from = i + 1;
            i = i + 1;
        }
    }
    if (gso_from < num_packets)
        do_send_gso(fd, dest, packets[gso_from].iov_base, packets[num_packets - 1].iov_base + packets[num_packets - 1].iov_len,
                    packets[gso_from].iov_len);
}

=======
>>>>>>> dac1e33d
#endif

static void (*send_packets)(int, struct sockaddr *, struct iovec *, size_t) = send_packets_default;

static void send_one_packet(int fd, struct sockaddr *dest, const void *payload, size_t payload_len)
{
    struct iovec vec = {.iov_base = (void *)payload, .iov_len = payload_len};
    send_packets(fd, dest, &vec, 1);
}

static int send_pending(int fd, quicly_conn_t *conn)
{
    quicly_address_t dest, src;
    struct iovec packets[MAX_BURST_PACKETS];
    uint8_t buf[MAX_BURST_PACKETS * quicly_get_context(conn)->transport_params.max_udp_payload_size];
    size_t num_packets = MAX_BURST_PACKETS;
    int ret;

    if ((ret = quicly_send(conn, &dest, &src, packets, &num_packets, buf, sizeof(buf))) == 0 && num_packets != 0)
        send_packets(fd, &dest.sa, packets, num_packets);

    return ret;
}

static void enqueue_requests(quicly_conn_t *conn)
{
    size_t i;
    int ret;

    for (i = 0; reqs[i].path != NULL; ++i) {
        char req[1024], destfile[1024];
        quicly_stream_t *stream;
        ret = quicly_open_stream(conn, &stream, 0);
        assert(ret == 0);
        sprintf(req, "GET %s\r\n", reqs[i].path);
        send_str(stream, req);
        quicly_streambuf_egress_shutdown(stream);

        if (reqs[i].to_file && !suppress_output) {
            struct st_stream_data_t *stream_data = stream->data;
            sprintf(destfile, "%s.downloaded", strrchr(reqs[i].path, '/') + 1);
            stream_data->outfp = fopen(destfile, "w");
            if (stream_data->outfp == NULL) {
                fprintf(stderr, "failed to open destination file:%s:%s\n", reqs[i].path, strerror(errno));
                exit(1);
            }
        }
    }
    enqueue_requests_at = INT64_MAX;
}

static int run_client(int fd, struct sockaddr *sa, const char *host)
{
    struct sockaddr_in local;
    int ret;
    quicly_conn_t *conn = NULL;

    memset(&local, 0, sizeof(local));
    local.sin_family = AF_INET;
    if (bind(fd, (void *)&local, sizeof(local)) != 0) {
        perror("bind(2) failed");
        return 1;
    }
    ret = quicly_connect(&conn, &ctx, host, sa, NULL, &next_cid, resumption_token, &hs_properties, &resumed_transport_params);
    assert(ret == 0);
    ++next_cid.master_id;
    enqueue_requests(conn);
    send_pending(fd, conn);

    while (1) {
        fd_set readfds;
        struct timeval *tv, tvbuf;
        do {
            int64_t timeout_at = conn != NULL ? quicly_get_first_timeout(conn) : INT64_MAX;
            if (enqueue_requests_at < timeout_at)
                timeout_at = enqueue_requests_at;
            if (timeout_at != INT64_MAX) {
                quicly_context_t *ctx = quicly_get_context(conn);
                int64_t delta = timeout_at - ctx->now->cb(ctx->now);
                if (delta > 0) {
                    tvbuf.tv_sec = delta / 1000;
                    tvbuf.tv_usec = (delta % 1000) * 1000;
                } else {
                    tvbuf.tv_sec = 0;
                    tvbuf.tv_usec = 0;
                }
                tv = &tvbuf;
            } else {
                tv = NULL;
            }
            FD_ZERO(&readfds);
            FD_SET(fd, &readfds);
        } while (select(fd + 1, &readfds, NULL, NULL, tv) == -1 && errno == EINTR);
        if (enqueue_requests_at <= ctx.now->cb(ctx.now))
            enqueue_requests(conn);
        if (FD_ISSET(fd, &readfds)) {
            while (1) {
                uint8_t buf[ctx.transport_params.max_udp_payload_size];
                struct msghdr mess;
                struct sockaddr sa;
                struct iovec vec;
                memset(&mess, 0, sizeof(mess));
                mess.msg_name = &sa;
                mess.msg_namelen = sizeof(sa);
                vec.iov_base = buf;
                vec.iov_len = sizeof(buf);
                mess.msg_iov = &vec;
                mess.msg_iovlen = 1;
                ssize_t rret;
                while ((rret = recvmsg(fd, &mess, 0)) == -1 && errno == EINTR)
                    ;
                if (rret <= 0)
                    break;
                if (verbosity >= 2)
                    hexdump("recvmsg", buf, rret);
                size_t off = 0;
                while (off != rret) {
                    quicly_decoded_packet_t packet;
                    if (quicly_decode_packet(&ctx, &packet, buf, rret, &off) == SIZE_MAX)
                        break;
                    quicly_receive(conn, NULL, &sa, &packet);
                }
            }
        }
        if (conn != NULL) {
            ret = send_pending(fd, conn);
            if (ret != 0) {
                quicly_free(conn);
                conn = NULL;
                if (ret == QUICLY_ERROR_FREE_CONNECTION) {
                    return 0;
                } else {
                    fprintf(stderr, "quicly_send returned %d\n", ret);
                    return 1;
                }
            }
        }
    }
}

static quicly_conn_t **conns;
static size_t num_conns = 0;

static void on_signal(int signo)
{
    size_t i;
    for (i = 0; i != num_conns; ++i) {
        const quicly_cid_plaintext_t *master_id = quicly_get_master_id(conns[i]);
        fprintf(stderr, "conn:%08" PRIu32 ": ", master_id->master_id);
        dump_stats(stderr, conns[i]);
    }
    if (signo == SIGINT)
        _exit(0);
}

static int validate_token(struct sockaddr *remote, ptls_iovec_t client_cid, ptls_iovec_t server_cid,
                          quicly_address_token_plaintext_t *token, const char **err_desc)
{
    int64_t age;
    int port_is_equal;

    /* calculate and normalize age */
    if ((age = ctx.now->cb(ctx.now) - token->issued_at) < 0)
        age = 0;

    /* check address, deferring the use of port number match to type-specific checks */
    if (remote->sa_family != token->remote.sa.sa_family)
        goto AddressMismatch;
    switch (remote->sa_family) {
    case AF_INET: {
        struct sockaddr_in *sin = (struct sockaddr_in *)remote;
        if (sin->sin_addr.s_addr != token->remote.sin.sin_addr.s_addr)
            goto AddressMismatch;
        port_is_equal = sin->sin_port == token->remote.sin.sin_port;
    } break;
    case AF_INET6: {
        struct sockaddr_in6 *sin6 = (struct sockaddr_in6 *)remote;
        if (memcmp(&sin6->sin6_addr, &token->remote.sin6.sin6_addr, sizeof(sin6->sin6_addr)) != 0)
            goto AddressMismatch;
        port_is_equal = sin6->sin6_port == token->remote.sin6.sin6_port;
    } break;
    default:
        goto UnknownAddressType;
    }

    /* type-specific checks */
    switch (token->type) {
    case QUICLY_ADDRESS_TOKEN_TYPE_RETRY:
        if (age > 30000)
            goto Expired;
        if (!port_is_equal)
            goto AddressMismatch;
        uint64_t cidhash_actual;
        if (quicly_retry_calc_cidpair_hash(&ptls_openssl_sha256, client_cid, server_cid, &cidhash_actual) != 0)
            goto InternalError;
        if (token->retry.cidpair_hash != cidhash_actual)
            goto CIDMismatch;
        break;
    case QUICLY_ADDRESS_TOKEN_TYPE_RESUMPTION:
        if (age > 10 * 60 * 1000)
            goto Expired;
        break;
    default:
        assert(!"unexpected token type");
        abort();
        break;
    }

    /* success */
    *err_desc = NULL;
    return 1;

AddressMismatch:
    *err_desc = "token address mismatch";
    return 0;
UnknownAddressType:
    *err_desc = "unknown address type";
    return 0;
Expired:
    *err_desc = "token expired";
    return 0;
InternalError:
    *err_desc = "internal error";
    return 0;
CIDMismatch:
    *err_desc = "CID mismatch";
    return 0;
}

static int run_server(int fd, struct sockaddr *sa, socklen_t salen)
{
    signal(SIGINT, on_signal);
    signal(SIGHUP, on_signal);

    if (bind(fd, sa, salen) != 0) {
        perror("bind(2) failed");
        return 1;
    }

    while (1) {
        fd_set readfds;
        struct timeval *tv, tvbuf;
        do {
            int64_t timeout_at = INT64_MAX;
            size_t i;
            for (i = 0; i != num_conns; ++i) {
                int64_t conn_to = quicly_get_first_timeout(conns[i]);
                if (conn_to < timeout_at)
                    timeout_at = conn_to;
            }
            if (timeout_at != INT64_MAX) {
                int64_t delta = timeout_at - ctx.now->cb(ctx.now);
                if (delta > 0) {
                    tvbuf.tv_sec = delta / 1000;
                    tvbuf.tv_usec = (delta % 1000) * 1000;
                } else {
                    tvbuf.tv_sec = 0;
                    tvbuf.tv_usec = 0;
                }
                tv = &tvbuf;
            } else {
                tv = NULL;
            }
            FD_ZERO(&readfds);
            FD_SET(fd, &readfds);
        } while (select(fd + 1, &readfds, NULL, NULL, tv) == -1 && errno == EINTR);
        if (FD_ISSET(fd, &readfds)) {
            while (1) {
                uint8_t buf[ctx.transport_params.max_udp_payload_size];
                struct msghdr mess;
                struct sockaddr sa;
                struct iovec vec;
                memset(&mess, 0, sizeof(mess));
                mess.msg_name = &sa;
                mess.msg_namelen = sizeof(sa);
                vec.iov_base = buf;
                vec.iov_len = sizeof(buf);
                mess.msg_iov = &vec;
                mess.msg_iovlen = 1;
                ssize_t rret;
                while ((rret = recvmsg(fd, &mess, 0)) == -1 && errno == EINTR)
                    ;
                if (rret == -1)
                    break;
                if (verbosity >= 2)
                    hexdump("recvmsg", buf, rret);
                size_t off = 0;
                while (off != rret) {
                    quicly_decoded_packet_t packet;
                    if (quicly_decode_packet(&ctx, &packet, buf, rret, &off) == SIZE_MAX)
                        break;
                    if (QUICLY_PACKET_IS_LONG_HEADER(packet.octets.base[0])) {
                        if (packet.version != QUICLY_PROTOCOL_VERSION) {
                            uint8_t payload[ctx.transport_params.max_udp_payload_size];
                            size_t payload_len = quicly_send_version_negotiation(&ctx, &sa, packet.cid.src, NULL,
                                                                                 packet.cid.dest.encrypted, payload);
                            assert(payload_len != SIZE_MAX);
                            send_one_packet(fd, &sa, payload, payload_len);
                            break;
                        }
                        /* there is no way to send response to these v1 packets */
                        if (packet.cid.dest.encrypted.len > QUICLY_MAX_CID_LEN_V1 || packet.cid.src.len > QUICLY_MAX_CID_LEN_V1)
                            break;
                    }

                    quicly_conn_t *conn = NULL;
                    size_t i;
                    for (i = 0; i != num_conns; ++i) {
                        if (quicly_is_destination(conns[i], NULL, &sa, &packet)) {
                            conn = conns[i];
                            break;
                        }
                    }
                    if (conn != NULL) {
                        /* existing connection */
                        quicly_receive(conn, NULL, &sa, &packet);
                    } else if (QUICLY_PACKET_IS_INITIAL(packet.octets.base[0])) {
                        /* long header packet; potentially a new connection */
                        quicly_address_token_plaintext_t *token = NULL, token_buf;
                        if (packet.token.len != 0) {
                            const char *err_desc = NULL;
                            int ret = quicly_decrypt_address_token(address_token_aead.dec, &token_buf, packet.token.base,
                                                                   packet.token.len, 0, &err_desc);
                            if (ret == 0 && validate_token(&sa, packet.cid.src, packet.cid.dest.encrypted, &token_buf, &err_desc)) {
                                token = &token_buf;
                            } else if (enforce_retry && (ret == QUICLY_TRANSPORT_ERROR_INVALID_TOKEN ||
                                                         (ret == 0 && token_buf.type == QUICLY_ADDRESS_TOKEN_TYPE_RETRY))) {
                                /* Token that looks like retry was unusable, and we require retry. There's no chance of the
                                 * handshake succeeding. Therefore, send close without aquiring state. */
                                uint8_t payload[ctx.transport_params.max_udp_payload_size];
                                size_t payload_len = quicly_send_close_invalid_token(&ctx, &sa, packet.cid.src, NULL,
                                                                                     packet.cid.dest.encrypted, err_desc, payload);
                                assert(payload_len != SIZE_MAX);
                                send_one_packet(fd, &sa, payload, payload_len);
                            }
                        }
                        if (enforce_retry && token == NULL && packet.cid.dest.encrypted.len >= 8) {
                            /* unbound connection; send a retry token unless the client has supplied the correct one, but not too
                             * many
                             */
                            uint8_t new_server_cid[8], payload[ctx.transport_params.max_udp_payload_size];
                            memcpy(new_server_cid, packet.cid.dest.encrypted.base, sizeof(new_server_cid));
                            new_server_cid[0] ^= 0xff;
                            size_t payload_len = quicly_send_retry(&ctx, address_token_aead.enc, &sa, packet.cid.src, NULL,
                                                                   ptls_iovec_init(new_server_cid, sizeof(new_server_cid)),
                                                                   packet.cid.dest.encrypted, ptls_iovec_init(NULL, 0),
                                                                   ptls_iovec_init(NULL, 0), NULL, payload);
                            assert(payload_len != SIZE_MAX);
                            send_one_packet(fd, &sa, payload, payload_len);
                            break;
                        } else {
                            /* new connection */
                            int ret = quicly_accept(&conn, &ctx, NULL, &sa, &packet, token, &next_cid, NULL);
                            if (ret == 0) {
                                assert(conn != NULL);
                                ++next_cid.master_id;
                                conns = realloc(conns, sizeof(*conns) * (num_conns + 1));
                                assert(conns != NULL);
                                conns[num_conns++] = conn;
                            } else {
                                assert(conn == NULL);
                            }
                        }
                    } else if (!QUICLY_PACKET_IS_LONG_HEADER(packet.octets.base[0])) {
                        /* short header packet; potentially a dead connection. No need to check the length of the incoming packet,
                         * because loop is prevented by authenticating the CID (by checking node_id and thread_id). If the peer is
                         * also sending a reset, then the next CID is highly likely to contain a non-authenticating CID, ... */
                        if (packet.cid.dest.plaintext.node_id == 0 && packet.cid.dest.plaintext.thread_id == 0) {
                            uint8_t payload[ctx.transport_params.max_udp_payload_size];
                            size_t payload_len =
                                quicly_send_stateless_reset(&ctx, &sa, NULL, packet.cid.dest.encrypted.base, payload);
                            assert(payload_len != SIZE_MAX);
                            send_one_packet(fd, &sa, payload, payload_len);
                        }
                    }
                }
            }
        }
        {
            size_t i;
            for (i = 0; i != num_conns; ++i) {
                if (quicly_get_first_timeout(conns[i]) <= ctx.now->cb(ctx.now)) {
                    if (send_pending(fd, conns[i]) != 0) {
                        dump_stats(stderr, conns[i]);
                        quicly_free(conns[i]);
                        memmove(conns + i, conns + i + 1, (num_conns - i - 1) * sizeof(*conns));
                        --i;
                        --num_conns;
                    }
                }
            }
        }
    }
}

static void load_session(void)
{
    static uint8_t buf[65536];
    size_t len;
    int ret;

    {
        FILE *fp;
        if ((fp = fopen(session_file, "rb")) == NULL)
            return;
        len = fread(buf, 1, sizeof(buf), fp);
        if (len == 0 || !feof(fp)) {
            fprintf(stderr, "failed to load ticket from file:%s\n", session_file);
            exit(1);
        }
        fclose(fp);
    }

    {
        const uint8_t *src = buf, *end = buf + len;
        ptls_iovec_t ticket;
        ptls_decode_open_block(src, end, 2, {
            if ((resumption_token.len = end - src) != 0) {
                resumption_token.base = malloc(resumption_token.len);
                memcpy(resumption_token.base, src, resumption_token.len);
            }
            src = end;
        });
        ptls_decode_open_block(src, end, 2, {
            ticket = ptls_iovec_init(src, end - src);
            src = end;
        });
        ptls_decode_open_block(src, end, 2, {
            if ((ret = quicly_decode_transport_parameter_list(&resumed_transport_params, NULL, NULL, 1, src, end)) != 0)
                goto Exit;
            src = end;
        });
        hs_properties.client.session_ticket = ticket;
    }

Exit:;
}

static struct {
    ptls_iovec_t tls_ticket;
    ptls_iovec_t address_token;
} session_info;

int save_session(const quicly_transport_parameters_t *transport_params)
{
    ptls_buffer_t buf;
    FILE *fp = NULL;
    int ret;

    if (session_file == NULL)
        return 0;

    ptls_buffer_init(&buf, "", 0);

    /* build data (session ticket and transport parameters) */
    ptls_buffer_push_block(&buf, 2, { ptls_buffer_pushv(&buf, session_info.address_token.base, session_info.address_token.len); });
    ptls_buffer_push_block(&buf, 2, { ptls_buffer_pushv(&buf, session_info.tls_ticket.base, session_info.tls_ticket.len); });
    ptls_buffer_push_block(&buf, 2, {
        if ((ret = quicly_encode_transport_parameter_list(&buf, 1, transport_params, NULL, NULL, 0)) != 0)
            goto Exit;
    });

    /* write file */
    if ((fp = fopen(session_file, "wb")) == NULL) {
        fprintf(stderr, "failed to open file:%s:%s\n", session_file, strerror(errno));
        ret = PTLS_ERROR_LIBRARY;
        goto Exit;
    }
    fwrite(buf.base, 1, buf.off, fp);

    ret = 0;
Exit:
    if (fp != NULL)
        fclose(fp);
    ptls_buffer_dispose(&buf);
    return 0;
}

int save_session_ticket_cb(ptls_save_ticket_t *_self, ptls_t *tls, ptls_iovec_t src)
{
    free(session_info.tls_ticket.base);
    session_info.tls_ticket = ptls_iovec_init(malloc(src.len), src.len);
    memcpy(session_info.tls_ticket.base, src.base, src.len);

    quicly_conn_t *conn = *ptls_get_data_ptr(tls);
    return save_session(quicly_get_peer_transport_parameters(conn));
}

static int save_resumption_token_cb(quicly_save_resumption_token_t *_self, quicly_conn_t *conn, ptls_iovec_t token)
{
    free(session_info.address_token.base);
    session_info.address_token = ptls_iovec_init(malloc(token.len), token.len);
    memcpy(session_info.address_token.base, token.base, token.len);

    return save_session(quicly_get_peer_transport_parameters(conn));
}

static quicly_save_resumption_token_t save_resumption_token = {save_resumption_token_cb};

static int on_client_hello_cb(ptls_on_client_hello_t *_self, ptls_t *tls, ptls_on_client_hello_parameters_t *params)
{
    int ret;

    if (negotiated_protocols.count != 0) {
        size_t i, j;
        const ptls_iovec_t *x, *y;
        for (i = 0; i != negotiated_protocols.count; ++i) {
            x = negotiated_protocols.list + i;
            for (j = 0; j != params->negotiated_protocols.count; ++j) {
                y = params->negotiated_protocols.list + j;
                if (x->len == y->len && memcmp(x->base, y->base, x->len) == 0)
                    goto ALPN_Found;
            }
        }
        return PTLS_ALERT_NO_APPLICATION_PROTOCOL;
    ALPN_Found:
        if ((ret = ptls_set_negotiated_protocol(tls, (const char *)x->base, x->len)) != 0)
            return ret;
    }

    return 0;
}

static void usage(const char *cmd)
{
    printf("Usage: %s [options] host port\n"
           "\n"
           "Options:\n"
           "  -a <alpn>                 ALPN identifier; repeat the option to set multiple\n"
           "                            candidates\n"
           "  -b <buffer-size>          specifies the size of the send / receive buffer in bytes\n"
           "  -C <cid-key>              CID encryption key (server-only). Randomly generated\n"
           "                            if omitted.\n"
           "  -c certificate-file\n"
           "  -k key-file               specifies the credentials to be used for running the\n"
           "                            server. If omitted, the command runs as a client.\n"
           "  -K num-packets            perform key update every num-packets packets\n"
           "  -e event-log-file         file to log events\n"
           "  -E                        expand Client Hello (sends multiple client Initials)\n"
           "  -G                        enable UDP generic segmentation offload\n"
           "  -i interval               interval to reissue requests (in milliseconds)\n"
           "  -I timeout                idle timeout (in milliseconds; default: 600,000)\n"
           "  -l log-file               file to log traffic secrets\n"
           "  -M <bytes>                max stream data (in bytes; default: 1MB)\n"
           "  -m <bytes>                max data (in bytes; default: 16MB)\n"
           "  -N                        enforce HelloRetryRequest (client-only)\n"
           "  -n                        enforce version negotiation (client-only)\n"
           "  -O                        suppress output\n"
           "  -p path                   path to request (can be set multiple times)\n"
           "  -P path                   path to request, store response to file (can be set multiple times)\n"
           "  -R                        require Retry (server only)\n"
           "  -r [initial-pto]          initial PTO (in milliseconds)\n"
           "  -S [num-speculative-ptos] number of speculative PTOs\n"
           "  -s session-file           file to load / store the session ticket\n"
           "  -u size                   initial size of UDP datagram payload\n"
           "  -U size                   maximum size of UDP datagarm payload\n"
           "  -V                        verify peer using the default certificates\n"
           "  -v                        verbose mode (-vv emits packet dumps as well)\n"
           "  -x named-group            named group to be used (default: secp256r1)\n"
           "  -X                        max bidirectional stream count (default: 100)\n"
           "  -y cipher-suite           cipher-suite to be used (default: all)\n"
           "  -h                        print this help\n"
           "\n",
           cmd);
}

static void push_req(const char *path, int to_file)
{
    size_t i;
    for (i = 0; reqs[i].path != NULL; ++i)
        ;
    reqs = realloc(reqs, sizeof(*reqs) * (i + 2));
    reqs[i].path = path;
    reqs[i].to_file = to_file;
    memset(reqs + i + 1, 0, sizeof(*reqs));
}

int main(int argc, char **argv)
{
    const char *host, *port, *cid_key = NULL;
    struct sockaddr_storage sa;
    socklen_t salen;
    unsigned udpbufsize = 0;
    int ch, fd;

    reqs = malloc(sizeof(*reqs));
    memset(reqs, 0, sizeof(*reqs));
    ctx = quicly_spec_context;
    ctx.tls = &tlsctx;
    ctx.stream_open = &stream_open;
    ctx.closed_by_peer = &closed_by_peer;
    ctx.save_resumption_token = &save_resumption_token;
    ctx.generate_resumption_token = &generate_resumption_token;

    setup_session_cache(ctx.tls);
    quicly_amend_ptls_context(ctx.tls);

    {
        uint8_t secret[PTLS_MAX_DIGEST_SIZE];
        ctx.tls->random_bytes(secret, ptls_openssl_sha256.digest_size);
        address_token_aead.enc = ptls_aead_new(&ptls_openssl_aes128gcm, &ptls_openssl_sha256, 1, secret, "");
        address_token_aead.dec = ptls_aead_new(&ptls_openssl_aes128gcm, &ptls_openssl_sha256, 0, secret, "");
    }

    while ((ch = getopt(argc, argv, "a:b:C:c:k:K:Ee:Gi:I:l:M:m:NnOp:P:Rr:S:s:u:U:Vvx:X:y:h")) != -1) {
        switch (ch) {
        case 'a':
            assert(negotiated_protocols.count < PTLS_ELEMENTSOF(negotiated_protocols.list));
            negotiated_protocols.list[negotiated_protocols.count++] = ptls_iovec_init(optarg, strlen(optarg));
            break;
        case 'b':
            if (sscanf(optarg, "%u", &udpbufsize) != 1) {
                fprintf(stderr, "failed to parse buffer size: %s\n", optarg);
                exit(1);
            }
            break;
        case 'C':
            cid_key = optarg;
            break;
        case 'c':
            load_certificate_chain(ctx.tls, optarg);
            break;
        case 'G':
#ifdef __linux__
            send_packets = send_packets_gso;
#else
            fprintf(stderr, "UDP GSO only supported on linux\n");
            exit(1);
#endif
            break;
        case 'k':
            load_private_key(ctx.tls, optarg);
            break;
        case 'K':
            if (sscanf(optarg, "%" PRIu64, &ctx.max_packets_per_key) != 1) {
                fprintf(stderr, "failed to parse key update interval: %s\n", optarg);
                exit(1);
            }
            break;
        case 'E':
            ctx.expand_client_hello = 1;
            break;
        case 'e':
            if ((quicly_trace_fp = fopen(optarg, "w")) == NULL) {
                fprintf(stderr, "failed to open file:%s:%s\n", optarg, strerror(errno));
                exit(1);
            }
            setvbuf(quicly_trace_fp, NULL, _IONBF, 0);
            break;
        case 'i':
            if (sscanf(optarg, "%" SCNd64, &request_interval) != 1) {
                fprintf(stderr, "failed to parse request interval: %s\n", optarg);
                exit(1);
            }
            break;
        case 'I':
            if (sscanf(optarg, "%" SCNd64, &ctx.transport_params.max_idle_timeout) != 1) {
                fprintf(stderr, "failed to parse idle timeout: %s\n", optarg);
                exit(1);
            }
        case 'l':
            setup_log_event(ctx.tls, optarg);
            break;
        case 'M': {
            uint64_t v;
            if (sscanf(optarg, "%" SCNu64, &v) != 1) {
                fprintf(stderr, "failed to parse max stream data:%s\n", optarg);
                exit(1);
            }
            ctx.transport_params.max_stream_data.bidi_local = v;
            ctx.transport_params.max_stream_data.bidi_remote = v;
            ctx.transport_params.max_stream_data.uni = v;
        } break;
        case 'm':
            if (sscanf(optarg, "%" SCNu64, &ctx.transport_params.max_data) != 1) {
                fprintf(stderr, "failed to parse max data:%s\n", optarg);
                exit(1);
            }
            break;
        case 'N':
            hs_properties.client.negotiate_before_key_exchange = 1;
            break;
        case 'n':
            ctx.enforce_version_negotiation = 1;
            break;
        case 'O':
            suppress_output = 1;
            break;
        case 'p':
        case 'P': {
            if (!validate_path(optarg)) {
                fprintf(stderr, "invalid path:%s\n", optarg);
                exit(1);
            }
            push_req(optarg, ch == 'P');
        } break;
        case 'R':
            enforce_retry = 1;
            break;
        case 'r':
            if (sscanf(optarg, "%" SCNu32, &ctx.loss.default_initial_rtt) != 1) {
                fprintf(stderr, "invalid argument passed to `-r`\n");
                exit(1);
            }
            break;
        case 'S':
            if (sscanf(optarg, "%" SCNu8, &ctx.loss.num_speculative_ptos) != 1) {
                fprintf(stderr, "invalid argument passed to `-S`\n");
                exit(1);
            }
            break;
        case 's':
            session_file = optarg;
            break;
        case 'u':
            if (sscanf(optarg, "%" SCNu16, &ctx.initial_egress_max_udp_payload_size) != 1) {
                fprintf(stderr, "invalid argument passed to `-u`\n");
                exit(1);
            }
            break;
        case 'U':
            if (sscanf(optarg, "%" SCNu64, &ctx.transport_params.max_udp_payload_size) != 1) {
                fprintf(stderr, "invalid argument passed to `-U`\n");
                exit(1);
            }
            break;
        case 'V':
            setup_verify_certificate(ctx.tls);
            break;
        case 'v':
            ++verbosity;
            break;
        case 'x': {
            size_t i;
            for (i = 0; key_exchanges[i] != NULL; ++i)
                ;
#define MATCH(name)                                                                                                                \
    if (key_exchanges[i] == NULL && strcasecmp(optarg, #name) == 0)                                                                \
    key_exchanges[i] = &ptls_openssl_##name
            MATCH(secp256r1);
#if PTLS_OPENSSL_HAVE_SECP384R1
            MATCH(secp384r1);
#endif
#if PTLS_OPENSSL_HAVE_SECP521R1
            MATCH(secp521r1);
#endif
#if PTLS_OPENSSL_HAVE_X25519
            MATCH(x25519);
#endif
#undef MATCH
            if (key_exchanges[i] == NULL) {
                fprintf(stderr, "unknown key exchange: %s\n", optarg);
                exit(1);
            }
        } break;
        case 'X':
            if (sscanf(optarg, "%" SCNu64, &ctx.transport_params.max_streams_bidi) != 1) {
                fprintf(stderr, "failed to parse max streams count: %s\n", optarg);
                exit(1);
            }
            break;
        case 'y': {
            size_t i;
            for (i = 0; cipher_suites[i] != NULL; ++i)
                ;
#define MATCH(name)                                                                                                                \
    if (cipher_suites[i] == NULL && strcasecmp(optarg, #name) == 0)                                                                \
    cipher_suites[i] = &ptls_openssl_##name
            MATCH(aes128gcmsha256);
            MATCH(aes256gcmsha384);
#if PTLS_OPENSSL_HAVE_CHACHA20_POLY1305
            MATCH(chacha20poly1305sha256);
#endif
#undef MATCH
            if (cipher_suites[i] == NULL) {
                fprintf(stderr, "unknown cipher-suite: %s\n", optarg);
                exit(1);
            }
        } break;
        default:
            usage(argv[0]);
            exit(1);
        }
    }
    argc -= optind;
    argv += optind;

    if (reqs[0].path == NULL)
        push_req("/", 0);

    if (key_exchanges[0] == NULL)
        key_exchanges[0] = &ptls_openssl_secp256r1;

    /* Amend cipher-suites. Copy the defaults when `-y` option is not used. Otherwise, complain if aes128gcmsha256 is not specified
     */
    if (cipher_suites[0] == NULL) {
        size_t i;
        for (i = 0; ptls_openssl_cipher_suites[i] != NULL; ++i)
            cipher_suites[i] = ptls_openssl_cipher_suites[i];
    } else {
        size_t i;
        for (i = 0; cipher_suites[i] != NULL; ++i) {
            if (cipher_suites[i]->id == PTLS_CIPHER_SUITE_AES_128_GCM_SHA256)
                goto MandatoryCipherFound;
        }
        fprintf(stderr, "aes128gcmsha256 MUST be one of the cipher-suites specified using `-y`\n");
        return 1;
    MandatoryCipherFound:;
    }

    if (ctx.tls->certificates.count != 0 || ctx.tls->sign_certificate != NULL) {
        /* server */
        if (ctx.tls->certificates.count == 0 || ctx.tls->sign_certificate == NULL) {
            fprintf(stderr, "-c and -k options must be used together\n");
            exit(1);
        }
        if (cid_key == NULL) {
            static char random_key[17];
            tlsctx.random_bytes(random_key, sizeof(random_key) - 1);
            cid_key = random_key;
        }
        ctx.cid_encryptor = quicly_new_default_cid_encryptor(&ptls_openssl_bfecb, &ptls_openssl_aes128ecb, &ptls_openssl_sha256,
                                                             ptls_iovec_init(cid_key, strlen(cid_key)));
    } else {
        /* client */
        hs_properties.client.negotiated_protocols.list = negotiated_protocols.list;
        hs_properties.client.negotiated_protocols.count = negotiated_protocols.count;
        if (session_file != NULL)
            load_session();
    }
    if (argc != 2) {
        fprintf(stderr, "missing host and port\n");
        exit(1);
    }
    host = (--argc, *argv++);
    port = (--argc, *argv++);

    if (resolve_address((void *)&sa, &salen, host, port, AF_INET, SOCK_DGRAM, IPPROTO_UDP) != 0)
        exit(1);

    if ((fd = socket(sa.ss_family, SOCK_DGRAM, IPPROTO_UDP)) == -1) {
        perror("socket(2) failed");
        return 1;
    }
    fcntl(fd, F_SETFL, O_NONBLOCK);
    {
        int on = 1;
        if (setsockopt(fd, SOL_SOCKET, SO_REUSEADDR, &on, sizeof(on)) != 0) {
            perror("setsockopt(SO_REUSEADDR) failed");
            return 1;
        }
    }
    if (udpbufsize != 0) {
        unsigned arg = udpbufsize;
        if (setsockopt(fd, SOL_SOCKET, SO_RCVBUF, &arg, sizeof(arg)) != 0) {
            perror("setsockopt(SO_RCVBUF) failed");
            return 1;
        }
        arg = udpbufsize;
        if (setsockopt(fd, SOL_SOCKET, SO_SNDBUF, &arg, sizeof(arg)) != 0) {
            perror("setsockopt(SO_RCVBUF) failed");
            return 1;
        }
    }

    return ctx.tls->certificates.count != 0 ? run_server(fd, (void *)&sa, salen) : run_client(fd, (void *)&sa, host);
}<|MERGE_RESOLUTION|>--- conflicted
+++ resolved
@@ -424,36 +424,29 @@
 #define UDP_SEGMENT 103
 #endif
 
-<<<<<<< HEAD
-static void do_send_gso(int fd, struct sockaddr *dest, const uint8_t *payload, const uint8_t *payload_end, size_t segment_size)
-=======
-static void send_packets_gso(int fd, quicly_datagram_t **packets, size_t num_packets, quicly_packet_allocator_t *pa)
->>>>>>> dac1e33d
-{
-    struct iovec vec = {.iov_base = (void *)payload, .iov_len = payload_end - payload};
-
-    if (vec.iov_len == segment_size) {
-        send_packets_default(fd, dest, &vec, 1);
-        return;
-    }
+static void send_packets_gso(int fd, struct sockaddr *dest, struct iovec *packets, size_t num_packets)
+{
+    struct iovec vec = {.iov_base = (void *)packets[0].iov_base,
+                        .iov_len = packets[num_packets - 1].iov_base + packets[num_packets - 1].iov_len - packets[0].iov_base};
+    struct msghdr mess = {
+        .msg_name = dest,
+        .msg_namelen = quicly_get_socklen(dest),
+        .msg_iov = &vec,
+        .msg_iovlen = 1,
+    };
 
     union {
         struct cmsghdr hdr;
         char buf[CMSG_SPACE(sizeof(uint16_t))];
     } cmsg;
-    cmsg.hdr.cmsg_level = SOL_UDP;
-    cmsg.hdr.cmsg_type = UDP_SEGMENT;
-    cmsg.hdr.cmsg_len = CMSG_LEN(sizeof(uint16_t));
-    *(uint16_t *)CMSG_DATA(&cmsg.hdr) = segment_size;
-
-    struct msghdr mess = {
-        .msg_name = dest, /* TODO quicly might start sending packets going to different paths? */
-        .msg_namelen = quicly_get_socklen(dest),
-        .msg_iov = &vec,
-        .msg_iovlen = 1,
-        .msg_control = &cmsg,
-        .msg_controllen = (socklen_t)CMSG_SPACE(sizeof(uint16_t)),
-    };
+    if (num_packets != 1) {
+        cmsg.hdr.cmsg_level = SOL_UDP;
+        cmsg.hdr.cmsg_type = UDP_SEGMENT;
+        cmsg.hdr.cmsg_len = CMSG_LEN(sizeof(uint16_t));
+        *(uint16_t *)CMSG_DATA(&cmsg.hdr) = packets[0].iov_len;
+        mess.msg_control = &cmsg;
+        mess.msg_controllen = (socklen_t)CMSG_SPACE(sizeof(uint16_t));
+    }
 
     int ret;
     while ((ret = sendmsg(fd, &mess, 0)) == -1 && errno == EINTR)
@@ -462,29 +455,6 @@
         perror("sendmsg failed");
 }
 
-<<<<<<< HEAD
-static void send_packets_gso(int fd, struct sockaddr *dest, struct iovec *packets, size_t num_packets)
-{
-    /* send packets using GSO, coalescing up to MAX_BURST_PACKETS same-sized datagrams, with the exception that the last datagram
-     * might be of different size */
-    size_t gso_from = 0;
-    for (size_t i = 1; i < num_packets; ++i) {
-        if (packets[i].iov_len > packets[gso_from].iov_len) {
-            do_send_gso(fd, dest, packets[gso_from].iov_base, packets[i].iov_base, packets[gso_from].iov_len);
-            gso_from = i;
-        } else if (packets[i].iov_len != packets[gso_from].iov_len) {
-            do_send_gso(fd, dest, packets[gso_from].iov_base, packets[i].iov_base + packets[i].iov_len, packets[gso_from].iov_len);
-            gso_from = i + 1;
-            i = i + 1;
-        }
-    }
-    if (gso_from < num_packets)
-        do_send_gso(fd, dest, packets[gso_from].iov_base, packets[num_packets - 1].iov_base + packets[num_packets - 1].iov_len,
-                    packets[gso_from].iov_len);
-}
-
-=======
->>>>>>> dac1e33d
 #endif
 
 static void (*send_packets)(int, struct sockaddr *, struct iovec *, size_t) = send_packets_default;
