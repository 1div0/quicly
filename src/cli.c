--- conflicted
+++ resolved
@@ -1103,11 +1103,7 @@
         address_token_aead.dec = ptls_aead_new(&ptls_openssl_aes128gcm, &ptls_openssl_sha256, 0, secret, "");
     }
 
-<<<<<<< HEAD
-    while ((ch = getopt(argc, argv, "a:b:C:Dc:k:K:Ee:Gi:I:l:M:m:NnOp:P:Rr:S:s:u:U:Vvx:X:y:h")) != -1) {
-=======
-    while ((ch = getopt(argc, argv, "a:b:C:c:d:k:Ee:Gi:I:K:l:M:m:NnOp:P:Rr:S:s:u:U:Vvx:X:y:h")) != -1) {
->>>>>>> baa1334f
+    while ((ch = getopt(argc, argv, "a:b:C:Dc:d:k:Ee:Gi:I:K:l:M:m:NnOp:P:Rr:S:s:u:U:Vvx:X:y:h")) != -1) {
         switch (ch) {
         case 'a':
             assert(negotiated_protocols.count < PTLS_ELEMENTSOF(negotiated_protocols.list));
